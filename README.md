# PiWardrive

PiWardrive is a headless Raspberry Pi 5 application that combines war-driving tools (Kismet & BetterCAP) with an interactive Kivy/KivyMD touchscreen interface. It provides real-time mapping of Wi‑Fi access points, GPS tracking, system/network diagnostics, and service controls—all without an X server.
A lightweight SIGINT suite for command-line scanning lives under `sigint_suite/`.

For a consolidated overview of all available documentation see
**REFERENCE.md** in the repository root.

## Architecture Overview

```mermaid
graph LR
    A[PiWardriveApp]
    B[PollScheduler]
    C[Diagnostics]
    D[Persistence]
    E[Screens]
    F[Widgets]
    G[External Services]

    A --> B
    A --> C
    A --> E
    B --> C
    E --> F
    F --> B
    C --> D
    C --> G
```

The scheduler drives periodic tasks while diagnostics records system health.
Screens host smaller widgets that render metrics on the dashboard. External
services like Kismet and BetterCAP are controlled via helper functions.

## Features

* **Interactive Map**: Online/offline map tiles, AP overlays, long-press context menus.
* **Real‑time Metrics**: CPU, memory, disk I/O, GPS fix quality, RSSI, handshake counts, network throughput.
* **Split View**: Simultaneous map + compact metrics panel.
* **Console & Dashboard**: Tail logs and a drag‑and‑drop widget dashboard with persistent layouts.
* **Service Management**: Start/stop and configure Kismet & BetterCAP from the GUI.
* **Offline Support**: Toggle MBTiles stored under `/mnt/ssd/tiles/`, prefetch visible regions and purge old tiles to stay within the cache limit.
* **Diagnostic Tools**: Generate system reports and run connectivity tests.
* **Automatic Log Rotation**: Periodically rotate logs like `/var/log/syslog`,
  compress archives and remove old backups.
* **Structured Logging**: Application events recorded as JSON under `~/.config/piwardrive/app.log`.
* **Disk SMART Check**: Periodically query SMART status for `/mnt/ssd`.
* **Async Metrics**: Wi‑Fi data and handshake counts fetched concurrently.
* **Historical Records**: Wi‑Fi and Bluetooth observations stored in SQLite for
  later analysis.
* **Optional Profiling**: Set `PW_PROFILE=1` to log performance stats on exit.
  Use `PW_PROFILE_CALLGRIND=/tmp/out.callgrind` to export callgrind data for
  analysis in KCachegrind.
* **Health Monitoring**: Background widget shows service status, disk usage and network connectivity.
* **Battery Widget**: Optional dashboard tile showing battery percentage if available.
* **Persistent GPSD Client**: Keeps a socket open to `gpsd` for faster updates.
* **Unified Error Reporting**: Consistent alerts and logs when operations fail.
* **Access Control**: Service commands require `PW_ADMIN_PASSWORD` or will
  prompt for a password interactively.
* **Encrypted Secrets**: Passwords stored as PBKDF2 hashes.
* **Env Overrides**: configure any option via `PW_<KEY>` environment variables.
* **Configuration Profiles**: maintain multiple configs under `~/.config/piwardrive/profiles`.
* **SIGINT Suite**: command-line scanning scripts live in `sigint_suite/`.
  Scan timeouts can be tuned via environment variables such as
  `WIFI_SCAN_TIMEOUT` or `BLUETOOTH_SCAN_TIMEOUT` without touching code.

## Hardware Prerequisites

* **Raspberry Pi 5** (16 GB RAM)
* **7" HDMI + USB touch screen**, `/dev/input/event2`
* **SSD** mounted at `/mnt/ssd` (fstab `nofail`)
* **GPS dongle** on `/dev/ttyACM0` (managed by `gpsd`)
* **Wi‑Fi adapter** compatible with monitor mode

## Prerequisites

* **OS**: Raspberry Pi OS Bookworm (or Bullseye backports)
* **Python**: 3.10 or later (virtualenv under `gui-env/`)
* **Kivy**: 2.3.1
* **KivyMD**: 1.1.1
* **Additional Python libs**: see `requirements.txt`
* **System Packages**: `kismet`, `gpsd`, `bettercap`, `evtest`, `git`, `build-essential`, `cmake`

## Installation

You can automate the basic setup by running ``scripts/quickstart.sh`` from the
repository root. It installs the required system packages, creates ``gui-env/``
and installs the Python dependencies. The manual steps are listed below.

1. **Install system packages** (Raspberry Pi OS)::

      sudo apt update && sudo apt install -y \
          git build-essential cmake kismet bettercap gpsd evtest python3-venv

2. **Clone the repo**::

      git clone https://github.com/TRASHYTALK/piwardrive.git
      cd piwardrive

3. **Create and activate a virtual environment**::

      python3 -m venv gui-env
      source gui-env/bin/activate

4. **Install Python dependencies**::

      pip install -r requirements.txt
      # confirm the pinned web framework versions
      pip install pydantic==2.11.7 fastapi==0.115.12
      pip install .

5. **Allow DBus service control**: create a ``polkit`` rule granting ``org.freedesktop.systemd1.manage-units`` to your user.

6. **Install the C extension wheels** (``ckml`` and ``cgeom``)::

   Prebuilt wheels are published on the GitHub Releases page. Download the
   wheel matching your platform and Python version and install it with::

      pip install path/to/piwardrive-<version>-*.whl

   To build the extensions locally instead::

      pip install build
      python -m build
      pip install dist/*.whl

   See ``docs/ckml_build.rst`` for more detail.

7. **Configure fstab** (optional)::

      /dev/sda1  /mnt/ssd  ext4  defaults,nofail  0  2

For detailed instructions and troubleshooting steps see ``docs/installation.rst``.
## Docker

Build an image using the provided `Dockerfile`:
```bash
docker build -t piwardrive .
```
Run the app:
```bash
docker run --device=/dev/ttyUSB0 --rm piwardrive
```
For tests:
```bash
docker-compose run --rm test
```


## Configuration

* **KV File**: `kv/main.kv` defines all screen layouts. Ensure it matches `main.py` IDs.
* **Config File**: `~/.config/piwardrive/config.json` persists settings between runs.
  Changes are detected automatically and reloaded at runtime.
* **Profiles**: alternate configs live in `~/.config/piwardrive/profiles`.
* **Env Overrides**: configure any option via `PW_<KEY>` variables.
  Common examples:
  * `PW_MAP_POLL_GPS=5` – poll gpsd every 5s when moving
  * `PW_MAP_POLL_GPS_MAX=30` – maximum delay while stationary
  * `PW_MAP_POLL_APS=30` – override the AP polling interval
  * `PW_MAP_POLL_BT=15` – Bluetooth scan interval
  * `PW_MAP_SHOW_BT=1` – display Bluetooth markers
<<<<<<< HEAD
  * `PW_DISABLE_SCANNING=1` – skip all Wi-Fi/Bluetooth scans
=======
  * `PW_MAP_CLUSTER_CAPACITY=8` – APs per cluster cell
>>>>>>> 7a8cfded
  * `PW_WIDGET_BATTERY_STATUS=1` – enable battery widget
  * `PW_HEALTH_POLL_INTERVAL=5` – diagnostic poll rate
  * `PW_PROFILE_NAME=car_rig` – load the `car_rig` profile
  * `PW_API_PASSWORD_HASH=<hash>` – protect HTTP API endpoints
  * `PW_ADMIN_PASSWORD=<pass>` – enables privileged service actions
  * `PW_DB_PATH=/tmp/my.db` – location of the SQLite database
  * `PW_KISMET_LOGDIR=/var/log/kismet` – where Kismet writes logs
  * `PW_BETTERCAP_CAPLET=/opt/bettercap/custom.cap` – BetterCAP caplet path
  * `PW_OFFLINE_TILE_PATH=/mnt/ssd/tiles/offline.mbtiles` – MBTiles file
  * `PW_LANG=es` – interface language
  * `PW_PROFILE_CALLGRIND=/tmp/out.callgrind` – callgrind output path
  * `IWLIST_CMD=/usr/sbin/iwlist` – Wi‑Fi scanner command
  * `IW_PRIV_CMD=doas` – privilege wrapper for Wi‑Fi scans
  * `IMSI_CATCH_CMD=/usr/local/bin/imsi-catcher` – IMSI catcher command
  * `BAND_SCAN_CMD=/usr/local/bin/celltrack` – cellular band scanner
  * `SIGINT_EXPORT_DIR=/data/exports` – directory for SIGINT JSON files
  * `EXPORT_DIR=/tmp/exports` – output directory for SIGINT scripts
  See [docs/configuration.rst](docs/configuration.rst) and
  [docs/environment.rst](docs/environment.rst) for all settings.
* **GPS Polling**: `map_poll_gps` is the fastest interval while
  `map_poll_gps_max` sets the slowest interval when stationary.
* **Validation**: values are checked on load and invalid settings raise errors.
* **BetterCAP Caplet**: `/usr/local/etc/bettercap/alfa.cap`
* **Kismet Config**: `/usr/local/etc/kismet_site.conf`
* **Systemd Units**:

  * `kismet.service`
  * `bettercap.service`
  * (Optional) `piwardrive.service` to autostart the app.
* **Log Rotation**: rotate files like `/var/log/syslog` every `log_rotate_interval` seconds, compressing each archive and keeping `log_rotate_archives` backups.
* **Health Poll Interval**: adjust `health_poll_interval` to control how often the monitor collects metrics.

## Running the App

```bash
cd ~/piwardrive
activate gui-env/bin/activate
python main.py
```

* **No X Server**: The app renders directly to DRM/framebuffer.
* **Touch Events**: Mapped via SDL2; verify with `evtest /dev/input/event2`.

### Operational Workflow

```mermaid
flowchart TD
    A[Launch Application] --> B[Load Config]
    B --> C[Start Services]
    C --> D[Show UI]
    D --> E[Scheduler Polls Metrics]
    E --> F[Update Widgets]
```

The configuration is loaded, optional services are started and the scheduler
begins polling metrics that feed the widgets shown on screen.

## Mobile Builds

Build scripts for Android and iOS are provided. Ensure the prerequisites
listed in [docs/mobile_build.rst](docs/mobile_build.rst) are installed and
run one of:

```bash
./scripts/build_android.sh  # Android APK
./scripts/build_ios.sh      # iOS project
```

## Screen Overview

* **Map**: interactive map with GPS and access point overlays.
* **Stats**: detailed system and network metrics.
* **Split**: two-pane view with the map and a metrics column.
* **Console**: tail of Kismet and BetterCAP logs.
* **Settings**: built-in configuration editor for adjusting preferences.
* **Dashboard**: empty workspace for custom widgets.


## Usage

* **Tabs**: Swipe or tap top buttons to switch between Map, Stats, Split, Console, Settings, Dashboard.
* **Map Gestures**: Single-finger long‑press for context; drag to pan; pinch to zoom.
* **Context Menu**: Save waypoints, load GPX/KML tracks and measure distances.
* **Geofences**: Register polygons with ``add_geofence`` to trigger callbacks when entering or leaving an area.

### Geofences

Call ``add_geofence(name, polygon, on_enter=None, on_exit=None)`` to register a
polygon. ``on_enter`` and ``on_exit`` callbacks fire when the GPS location
crosses the polygon boundary. Tests ``test_geofence_clustering.py`` and
``test_geofence_handling.py`` contain usage examples.

## Widget Plugins

PiWardrive searches ``~/.config/piwardrive/plugins`` for additional widget
modules on startup. Any subclasses of ``DashboardWidget`` defined in that
directory are imported automatically and exposed from the :mod:`widgets`
package. A minimal plugin looks like::

    # ~/.config/piwardrive/plugins/my_widget.py
    from widgets.base import DashboardWidget

    class ExtraWidget(DashboardWidget):
        pass

Once the file is created, ``ExtraWidget`` can be added to the dashboard like any
other built-in widget.

For convenience, a simple example plugin is included at
``examples/plugins/hello_plugin.py``. Copy or symlink this file into
``~/.config/piwardrive/plugins`` to see it appear alongside the built‑in
widgets.

Compiled extensions built with PyO3 or Cython are supported as well. Place the
resulting ``.so`` (or ``.pyd`` on Windows) in the plugin directory or within a
package. Ensure the extension is built against the same Python version that
runs PiWardrive and that ``build-essential`` and the Python development headers
are installed.

### Available Hooks

Every plugin widget must provide an ``update()`` method. The
``PollScheduler`` calls this hook every ``update_interval`` seconds and it may
either execute synchronously or return a coroutine for asynchronous work.
Widgets typically create their UI in ``__init__`` and can override
``on_size`` to update the draggable area when resized.

## Error Handling
The application reports errors consistently using `utils.report_error`. The sequence below illustrates how
`control_service` surfaces failures:

```mermaid
sequenceDiagram
    participant Test
    participant control_service
    participant subprocess
    participant report_error

    Test->>control_service: Call with simulated failure
    control_service->>subprocess: Run command
    subprocess-->>control_service: Return failure (non-zero code)
    control_service->>report_error: report_error(error_message)
```

`report_error` logs the message and shows a dialog if the GUI is running.
Error messages are prefixed with codes like `[E001]` to aid troubleshooting.

## Documentation & Tests

The Sphinx documentation under [docs/](docs/) provides detailed guides for each component of the application.

* [installation](docs/installation.rst) – step by step setup
* [configuration](docs/configuration.rst) – all runtime options
* [widgets](docs/widgets.rst) – reference for each dashboard widget
* [architecture](docs/architecture.rst) – system overview diagrams
* [function_flows](docs/function_flows.rst) – diagrams of key functions

Run `pytest` to execute the test suite and use `flake8` and `mypy` to lint and type-check the codebase.
Tests can also be executed inside the Docker image provided in this repository:

```bash
docker compose build
docker compose run --rm tests
```

## Module Reference

Each module below has a focused responsibility within the application.  The
summaries link to their source files for quick reference.

### `main.py`
Defines `PiWardriveApp` and manages initialization, screen setup, service
control, auto-saving configuration and cleanup.

### `utils.py`
Utility helpers that handle error formatting, async task execution, safe
requests, and system metrics. Errors are reported uniformly via
`report_error`.

### `diagnostics.py`
Collects system metrics and rotates log files. `HealthMonitor` periodically
gathers data and stores it in SQLite, catching and logging exceptions during
polling.

### `persistence.py`
Defines `HealthRecord` and `AppState` dataclasses and provides async functions
for saving and loading them via a small SQLite database. Connections are cached
per event loop so the schema is initialised only once.

### `scheduler.py`
Supplies `PollScheduler` and `AsyncScheduler` classes for periodic callbacks.
Both versions log exceptions while keeping tasks alive.

### `export.py`
Filters and exports recorded access-point data in CSV, JSON, GPX, KML,
GeoJSON or Shapefile formats, raising `ValueError` for unsupported formats.

### `analysis.py`
Computes average health statistics and can plot CPU temperature, optionally
using pandas and Plotly when available.

### `scripts/health_export.py`
Exports recent `HealthRecord` rows in CSV or JSON format.

### `scripts/health_import.py`
Imports `HealthRecord` data from a JSON or CSV file back into the tracking database.

### `gpsd_client.py`
Maintains a persistent connection to `gpsd`, gracefully handling connection
failures and returning `None` on errors.

### `security.py`
Provides path sanitization, service name validation, password hashing and
verification, plus simple encryption helpers.

### `logconfig.py`
Configures JSON-formatted logging, writing to `~/.config/piwardrive/app.log`.

### `localization.py`
Offers a lightweight translation mechanism that caches parsed locale files so
switching languages doesn't reread JSON from disk. Missing keys fall back to the
original text.

### `service.py`
Exposes recent health records and widget metrics over FastAPI, with optional
HTTP basic authentication and log retrieval endpoints.

### `exception_handler.py`
Installs a Kivy exception handler that logs uncaught exceptions instead of
crashing the GUI.

### `di.py`
Implements a minimal dependency-injection container used to manage shared
services.

## React Web UI

An optional React application lives under `webui/`. It consumes the API endpoints provided by `service.py`.

```bash
cd webui
npm install
npm run build  # production build
npm run dev    # start Vite dev server
```

The dev server proxies API requests to `http://localhost:8000`. Set `PW_API_PASSWORD_HASH` to require a password for the backend routes.

## R Integration

PiWardrive can optionally analyze health metrics using R. The helper
[scripts/health_summary.R](scripts/health_summary.R) reads a CSV or JSON file of
`HealthRecord` rows, returning average CPU temperature, CPU usage, memory usage
and disk usage. It may also generate a CPU temperature plot. Call
`r_integration.health_summary` from Python to run the R code via `rpy2`.

Install the dependencies with:

```bash
pip install rpy2
sudo apt install r-base
Rscript -e "install.packages(c('ggplot2','jsonlite'), repos='https://cloud.r-project.org')"
```

Other optional features rely on additional Python packages:

```bash
pip install pandas orjson pyprof2calltree
```

## Contributing

Install project and development dependencies and run the tests locally with:

```bash
pip install -r requirements.txt
pip install -r requirements-dev.txt
pip install .
pytest
```
Alternatively run the suite in Docker:

```bash
docker compose run --rm tests
```

The `requirements-dev.txt` file includes tools like `flake8`, `mypy` and
`pytest` along with runtime dependencies required by the tests such as
`aiosqlite`, `psutil`, `pydantic`, `fastapi` and `httpx`.

Cyclomatic complexity is also checked in CI. The workflow runs
`scripts/check_complexity.py`, which fails if any function is rated `D` or
worse by `radon`. Run `radon cc -n D -s .` locally to verify your changes before
opening a pull request.

Install pre-commit hooks with:
```bash
pre-commit install
```
Please ensure you comply with all local laws and obtain proper authorization before conducting any wireless or Bluetooth scans. The authors are not responsible for any misuse of this software.<|MERGE_RESOLUTION|>--- conflicted
+++ resolved
@@ -160,11 +160,8 @@
   * `PW_MAP_POLL_APS=30` – override the AP polling interval
   * `PW_MAP_POLL_BT=15` – Bluetooth scan interval
   * `PW_MAP_SHOW_BT=1` – display Bluetooth markers
-<<<<<<< HEAD
   * `PW_DISABLE_SCANNING=1` – skip all Wi-Fi/Bluetooth scans
-=======
   * `PW_MAP_CLUSTER_CAPACITY=8` – APs per cluster cell
->>>>>>> 7a8cfded
   * `PW_WIDGET_BATTERY_STATUS=1` – enable battery widget
   * `PW_HEALTH_POLL_INTERVAL=5` – diagnostic poll rate
   * `PW_PROFILE_NAME=car_rig` – load the `car_rig` profile
