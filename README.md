--- conflicted
+++ resolved
@@ -123,19 +123,7 @@
 See [docs/](docs/) for configuration guides and widget details. Run `pytest` to execute the test suite and
 use `flake8` and `mypy` to lint and type-check the codebase.
 
-<<<<<<< HEAD
+
 ## License
 
 This project is licensed under the [MIT License](LICENSE).
-=======
-## Contributing
-
-Install development dependencies with:
-
-```bash
-pip install -r requirements-dev.txt
-```
-
-The `requirements-dev.txt` file lists `flake8`, `mypy` and `pytest` which are
-used to lint, type-check and test the project.
->>>>>>> 30d7ff6a
