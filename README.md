# PiWardrive

PiWardrive is a headless Raspberry Pi 5 application that combines war-driving tools (Kismet & BetterCAP) with an interactive Kivy/KivyMD touchscreen interface. It provides real-time mapping of Wi‑Fi access points, GPS tracking, system/network diagnostics, and service controls—all without an X server.
A lightweight SIGINT suite for command-line scanning lives under `sigint_suite/`.

For a consolidated overview of all available documentation see
**REFERENCE.md** in the repository root.

## Architecture Overview

```mermaid
graph LR
    A[PiWardriveApp]
    B[PollScheduler]
    C[Diagnostics]
    D[Persistence]
    E[Screens]
    F[Widgets]
    G[External Services]

    A --> B
    A --> C
    A --> E
    B --> C
    E --> F
    F --> B
    C --> D
    C --> G
```

The scheduler drives periodic tasks while diagnostics records system health.
Screens host smaller widgets that render metrics on the dashboard. External
services like Kismet and BetterCAP are controlled via helper functions.

## Features

* **Interactive Map**: Online/offline map tiles, AP overlays, long-press context menus.
* **Real‑time Metrics**: CPU, memory, disk I/O, GPS fix quality, RSSI, handshake counts, network throughput.
* **Split View**: Simultaneous map + compact metrics panel.
* **Console & Dashboard**: Tail logs and a drag‑and‑drop widget dashboard with persistent layouts.
* **Service Management**: Start/stop and configure Kismet & BetterCAP from the GUI.
* **Offline Support**: Toggle MBTiles stored under `/mnt/ssd/tiles/`, prefetch visible regions and purge old tiles to stay within the cache limit.
* **Diagnostic Tools**: Generate system reports and run connectivity tests.
* **Automatic Log Rotation**: Periodically rotate logs like `/var/log/syslog`,
  compress archives and remove old backups.
* **Structured Logging**: Application events recorded as JSON under `~/.config/piwardrive/app.log`.
* **Disk SMART Check**: Periodically query SMART status for `/mnt/ssd`.
* **Async Metrics**: Wi‑Fi data and handshake counts fetched concurrently.
* **Historical Records**: Wi‑Fi and Bluetooth observations stored in SQLite for
  later analysis.
* **Optional Profiling**: Set `PW_PROFILE=1` to log performance stats on exit.
  Use `PW_PROFILE_CALLGRIND=/tmp/out.callgrind` to export callgrind data for
  analysis in KCachegrind.
* **Health Monitoring**: Background widget shows service status, disk usage and network connectivity.
* **Battery Widget**: Optional dashboard tile showing battery percentage if available.
* **Persistent GPSD Client**: Keeps a socket open to `gpsd` for faster updates.
* **Unified Error Reporting**: Consistent alerts and logs when operations fail.
* **Access Control**: Service commands require `PW_ADMIN_PASSWORD` or will
  prompt for a password interactively.
* **Encrypted Secrets**: Passwords stored as PBKDF2 hashes.
* **Env Overrides**: configure any option via `PW_<KEY>` environment variables.
* **Configuration Profiles**: maintain multiple configs under `~/.config/piwardrive/profiles`.
* **SIGINT Suite**: command-line scanning scripts live in `sigint_suite/`.
  Scan timeouts can be tuned via environment variables such as
  `WIFI_SCAN_TIMEOUT` or `BLUETOOTH_SCAN_TIMEOUT` without touching code.

## Hardware Prerequisites

* **Raspberry Pi 5** (16 GB RAM)
* **7" HDMI + USB touch screen**, `/dev/input/event2`
* **SSD** mounted at `/mnt/ssd` (fstab `nofail`)
* **GPS dongle** on `/dev/ttyACM0` (managed by `gpsd`)
* **Wi‑Fi adapter** compatible with monitor mode

## Prerequisites

* **OS**: Raspberry Pi OS Bookworm (or Bullseye backports)
* **Python**: 3.10 or later (virtualenv under `gui-env/`)
* **Kivy**: 2.3.1
* **KivyMD**: 1.1.1
* **Additional Python libs**: see `requirements.txt`
* **System Packages**: `kismet`, `gpsd`, `bettercap`, `evtest`, `git`, `build-essential`, `cmake`

## Installation

You can automate the basic setup by running ``scripts/quickstart.sh`` from the
repository root. It installs the required system packages, creates ``gui-env/``
installs the Python dependencies, and downloads the latest IEEE OUI registry for
vendor lookups. The manual steps are listed below.

1. **Install system packages** (Raspberry Pi OS)::

      sudo apt update && sudo apt install -y \
          git build-essential cmake kismet bettercap gpsd evtest python3-venv

2. **Clone the repo**::

      git clone https://github.com/TRASHYTALK/piwardrive.git
      cd piwardrive

3. **Create and activate a virtual environment**::

      python3 -m venv gui-env
      source gui-env/bin/activate

4. **Install Python dependencies**::

      pip install -r requirements.txt
      # confirm the pinned web framework versions
     pip install pydantic==2.11.7 fastapi==0.115.12
     # project metadata is defined in ``pyproject.toml``
     pip install .

5. **Allow DBus service control**: create a ``polkit`` rule granting ``org.freedesktop.systemd1.manage-units`` to your user.

6. **Install the C extension wheels** (``ckml`` and ``cgeom``)::

   Prebuilt wheels are published on the GitHub Releases page. Download the
   wheel matching your platform and Python version and install it with::

      pip install path/to/piwardrive-<version>-*.whl

   To build the extensions locally instead::

      pip install build
      python -m build
      pip install dist/*.whl

   See ``docs/ckml_build.rst`` for more detail.

7. **Configure fstab** (optional)::

      /dev/sda1  /mnt/ssd  ext4  defaults,nofail  0  2

For detailed instructions and troubleshooting steps see ``docs/installation.rst``.
## Docker

Build an image using the provided `Dockerfile`:
```bash
docker build -t piwardrive .
```
Run the app:
```bash
docker run --device=/dev/ttyUSB0 --rm piwardrive
```
For tests:
```bash
docker-compose run --rm test
```


## Configuration

* **KV File**: `kv/main.kv` defines all screen layouts. Ensure it matches `main.py` IDs.
* **Config File**: `~/.config/piwardrive/config.json` persists settings between runs.
  Changes are detected automatically and reloaded at runtime.
* **Profiles**: alternate configs live in `~/.config/piwardrive/profiles`.
* **Env Overrides**: configure any option via `PW_<KEY>` variables.
  Common examples:
  * `PW_MAP_POLL_GPS=5` – poll gpsd every 5s when moving
  * `PW_MAP_POLL_GPS_MAX=30` – maximum delay while stationary
  * `PW_MAP_POLL_APS=30` – override the AP polling interval
  * `PW_MAP_POLL_BT=15` – Bluetooth scan interval
  * `PW_MAP_SHOW_BT=1` – display Bluetooth markers
  * `PW_DISABLE_SCANNING=1` – skip all Wi-Fi/Bluetooth scans
  * `PW_MAP_CLUSTER_CAPACITY=8` – APs per cluster cell
  * `PW_WIDGET_BATTERY_STATUS=1` – enable battery widget
  * `PW_HEALTH_POLL_INTERVAL=5` – diagnostic poll rate
  * `PW_PROFILE_NAME=car_rig` – load the `car_rig` profile
  * `PW_API_PASSWORD_HASH=<hash>` – protect HTTP API endpoints
  * `PW_ADMIN_PASSWORD=<pass>` – enables privileged service actions
  * `PW_DB_PATH=/tmp/my.db` – location of the SQLite database
  * `PW_KISMET_LOGDIR=/var/log/kismet` – where Kismet writes logs
  * `PW_BETTERCAP_CAPLET=/opt/bettercap/custom.cap` – BetterCAP caplet path
  * `PW_OFFLINE_TILE_PATH=/mnt/ssd/tiles/offline.mbtiles` – MBTiles file
  * `PW_LANG=es` – interface language
  * `PW_PROFILE_CALLGRIND=/tmp/out.callgrind` – callgrind output path
  * `PW_GPSD_HOST=192.168.1.10` – gpsd host address
  * `PW_GPSD_PORT=4000` – gpsd port number
  * `IWLIST_CMD=/usr/sbin/iwlist` – Wi‑Fi scanner command
  * `IW_PRIV_CMD=doas` – privilege wrapper for Wi‑Fi scans
  * `IMSI_CATCH_CMD=/usr/local/bin/imsi-catcher` – IMSI catcher command
  * `BAND_SCAN_CMD=/usr/local/bin/celltrack` – cellular band scanner
  * `SIGINT_EXPORT_DIR=/data/exports` – directory for SIGINT JSON files
  * `EXPORT_DIR=/tmp/exports` – output directory for SIGINT scripts
  See [docs/configuration.rst](docs/configuration.rst) and
  [docs/environment.rst](docs/environment.rst) for all settings.
* **GPS Polling**: `map_poll_gps` is the fastest interval while
  `map_poll_gps_max` sets the slowest interval when stationary.
* **Validation**: values are checked on load and invalid settings raise errors.
* **BetterCAP Caplet**: `/usr/local/etc/bettercap/alfa.cap`
* **Kismet Config**: `/usr/local/etc/kismet_site.conf`
* **Systemd Units**:

  * `kismet.service`
  * `bettercap.service`
  * (Optional) `piwardrive.service` to autostart the app.
* **Log Rotation**: rotate files like `/var/log/syslog` every `log_rotate_interval` seconds, compressing each archive and keeping `log_rotate_archives` backups.
* **Health Poll Interval**: adjust `health_poll_interval` to control how often the monitor collects metrics.

## Running the App

```bash
cd ~/piwardrive
activate gui-env/bin/activate
python main.py
```

* **No X Server**: The app renders directly to DRM/framebuffer.
* **Touch Events**: Mapped via SDL2; verify with `evtest /dev/input/event2`.

### Operational Workflow

```mermaid
flowchart TD
    A[Launch Application] --> B[Load Config]
    B --> C[Start Services]
    C --> D[Show UI]
    D --> E[Scheduler Polls Metrics]
    E --> F[Update Widgets]
```

The configuration is loaded, optional services are started and the scheduler
begins polling metrics that feed the widgets shown on screen.

## Mobile Builds

Build scripts for Android and iOS are provided. Ensure the prerequisites
listed in [docs/mobile_build.rst](docs/mobile_build.rst) are installed and
run one of:

```bash
./scripts/build_android.sh  # Android APK
./scripts/build_ios.sh      # iOS project
```

## Screen Overview

* **Map**: interactive map with GPS and access point overlays.
* **Stats**: detailed system and network metrics.
* **Split**: two-pane view with the map and a metrics column.
* **Console**: tail of Kismet and BetterCAP logs.
* **Settings**: built-in configuration editor for adjusting preferences.
* **Dashboard**: empty workspace for custom widgets.


## Usage

* **Tabs**: Swipe or tap top buttons to switch between Map, Stats, Split, Console, Settings, Dashboard.
* **Map Gestures**: Single-finger long‑press for context; drag to pan; pinch to zoom.
* **Context Menu**: Save waypoints, load GPX/KML tracks and measure distances.
* **Geofences**: Register polygons with ``add_geofence`` to trigger callbacks when entering or leaving an area.

### Geofences

Call ``add_geofence(name, polygon, on_enter=None, on_exit=None)`` to register a
polygon. ``on_enter`` and ``on_exit`` callbacks fire when the GPS location
crosses the polygon boundary. Tests ``test_geofence_clustering.py`` and
``test_geofence_handling.py`` contain usage examples.

## Widget Plugins

PiWardrive searches ``~/.config/piwardrive/plugins`` for additional widget
modules on startup. Any subclasses of ``DashboardWidget`` defined in that
directory are imported automatically and exposed from the :mod:`widgets`
package. A minimal plugin looks like::

    # ~/.config/piwardrive/plugins/my_widget.py
    from widgets.base import DashboardWidget

    class ExtraWidget(DashboardWidget):
        pass

Once the file is created, ``ExtraWidget`` can be added to the dashboard like any
other built-in widget.

For convenience, a simple example plugin is included at
``examples/plugins/hello_plugin.py``. Copy or symlink this file into
``~/.config/piwardrive/plugins`` to see it appear alongside the built‑in
widgets.

Compiled extensions built with PyO3 or Cython are supported as well. Place the
resulting ``.so`` (or ``.pyd`` on Windows) in the plugin directory or within a
package. Ensure the extension is built against the same Python version that
runs PiWardrive and that ``build-essential`` and the Python development headers
are installed.

### Available Hooks

Every plugin widget must provide an ``update()`` method. The
``PollScheduler`` calls this hook every ``update_interval`` seconds and it may
either execute synchronously or return a coroutine for asynchronous work.
Widgets typically create their UI in ``__init__`` and can override
``on_size`` to update the draggable area when resized.

## Error Handling
The application reports errors consistently using `utils.report_error`. The sequence below illustrates how
`control_service` surfaces failures:

```mermaid
sequenceDiagram
    participant Test
    participant control_service
    participant subprocess
    participant report_error

    Test->>control_service: Call with simulated failure
    control_service->>subprocess: Run command
    subprocess-->>control_service: Return failure (non-zero code)
    control_service->>report_error: report_error(error_message)
```

`report_error` logs the message and shows a dialog if the GUI is running.
Error messages are prefixed with codes like `[E001]` to aid troubleshooting.

## Documentation & Tests

The Sphinx documentation under [docs/](docs/) provides detailed guides for each component of the application.

* [installation](docs/installation.rst) – step by step setup
* [configuration](docs/configuration.rst) – all runtime options
* [widgets](docs/widgets.rst) – reference for each dashboard widget
* [architecture](docs/architecture.rst) – system overview diagrams
* [function_flows](docs/function_flows.rst) – diagrams of key functions

Run `pytest` to execute the test suite and use `flake8` and `mypy` to lint and type-check the codebase.
Tests can also be executed inside the Docker image provided in this repository:

```bash
docker compose build
docker compose run --rm tests
```

## Module Reference

Each module below has a focused responsibility within the application.  The
summaries link to their source files for quick reference.

### `main.py`
Defines `PiWardriveApp` and manages initialization, screen setup, service
control, auto-saving configuration and cleanup.

### `utils.py`
Utility helpers that handle error formatting, async task execution, safe
requests, and system metrics. Errors are reported uniformly via
`report_error`.

### `diagnostics.py`
Collects system metrics and rotates log files. `HealthMonitor` periodically
gathers data and stores it in SQLite, catching and logging exceptions during
polling.

### `persistence.py`
Defines `HealthRecord` and `AppState` dataclasses and provides async functions
for saving and loading them via a small SQLite database. Connections are cached
per event loop so the schema is initialised only once.

### `scheduler.py`
Supplies `PollScheduler` and `AsyncScheduler` classes for periodic callbacks.
Both versions log exceptions while keeping tasks alive.

### `export.py`
Filters and exports recorded access-point data in CSV, JSON, GPX, KML,
GeoJSON or Shapefile formats, raising `ValueError` for unsupported formats.

### `analysis.py`
Computes average health statistics and can plot CPU temperature, optionally
using pandas and Plotly when available.

### `scripts/health_export.py`
Exports recent `HealthRecord` rows in CSV or JSON format.

### `scripts/health_import.py`
Imports `HealthRecord` data from a JSON or CSV file back into the tracking database.

<<<<<<< HEAD
### `scripts/service_status.py`
Prints the active state of key services such as Kismet, BetterCAP and GPSD.
=======
### `scripts/export_logs.py`
Writes the most recent lines from `app.log` to a file using
`PiWardriveApp.export_logs`.
>>>>>>> 07ab51a7

### `gpsd_client.py`
Maintains a persistent connection to `gpsd`, gracefully handling connection
failures and returning `None` on errors.

### `security.py`
Provides path sanitization, service name validation, password hashing and
verification, plus simple encryption helpers.

### `logconfig.py`
Configures JSON-formatted logging, writing to `~/.config/piwardrive/app.log`.

### `localization.py`
Offers a lightweight translation mechanism that caches parsed locale files so
switching languages doesn't reread JSON from disk. Missing keys fall back to the
original text.

### `service.py`
Exposes recent health records and widget metrics over FastAPI, with optional
HTTP basic authentication and log retrieval endpoints.

### `exception_handler.py`
Installs a Kivy exception handler that logs uncaught exceptions instead of
crashing the GUI.

### `di.py`
Implements a minimal dependency-injection container used to manage shared
services.

## React Web UI

An optional React application lives under `webui/`. It consumes the API endpoints provided by `service.py`.

```bash
cd webui
npm install
npm run build  # production build
npm run dev    # start Vite dev server
```

The dev server proxies API requests to `http://localhost:8000`. Set `PW_API_PASSWORD_HASH` to require a password for the backend routes.

## R Integration

PiWardrive can optionally analyze health metrics using R. The helper
[scripts/health_summary.R](scripts/health_summary.R) reads a CSV or JSON file of
`HealthRecord` rows, returning average CPU temperature, CPU usage, memory usage
and disk usage. It may also generate a CPU temperature plot. Call
`r_integration.health_summary` from Python to run the R code via `rpy2`.

Install the dependencies with:

```bash
pip install rpy2
sudo apt install r-base
Rscript -e "install.packages(c('ggplot2','jsonlite'), repos='https://cloud.r-project.org')"
```

Other optional features rely on additional Python packages:

```bash
pip install pandas orjson pyprof2calltree
```

## Contributing

Install project and development dependencies and run the tests locally with:

```bash
pip install -r requirements.txt
pip install -r requirements-dev.txt
pip install .  # uses metadata from ``pyproject.toml``
pip install pandas orjson pyprof2calltree
pip install .
pre-commit run --all-files
pytest
```
Alternatively run the suite in Docker:

```bash
docker compose run --rm tests
```

The `requirements-dev.txt` file includes tools like `flake8`, `mypy` and
`pytest` along with runtime dependencies required by the tests such as
`aiosqlite`, `psutil`, `pydantic`, `fastapi` and `httpx`.

Cyclomatic complexity is also checked in CI. The workflow runs
`scripts/check_complexity.py`, which fails if any function is rated `D` or
worse by `radon`. Run `radon cc -n D -s .` locally to verify your changes before
opening a pull request.

The GitHub Actions workflow in `.github/workflows/ci.yml` installs the optional
packages listed above and runs `pre-commit run --all-files` followed by
`pytest`.

Install pre-commit hooks with:
```bash
pre-commit install
```
Please ensure you comply with all local laws and obtain proper authorization before conducting any wireless or Bluetooth scans. The authors are not responsible for any misuse of this software.<|MERGE_RESOLUTION|>--- conflicted
+++ resolved
@@ -373,14 +373,13 @@
 ### `scripts/health_import.py`
 Imports `HealthRecord` data from a JSON or CSV file back into the tracking database.
 
-<<<<<<< HEAD
 ### `scripts/service_status.py`
 Prints the active state of key services such as Kismet, BetterCAP and GPSD.
-=======
+
 ### `scripts/export_logs.py`
 Writes the most recent lines from `app.log` to a file using
 `PiWardriveApp.export_logs`.
->>>>>>> 07ab51a7
+
 
 ### `gpsd_client.py`
 Maintains a persistent connection to `gpsd`, gracefully handling connection
