# PiWardrive

PiWardrive is a headless mapping and diagnostic suite for Raspberry Pi 5. It merges war-driving tools such as Kismet and BetterCAP with a touch-friendly interface built on Kivy/KivyMD. The project runs without an X server and includes a command line SIGINT suite for scanning.

For a full index of guides see [REFERENCE.md](REFERENCE.md) and the `docs/` directory.

## Architecture Overview

```mermaid
graph LR
    A[PiWardriveApp] --> B[PollScheduler]
    A --> C[Diagnostics]
    A --> E[Screens]
    B --> C
    E --> F[Widgets]
    F --> B
    C --> D[Persistence]
    C --> G[External Services]
```

## Project Layout

- All source code resides under `src/piwardrive/`.
- Top-level scripts and modules are legacy wrappers slated for removal.
- Import from `piwardrive` directly when running tools or tests.

## Data Inputs
- Kismet
- Bettercap
- GPSD
- SDR
- Orientation sensors (gyroscope, accelerometer, OBD‑II adapter)
  - ``dbus`` + ``iio-sensor-proxy`` or an external MPU‑6050 are optional;
    the app falls back gracefully when absent
  - Wi-Fi scans record the current antenna heading along with RSSI when
    orientation data is available



## U/I Features
- Service controls for Kismet and BetterCAP
- Interactive map with offline tile prefetch and rotation
- Predictive route tile caching
- Real-time CPU, memory and network metrics
- Drag-and-drop dashboard widgets
- Vector tile renderer and track playback
- Drone-based mapping mode
- Geofencing and cached map tiles
- Status service with React web UI
<<<<<<< HEAD
- Plugin widgets shown in the web UI
=======
- Offline-capable PWA frontend
>>>>>>> 636abdc7


## Data Handling
- Multi-format exports (GPX/KML/CSV/JSON/GeoJSON/Shapefile)
- Diagnostics and log rotation
- Remote database sync (`remote_sync.py`) with a central aggregation service
  for combined statistics and map overlays
- Observations stored in SQLite for later analysis
- CLI SIGINT tools under `src/piwardrive/sigint_suite/` (set `SIGINT_DEBUG=1` for debug logs)
  
The scheduler drives periodic tasks while diagnostics records system health. Screens host widgets that show metrics on the dashboard, while helper routines control external services like Kismet and BetterCAP.

### Scanning and Logging

```mermaid
flowchart TD
    A[Boot Device] --> B[Load Configuration]
    B --> C[Start Kismet / BetterCAP]
    C --> D[Begin GPS Polling]
    D --> E[Record Access Points]
    E --> F[Write Logs / DB]
```

### Diagnostics Flow

```mermaid
sequenceDiagram
    participant User
    participant App
    participant Diagnostics
    participant Persistence

    User->>App: open Diagnostics screen
    App->>Diagnostics: self_test()
    Diagnostics->>Persistence: store HealthRecord
    Diagnostics-->>App: results
    App-->>User: show status
```

### Scheduler Hooks

```mermaid
sequenceDiagram
    participant Widget
    participant Scheduler
    participant Clock

    Widget->>Scheduler: register_widget()
    Scheduler->>Widget: check interval
    Scheduler->>Clock: schedule_interval(update)
    Clock-->>Scheduler: event handle
```

Schedulers expose basic metrics via ``get_metrics()`` including the next
scheduled run time and duration of the last callback execution. These values
aid troubleshooting periodic jobs during development.

## Quick Start

### Hardware
- Raspberry Pi 5 with 7" touchscreen
- SSD mounted at `/mnt/ssd`
- GPS dongle on `/dev/ttyACM0`
- External Wi-Fi adapter (monitor mode)

### Software
- Raspberry Pi OS Bookworm or Bullseye
- Python 3.10+
- System packages: `kismet`, `gpsd`, `bettercap`, `evtest`, `git`, `build-essential`, `cmake`

### Installation

```bash
git clone git@github.com:Trashytalk/piwardrive.git
cd piwardrive
python3 -m venv gui-env
source gui-env/bin/activate
pip install -r requirements.txt
pip install .
sudo apt update
sudo apt install -y r-base r-base-dev

```

You can run `src/piwardrive/scripts/quickstart.sh` to install system packages and create the virtual environment automatically.

#### Step-by-Step Setup

1. Flash Raspberry Pi OS (Lite recommended) to an SD card and boot the Pi.
2. Install required system packages:

   ```bash
   sudo apt update && sudo apt install -y \
       git build-essential cmake kismet bettercap gpsd evtest python3-venv
   ```
3. Clone the repository and switch into the project directory:

   ```bash
   git clone git@github.com:Trashytalk/piwardrive.git
   cd piwardrive
   ```
4. Create and activate the virtual environment:

   ```bash
   python3 -m venv gui-env
   source gui-env/bin/activate
   ```
5. Install Python dependencies and the project itself:

   ```bash
   pip install -r requirements.txt
   pip install .
   ```
6. (Optional) mount an external SSD by editing `/etc/fstab`::

   /dev/sda1  /mnt/ssd  ext4  defaults,nofail  0  2

7. Enable `kismet`, `bettercap` and `gpsd` to start on boot:

   ```bash
   sudo systemctl enable kismet bettercap gpsd
   ```
8. (Optional) copy `examples/piwardrive.service` into `/etc/systemd/system/` and enable it to run the API on boot:

   ```bash
   sudo cp examples/piwardrive.service /etc/systemd/system/
   sudo systemctl enable --now piwardrive.service
   ```
9. Start the application manually if the service is not enabled:

   ```bash
   piwardrive-service
   ```

#### Optional Dependencies

Some components rely on additional Python packages. Install them only if you need the corresponding feature:

- `dbus-fast` – asynchronous service control via D-Bus; otherwise `systemctl` is used.
- `dbus-python` or `mpu6050` – provides orientation data from `iio-sensor-proxy` or an external MPU‑6050 sensor.
- `bleak` – enables Bluetooth scanning on the map and in the `piwardrive.sigint_suite` tools.
- `rpy2` – required for generating daily health summaries with R.
- `pandas`, `orjson`, `pyprof2calltree` – used by advanced analytics and profiling helpers.

Activate the virtual environment and run `pip install <package>` for any that apply.

### Running

```bash
source gui-env/bin/activate
python -m piwardrive.main
```

The UI renders directly on the framebuffer so no X server is required.

### Browser Workflow

An optional React interface runs in any modern browser. Build and serve it
alongside the API then open it full screen:

```bash
cd webui
npm install
npm run build
python 'In development/browser_server.py'
```

This starts a FastAPI server on `http://0.0.0.0:8000` with the API under `/api`.
Launch Chromium in kiosk mode to display the dashboard:

```bash
chromium-browser --kiosk http://localhost:8000
```

### Optional C Extensions

Two small C modules, `ckml` and `cgeom`, speed up geometry and KML parsing. They
are optional – pure Python fallbacks are used if compilation fails – but the
extensions provide a noticeable performance boost. Build them from the repository
root using `python -m build` and then install the generated wheel:

```bash
pip install build
python -m build
pip install dist/*.whl
```

See `docs/ckml_build.rst` for troubleshooting tips.

### Docker

```bash
docker build -t piwardrive .
docker run --device=/dev/ttyUSB0 --rm piwardrive
```

### Automated vs Manual Tasks

#### Automated Aspects

* **Health Monitoring & Log Rotation** – `HealthMonitor` polls `diagnostics.self_test()` on a schedule while `rotate_logs` trims old log files automatically.
* **Tile Cache Maintenance** – stale tiles are purged and MBTiles databases vacuumed at intervals defined by `tile_maintenance_interval`.
* **Configuration Reloads** – a filesystem watcher detects updates to `config.json` and applies them along with any `PW_` overrides without restarting.
* **Plugin Discovery** – new widgets placed under `~/.config/piwardrive/plugins` are loaded automatically on startup.

#### Manual Steps

* **Installation** – run `src/piwardrive/scripts/quickstart.sh` or follow the manual steps to clone the repo, create a virtualenv and install dependencies.
* **Launching the App** – activate the environment and start PiWardrive with `python -m piwardrive.main`.
* **Systemd Service Setup** – copy `examples/piwardrive.service` to `/etc/systemd/system/` and enable it with `sudo systemctl enable --now piwardrive.service` to launch the backend on boot.
* **Running the Status API** – start the FastAPI service manually with `piwardrive-service` to expose remote metrics.
* **Browser Kiosk Mode** – build the React frontend, run `python 'In development/browser_server.py'` and open Chromium with `--kiosk http://localhost:8000`.
* **Map Tile Prefetch** – use `piwardrive-prefetch` to download map tiles without the GUI.
* **Syncing Data** – set `remote_sync_url` (and optionally `remote_sync_interval`)
  in `~/.config/piwardrive/config.json` and trigger uploads via `/sync` or call
  `remote_sync.sync_database_to_server` directly.
* **Offline Vector Tile Customizer** – `piwardrive-mbtiles` builds and styles offline tile sets.
* **Configuration Wizard** – run `python -m piwardrive.setup_wizard` to interactively create profiles or edit `~/.config/piwardrive/config.json` by hand.


### Example systemd unit

```ini
[Unit]
Description=PiWardrive Backend Service
After=network.target

[Service]
Type=simple
User=pi
WorkingDirectory=/home/pi/piwardrive
ExecStart=/home/pi/piwardrive/gui-env/bin/piwardrive-service
Restart=on-failure

[Install]
WantedBy=multi-user.target
```


## Mobile Builds

Scripts under `src/piwardrive/scripts/` create Android or iOS builds:

```bash
./src/piwardrive/scripts/build_android.sh  # Android APK
./src/piwardrive/scripts/build_ios.sh      # iOS project
```

## Configuration

Settings persist in `~/.config/piwardrive/config.json`. Profiles under
`~/.config/piwardrive/profiles` can store alternate configurations and may be
selected via the `PW_PROFILE_NAME` environment variable. Environment variables
prefixed with `PW_` override any option. See `docs/configuration.rst` and
`docs/environment.rst` for a full list.

## Additional Documentation

Comprehensive guides and API references live in the `docs/` directory. Run `make html` there to build the Sphinx site. High level summaries are collected in [REFERENCE.md](REFERENCE.md).

## Contributing

Install the development dependencies and run the tests:

```bash
pip install -r requirements.txt
pip install -r requirements-dev.txt
pre-commit run --all-files
pytest
```

`pre-commit` automatically installs packages listed in `requirements.txt`
and `requirements-dev.txt`, so hooks and tests run consistently.

Docker helpers are provided:

```bash
docker compose run --rm tests
```

## Legal Notice

Ensure all wireless and Bluetooth scans comply with local laws and have proper authorization. The authors are not responsible for misuse of this software.<|MERGE_RESOLUTION|>--- conflicted
+++ resolved
@@ -47,11 +47,8 @@
 - Drone-based mapping mode
 - Geofencing and cached map tiles
 - Status service with React web UI
-<<<<<<< HEAD
 - Plugin widgets shown in the web UI
-=======
 - Offline-capable PWA frontend
->>>>>>> 636abdc7
 
 
 ## Data Handling
