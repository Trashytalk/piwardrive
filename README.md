--- conflicted
+++ resolved
@@ -44,16 +44,9 @@
 
    ```bash
    git clone https://github.com/TRASHYTALK/piwardrive.git
-<<<<<<< HEAD
    cd piwardrive
    ```
 
-2. **Install system packages** (Debian/Ubuntu):
-
-   ```bash
-   sudo apt-get install kismet gpsd bettercap evtest git build-essential cmake
-=======
->>>>>>> ffcf7f93
    ```
 
 2. **Install Python dependencies**:
@@ -73,15 +66,11 @@
    pip install -r requirements.txt
    ```
 
-<<<<<<< HEAD
-4. **Mount the SSD**:
 
-   ```
-=======
 3. **Configure fstab** (optional):
 
    ```bash
->>>>>>> ffcf7f93
+
    /dev/sda1  /mnt/ssd  ext4  defaults,nofail  0  2
    ```
 
