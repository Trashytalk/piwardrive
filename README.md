--- conflicted
+++ resolved
@@ -500,15 +500,7 @@
 ```bash
 pip install -r requirements.txt
 pip install -r requirements-dev.txt
-<<<<<<< HEAD
 pip install .[tests]
-=======
-# Install frontend deps for lint and test hooks
-cd webui && npm install && cd ..
-# Some tests rely on additional scientific libraries such as `numpy`.
-# Install them with the optional `tests` extras if needed:
-# pip install .[tests]
->>>>>>> 8639cb0c
 pre-commit run --all-files
 pytest
 ```
