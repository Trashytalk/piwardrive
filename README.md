# PiWardrive

PiWardrive is a headless mapping and diagnostic suite for Raspberry Pi 5. It merges war-driving tools such as Kismet and BetterCAP with a touch-friendly interface built on Kivy/KivyMD. The project runs without an X server and includes a command line SIGINT suite for scanning.

For a full index of guides see [REFERENCE.md](REFERENCE.md) and the `docs/` directory.

## Architecture Overview

```mermaid
graph LR
    A[PiWardriveApp] --> B[PollScheduler]
    A --> C[Diagnostics]
    A --> E[Screens]
    B --> C
    E --> F[Widgets]
    F --> B
    C --> D[Persistence]
    C --> G[External Services]
```

## Data Inputs
- Kismet
- Bettercap
- GPSD
- SDR
<<<<<<< HEAD
- Orientation sensors (gyroscope, accelerometer, OBD-II adapter)
=======
- Orientation sensors (gyroscope, accelerometer, OBD‑II adapter)
  - ``dbus`` + ``iio-sensor-proxy`` or an external MPU‑6050 are optional;
    the app falls back gracefully when absent
>>>>>>> e9438d15


## U/I Features
- Service controls for Kismet and BetterCAP
- Interactive map with offline tile prefetch and rotation
- Predictive route tile caching
- Real-time CPU, memory and network metrics
- Drag-and-drop dashboard widgets
- Vector tile renderer and track playback
- Geofencing and cached map tiles
- Status service with React web UI


## Data Handling
- Multi-format exports (GPX/KML/CSV/JSON)
- Diagnostics and log rotation
- Remote database sync (`remote_sync.py`) and cloud exports
- Observations stored in SQLite for later analysis
- CLI SIGINT tools under `sigint_suite/`
  
The scheduler drives periodic tasks while diagnostics records system health. Screens host widgets that show metrics on the dashboard, while helper routines control external services like Kismet and BetterCAP.

### Scanning and Logging

```mermaid
flowchart TD
    A[Boot Device] --> B[Load Configuration]
    B --> C[Start Kismet / BetterCAP]
    C --> D[Begin GPS Polling]
    D --> E[Record Access Points]
    E --> F[Write Logs / DB]
```

### Diagnostics Flow

```mermaid
sequenceDiagram
    participant User
    participant App
    participant Diagnostics
    participant Persistence

    User->>App: open Diagnostics screen
    App->>Diagnostics: self_test()
    Diagnostics->>Persistence: store HealthRecord
    Diagnostics-->>App: results
    App-->>User: show status
```

### Scheduler Hooks

```mermaid
sequenceDiagram
    participant Widget
    participant Scheduler
    participant Clock

    Widget->>Scheduler: register_widget()
    Scheduler->>Widget: check interval
    Scheduler->>Clock: schedule_interval(update)
    Clock-->>Scheduler: event handle
```

## Quick Start

### Hardware
- Raspberry Pi 5 with 7" touchscreen
- SSD mounted at `/mnt/ssd`
- GPS dongle on `/dev/ttyACM0`
- External Wi-Fi adapter (monitor mode)

### Software
- Raspberry Pi OS Bookworm or Bullseye
- Python 3.10+
- System packages: `kismet`, `gpsd`, `bettercap`, `evtest`, `git`, `build-essential`, `cmake`

### Installation

```bash
git clone https://github.com/TRASHYTALK/piwardrive.git
cd piwardrive
python3 -m venv gui-env
source gui-env/bin/activate
pip install -r requirements.txt
pip install .
```

You can run `./scripts/quickstart.sh` to install system packages and create the virtual environment automatically.

### Running

```bash
source gui-env/bin/activate
python main.py
```

The UI renders directly on the framebuffer so no X server is required.

### Docker

```bash
docker build -t piwardrive .
docker run --device=/dev/ttyUSB0 --rm piwardrive
```

## Mobile Builds

Scripts under `scripts/` create Android or iOS builds:

```bash
./scripts/build_android.sh  # Android APK
./scripts/build_ios.sh      # iOS project
```

## Configuration

Settings persist in `~/.config/piwardrive/config.json`. Profiles under
`~/.config/piwardrive/profiles` can store alternate configurations and may be
selected via the `PW_PROFILE_NAME` environment variable. Environment variables
prefixed with `PW_` override any option. See `docs/configuration.rst` and
`docs/environment.rst` for a full list.

## Additional Documentation

Comprehensive guides and API references live in the `docs/` directory. Run `make html` there to build the Sphinx site. High level summaries are collected in [REFERENCE.md](REFERENCE.md).

## Contributing

Install the development dependencies and run the tests:

```bash
pip install -r requirements.txt
pip install -r requirements-dev.txt
pre-commit run --all-files
pytest
```

Docker helpers are provided:

```bash
docker compose run --rm tests
```

## Legal Notice

Ensure all wireless and Bluetooth scans comply with local laws and have proper authorization. The authors are not responsible for misuse of this software.<|MERGE_RESOLUTION|>--- conflicted
+++ resolved
@@ -23,13 +23,10 @@
 - Bettercap
 - GPSD
 - SDR
-<<<<<<< HEAD
-- Orientation sensors (gyroscope, accelerometer, OBD-II adapter)
-=======
 - Orientation sensors (gyroscope, accelerometer, OBD‑II adapter)
   - ``dbus`` + ``iio-sensor-proxy`` or an external MPU‑6050 are optional;
     the app falls back gracefully when absent
->>>>>>> e9438d15
+
 
 
 ## U/I Features
