--- conflicted
+++ resolved
@@ -76,12 +76,9 @@
 * **Config File**: `~/.config/piwardrive/config.json` persists settings between runs.
 * **Profiles**: alternate configs live in `~/.config/piwardrive/profiles`.
 * **Env Overrides**: use environment variables like `PW_MAP_POLL_GPS=5`.
-<<<<<<< HEAD
 * **GPS Polling**: `map_poll_gps` is the fastest interval while
   `map_poll_gps_max` sets the slowest interval when stationary.
-=======
 * **Validation**: values are checked on load and invalid settings raise errors.
->>>>>>> a8372d21
 * **BetterCAP Caplet**: `/usr/local/etc/bettercap/alfa.cap`
 * **Kismet Config**: `/usr/local/etc/kismet_site.conf`
 * **Systemd Units**:
