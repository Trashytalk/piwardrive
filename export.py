import json
import xml.etree.ElementTree as ET
from typing import Any, Iterable, Mapping, Sequence

import csv

EXPORT_FORMATS = ("csv", "json", "gpx", "kml")


def filter_records(
    records: Iterable[Mapping[str, Any]],
    ssid: str | None = None,
    encryption: str | None = None,
    oui: str | None = None,
) -> list[dict[str, Any]]:
    """Return records matching optional SSID, encryption or OUI filters."""
    result: list[dict[str, Any]] = []
    for rec in records:
        if ssid and ssid not in (rec.get("ssid") or ""):
            continue
        if encryption and encryption != rec.get("encryption"):
            continue
        if oui and not (rec.get("bssid") or "").startswith(oui):
            continue
        result.append(dict(rec))
    return result


def export_records(
    records: Sequence[Mapping[str, Any]],
    path: str,
    fmt: str,
    fields: Sequence[str] | None = None,
) -> None:
    """Export ``records`` to ``path`` using the specified format."""
    if fields is not None:
        records = [{k: r.get(k) for k in fields} for r in records]
    fmt = fmt.lower()
    if fmt not in EXPORT_FORMATS:
        raise ValueError(f"Unsupported format: {fmt}")
    if fmt == "csv":
<<<<<<< HEAD
        if records:
            fieldnames = list(records[0].keys())
            with open(path, "w", newline="", encoding="utf-8") as fh:
                writer = csv.DictWriter(fh, fieldnames=fieldnames)
                writer.writeheader()
                writer.writerows(records)
        else:
            open(path, "w", encoding="utf-8").close()
=======
        rows = list(records)
        if not rows:
            open(path, "w", encoding="utf-8").close()
        else:
            fieldnames = fields or list(rows[0].keys())
            with open(path, "w", encoding="utf-8", newline="") as fh:
                writer = csv.DictWriter(fh, fieldnames=fieldnames)
                writer.writeheader()
                writer.writerows(rows)
>>>>>>> 64bf2ef1
    elif fmt == "json":
        with open(path, "w", encoding="utf-8") as fh:
            json.dump(list(records), fh)
    elif fmt == "gpx":
        root = ET.Element("gpx", version="1.1", creator="piwardrive")
        for rec in records:
            lat = rec.get("lat")
            lon = rec.get("lon")
            if lat is None or lon is None:
                continue
            wpt = ET.SubElement(root, "wpt", lat=str(lat), lon=str(lon))
            name = rec.get("ssid") or rec.get("bssid")
            if name:
                ET.SubElement(wpt, "name").text = str(name)
        ET.ElementTree(root).write(path, encoding="utf-8", xml_declaration=True)
    elif fmt == "kml":
        root = ET.Element("kml", xmlns="http://www.opengis.net/kml/2.2")
        doc = ET.SubElement(root, "Document")
        for rec in records:
            lat = rec.get("lat")
            lon = rec.get("lon")
            if lat is None or lon is None:
                continue
            placemark = ET.SubElement(doc, "Placemark")
            name = rec.get("ssid") or rec.get("bssid")
            if name:
                ET.SubElement(placemark, "name").text = str(name)
            point = ET.SubElement(placemark, "Point")
            ET.SubElement(point, "coordinates").text = f"{lon},{lat}"
        ET.ElementTree(root).write(path, encoding="utf-8", xml_declaration=True)
    else:  # pragma: no cover - safety net
        raise ValueError(fmt)<|MERGE_RESOLUTION|>--- conflicted
+++ resolved
@@ -39,7 +39,6 @@
     if fmt not in EXPORT_FORMATS:
         raise ValueError(f"Unsupported format: {fmt}")
     if fmt == "csv":
-<<<<<<< HEAD
         if records:
             fieldnames = list(records[0].keys())
             with open(path, "w", newline="", encoding="utf-8") as fh:
@@ -48,7 +47,6 @@
                 writer.writerows(records)
         else:
             open(path, "w", encoding="utf-8").close()
-=======
         rows = list(records)
         if not rows:
             open(path, "w", encoding="utf-8").close()
@@ -58,7 +56,6 @@
                 writer = csv.DictWriter(fh, fieldnames=fieldnames)
                 writer.writeheader()
                 writer.writerows(rows)
->>>>>>> 64bf2ef1
     elif fmt == "json":
         with open(path, "w", encoding="utf-8") as fh:
             json.dump(list(records), fh)
