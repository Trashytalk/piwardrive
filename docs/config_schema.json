{
  "$defs": {
    "Theme": {
      "description": "Available UI themes.",
      "enum": ["Dark", "Light", "Green", "Red"],
      "title": "Theme",
      "type": "string"
    }
  },
  "description": "Extended validation used by :func:`validate_config_data`.",
  "properties": {
    "theme": {
      "$ref": "#/$defs/Theme"
    },
    "map_poll_gps": {
      "exclusiveMinimum": 0,
      "title": "Map Poll Gps",
      "type": "integer"
    },
    "map_poll_gps_max": {
      "anyOf": [
        {
          "type": "integer"
        },
        {
          "type": "null"
        }
      ],
      "default": null,
      "title": "Map Poll Gps Max"
    },
    "map_poll_aps": {
      "anyOf": [
        {
          "type": "integer"
        },
        {
          "type": "null"
        }
      ],
      "default": null,
      "title": "Map Poll Aps"
    },
    "map_poll_wigle": {
      "default": 0,
      "minimum": 0,
      "title": "Map Poll Wigle",
      "type": "integer"
    },
    "map_show_gps": {
      "anyOf": [
        {
          "type": "boolean"
        },
        {
          "type": "null"
        }
      ],
      "default": null,
      "title": "Map Show Gps"
    },
    "map_follow_gps": {
      "default": true,
      "title": "Map Follow Gps",
      "type": "boolean"
    },
    "map_show_aps": {
      "anyOf": [
        {
          "type": "boolean"
        },
        {
          "type": "null"
        }
      ],
      "default": null,
      "title": "Map Show Aps"
    },
    "map_cluster_aps": {
      "anyOf": [
        {
          "type": "boolean"
        },
        {
          "type": "null"
        }
      ],
      "default": null,
      "title": "Map Cluster Aps"
    },
    "map_show_heatmap": {
      "anyOf": [
        {
          "type": "boolean"
        },
        {
          "type": "null"
        }
      ],
      "default": null,
      "title": "Map Show Heatmap"
    },
    "map_show_wigle": {
      "default": false,
      "title": "Map Show Wigle",
      "type": "boolean"
    },
    "map_cluster_capacity": {
      "default": 8,
      "minimum": 1,
      "title": "Map Cluster Capacity",
      "type": "integer"
    },
    "map_use_offline": {
      "anyOf": [
        {
          "type": "boolean"
        },
        {
          "type": "null"
        }
      ],
      "default": null,
      "title": "Map Use Offline"
    },
    "map_auto_prefetch": {
      "default": false,
      "title": "Map Auto Prefetch",
      "type": "boolean"
    },
    "disable_scanning": {
      "anyOf": [
        {
          "type": "boolean"
        },
        {
          "type": "null"
        }
      ],
      "default": null,
      "title": "Disable Scanning"
    },
    "kismet_logdir": {
      "anyOf": [
        {
          "minLength": 1,
          "type": "string"
        },
        {
          "type": "null"
        }
      ],
      "default": null,
      "title": "Kismet Logdir"
    },
    "bettercap_caplet": {
      "anyOf": [
        {
          "minLength": 1,
          "type": "string"
        },
        {
          "type": "null"
        }
      ],
      "default": null,
      "title": "Bettercap Caplet"
    },
    "dashboard_layout": {
      "items": {},
      "title": "Dashboard Layout",
      "type": "array"
    },
    "debug_mode": {
      "anyOf": [
        {
          "type": "boolean"
        },
        {
          "type": "null"
        }
      ],
      "default": null,
      "title": "Debug Mode"
    },
    "offline_tile_path": {
      "anyOf": [
        {
          "minLength": 1,
          "type": "string"
        },
        {
          "type": "null"
        }
      ],
      "default": null,
      "title": "Offline Tile Path"
    },
    "health_poll_interval": {
      "anyOf": [
        {
          "minimum": 1,
          "type": "integer"
        },
        {
          "type": "null"
        }
      ],
      "default": null,
      "title": "Health Poll Interval"
    },
    "log_rotate_interval": {
      "anyOf": [
        {
          "minimum": 1,
          "type": "integer"
        },
        {
          "type": "null"
        }
      ],
      "default": null,
      "title": "Log Rotate Interval"
    },
    "log_rotate_archives": {
      "anyOf": [
        {
          "minimum": 1,
          "type": "integer"
        },
        {
          "type": "null"
        }
      ],
      "default": null,
      "title": "Log Rotate Archives"
    },
    "cleanup_rotated_logs": {
      "anyOf": [
        {
          "type": "boolean"
        },
        {
          "type": "null"
        }
      ],
      "default": null,
      "title": "Cleanup Rotated Logs"
    },
    "reports_dir": {
      "default": "/root/.config/piwardrive/reports",
      "title": "Reports Dir",
      "type": "string"
    },
    "health_export_interval": {
      "default": 6,
      "minimum": 1,
      "title": "Health Export Interval",
      "type": "integer"
    },
    "health_export_dir": {
      "default": "/root/.config/piwardrive/health_exports",
      "title": "Health Export Dir",
      "type": "string"
    },
    "compress_health_exports": {
      "default": true,
      "title": "Compress Health Exports",
      "type": "boolean"
    },
    "health_export_retention": {
      "default": 7,
      "minimum": 1,
      "title": "Health Export Retention",
      "type": "integer"
    },
    "tile_maintenance_interval": {
      "anyOf": [
        {
          "minimum": 1,
          "type": "integer"
        },
        {
          "type": "null"
        }
      ],
      "default": null,
      "title": "Tile Maintenance Interval"
    },
    "tile_max_age_days": {
      "anyOf": [
        {
          "minimum": 1,
          "type": "integer"
        },
        {
          "type": "null"
        }
      ],
      "default": null,
      "title": "Tile Max Age Days"
    },
    "tile_cache_limit_mb": {
      "anyOf": [
        {
          "minimum": 1,
          "type": "integer"
        },
        {
          "type": "null"
        }
      ],
      "default": null,
      "title": "Tile Cache Limit Mb"
    },
    "compress_offline_tiles": {
      "anyOf": [
        {
          "type": "boolean"
        },
        {
          "type": "null"
        }
      ],
      "default": null,
      "title": "Compress Offline Tiles"
    },
    "route_prefetch_interval": {
      "anyOf": [
        {
          "minimum": 1,
          "type": "integer"
        },
        {
          "type": "null"
        }
      ],
      "default": null,
      "title": "Route Prefetch Interval"
    },
    "route_prefetch_lookahead": {
      "anyOf": [
        {
          "minimum": 1,
          "type": "integer"
        },
        {
          "type": "null"
        }
      ],
      "default": null,
      "title": "Route Prefetch Lookahead"
    },
    "widget_battery_status": {
      "anyOf": [
        {
          "type": "boolean"
        },
        {
          "type": "null"
        }
      ],
      "default": null,
      "title": "Widget Battery Status"
    },
    "log_paths": {
      "items": {
        "type": "string"
      },
      "title": "Log Paths",
      "type": "array"
    },
    "restart_services": {
      "items": {
        "type": "string"
      },
      "title": "Restart Services",
      "type": "array"
    },
    "ui_font_size": {
      "default": 16,
      "minimum": 1,
      "title": "Ui Font Size",
      "type": "integer"
    },
    "admin_password_hash": {
      "anyOf": [
        {
          "type": "string"
        },
        {
          "type": "null"
        }
      ],
      "default": "",
      "title": "Admin Password Hash"
    },
    "remote_sync_url": {
      "anyOf": [
        {
          "minLength": 1,
          "type": "string"
        },
        {
          "type": "null"
        }
      ],
      "default": null,
      "title": "Remote Sync Url"
    },
    "remote_sync_token": {
      "anyOf": [
        {
          "type": "string"
        },
        {
          "type": "null"
        }
      ],
      "default": null,
      "title": "Remote Sync Token"
    },
    "remote_sync_timeout": {
      "anyOf": [
        {
          "minimum": 1,
          "type": "integer"
        },
        {
          "type": "null"
        }
      ],
      "default": null,
      "title": "Remote Sync Timeout"
    },
    "remote_sync_retries": {
      "anyOf": [
        {
          "minimum": 1,
          "type": "integer"
        },
        {
          "type": "null"
        }
      ],
      "default": null,
      "title": "Remote Sync Retries"
    },
    "remote_sync_interval": {
      "anyOf": [
        {
          "minimum": 1,
          "type": "integer"
        },
        {
          "type": "null"
        }
      ],
      "default": null,
      "title": "Remote Sync Interval"
    },
    "handshake_cache_seconds": {
      "default": 10.0,
      "minimum": 0,
      "title": "Handshake Cache Seconds",
      "type": "number"
    },
    "log_tail_cache_seconds": {
      "default": 1.0,
      "minimum": 0,
      "title": "Log Tail Cache Seconds",
      "type": "number"
    },
    "notification_webhooks": {
      "items": {
        "type": "string"
      },
      "title": "Notification Webhooks",
      "type": "array"
    },
    "notify_cpu_temp": {
      "default": 80.0,
      "minimum": 0,
      "title": "Notify Cpu Temp",
      "type": "number"
    },
    "notify_disk_percent": {
      "default": 90.0,
      "minimum": 0,
      "title": "Notify Disk Percent",
      "type": "number"
    },
    "wigle_api_name": {
      "anyOf": [
        {
          "type": "string"
        },
        {
          "type": "null"
        }
      ],
      "default": null,
      "title": "Wigle Api Name"
    },
    "wigle_api_key": {
      "anyOf": [
        {
          "type": "string"
        },
        {
          "type": "null"
        }
      ],
      "default": null,
      "title": "Wigle Api Key"
    },
    "gps_movement_threshold": {
      "anyOf": [
        {
          "exclusiveMinimum": 0,
          "type": "number"
        },
        {
          "type": "null"
        }
      ],
      "default": null,
      "title": "Gps Movement Threshold"
    },
    "baseline_history_days": {
      "anyOf": [
        {
          "minimum": 1,
          "type": "integer"
        },
        {
          "type": "null"
        }
      ],
      "default": null,
      "title": "Baseline History Days"
    },
    "baseline_threshold": {
      "anyOf": [
        {
          "minimum": 0,
          "type": "number"
        },
        {
          "type": "null"
        }
      ],
      "default": null,
      "title": "Baseline Threshold"
    },
    "cloud_bucket": {
      "anyOf": [
        {
          "type": "string"
        },
        {
          "type": "null"
        }
      ],
      "default": null,
      "title": "Cloud Bucket"
    },
    "cloud_prefix": {
      "anyOf": [
        {
          "type": "string"
        },
        {
          "type": "null"
        }
      ],
      "default": null,
      "title": "Cloud Prefix"
    },
    "cloud_profile": {
      "anyOf": [
        {
          "type": "string"
        },
        {
          "type": "null"
        }
      ],
      "default": null,
      "title": "Cloud Profile"
    },
    "mysql_host": {
      "default": "localhost",
      "title": "Mysql Host",
      "type": "string"
    },
    "mysql_port": {
      "default": 3306,
      "minimum": 1,
      "title": "Mysql Port",
      "type": "integer"
    },
    "mysql_user": {
      "default": "piwardrive",
      "title": "Mysql User",
      "type": "string"
    },
    "mysql_password": {
      "default": "",
      "title": "Mysql Password",
      "type": "string"
    },
    "mysql_db": {
      "default": "piwardrive",
      "title": "Mysql Db",
      "type": "string"
<<<<<<< HEAD
    },
    "enable_graphql": {
      "default": false,
      "title": "Enable Graphql",
      "type": "boolean"
    },
    "enable_mqtt": {
      "default": false,
      "title": "Enable Mqtt",
      "type": "boolean"
=======
>>>>>>> 0326374f
    }
  },
  "required": ["theme", "map_poll_gps"],
  "title": "ConfigModel",
  "type": "object"
}<|MERGE_RESOLUTION|>--- conflicted
+++ resolved
@@ -614,7 +614,6 @@
       "default": "piwardrive",
       "title": "Mysql Db",
       "type": "string"
-<<<<<<< HEAD
     },
     "enable_graphql": {
       "default": false,
@@ -625,8 +624,6 @@
       "default": false,
       "title": "Enable Mqtt",
       "type": "boolean"
-=======
->>>>>>> 0326374f
     }
   },
   "required": ["theme", "map_poll_gps"],
