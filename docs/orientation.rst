--- conflicted
+++ resolved
@@ -103,7 +103,6 @@
 Refer to :func:`orientation_sensors.get_orientation_dbus` and
 :func:`orientation_sensors.read_mpu6050` for reading the sensor values.
 
-<<<<<<< HEAD
 Custom Sensor Readers
 ~~~~~~~~~~~~~~~~~~~~~
 If your hardware exposes orientation data through a different interface
@@ -128,7 +127,7 @@
 
     orientation_sensors.update_orientation_map({"tilt-right": 90.0})
     angle = orientation_sensors.orientation_to_angle("tilt-right")
-=======
+
 Orientation Map Endpoint
 ~~~~~~~~~~~~~~~~~~~~~~~~
 The Node-based web server exposes ``/api/orientation-map`` which simply
@@ -136,5 +135,4 @@
 ``orientation_sensors.clone_orientation_map()``.  This allows other
 services to retrieve the currently active orientation mapping via HTTP::
 
-   curl http://localhost:8000/api/orientation-map
->>>>>>> b7421ec0
+   curl http://localhost:8000/api/orientation-map