Orientation Sensors
-------------------
.. note::
   Please read the legal notice in the project `README.md` before using PiWardrive.

The :mod:`orientation_sensors` helpers try multiple methods to determine the
current device orientation. ``get_orientation_dbus`` queries the
``iio-sensor-proxy`` service via the optional ``dbus`` package. If the service or
Python bindings are missing, ``None`` is returned. ``read_mpu6050`` reads raw
accelerometer and gyroscope values from an external MPU-6050 attached over
I\ :sup:`2`\ C using the optional ``mpu6050`` package. Callers should check the
return value and gracefully handle ``None`` when neither dependency is present.

Setup
~~~~~
To read orientation via DBus install ``iio-sensor-proxy`` and the Python
bindings::

   sudo apt install iio-sensor-proxy python3-dbus

``iio-sensor-proxy`` must be running. On most systems the service starts
automatically after installation.

For an external MPU-6050 sensor connect the module to the I\ :sup:`2`\ C bus
and install the helper library::

   sudo apt install python3-smbus
   pip install mpu6050

Orientation Map
~~~~~~~~~~~~~~~
Orientation strings returned by the helpers are mapped to rotation angles using
``orientation_sensors._ORIENTATION_MAP``. The default values are::

   normal: 0.0
   bottom-up: 180.0
   right-up: 90.0
   left-up: 270.0
   portrait: 0.0
   portrait-upside-down: 180.0
   landscape-left: 90.0
   landscape-right: 270.0
   upside-down: 180.0

Use :func:`orientation_sensors.update_orientation_map` to add or override
entries. :func:`orientation_sensors.orientation_to_angle` converts an orientation
string into a numeric angle using this mapping.


Running ``calibrate_orientation.py``
~~~~~~~~~~~~~~~~~~~~~~~~~~~~~~~~~~~
``calibrate-orientation`` guides you through positioning the device at
0°, 90°, 180° and 270°.  The resulting mapping is written to
``orientation_map.json`` and can be applied with
:func:`orientation_sensors.update_orientation_map`.  See
``examples/orientation_map.json`` for a typical mapping. ``examples/orientation_sensors.json``
illustrates common sensor settings like enabling DBus, selecting the
MPU‑6050 address and referencing the mapping file.

Use the command installed with the package or execute the script from the
repository root::

    python scripts/calibrate_orientation.py --output orientation_map.json

Follow the on-screen instructions and press Enter after placing the device
at each angle. A typical session without sensors available looks like::

    Rotate the device to 0.0 degrees and press Enter...
    {"time": "2025-06-29 03:17:09,621", "level": "ERROR", "name": "root", "message": "Orientation not available, skipping"}
    Rotate the device to 90.0 degrees and press Enter...
    {"time": "2025-06-29 03:17:10,757", "level": "ERROR", "name": "root", "message": "Orientation not available, skipping"}
    Rotate the device to 180.0 degrees and press Enter...
    {"time": "2025-06-29 03:17:11,545", "level": "ERROR", "name": "root", "message": "Orientation not available, skipping"}
    Rotate the device to 270.0 degrees and press Enter...
    {"time": "2025-06-29 03:17:12,404", "level": "ERROR", "name": "root", "message": "Orientation not available, skipping"}
    {"time": "2025-06-29 03:17:12,407", "level": "INFO", "name": "root", "message": "Saved mapping to orientation_map.json"}

The resulting JSON contains the orientation-to-angle mapping::

    {
      "normal": 0.0,
      "bottom-up": 180.0,
      "right-up": 90.0,
      "left-up": 270.0,
      "portrait": 0.0,
      "portrait-upside-down": 180.0,
      "landscape-left": 90.0,
      "landscape-right": 270.0,
      "upside-down": 180.0
    }

Load this mapping in your application and activate it with
:func:`orientation_sensors.update_orientation_map`::

    import json
    from piwardrive import orientation_sensors as osens

    with open("orientation_map.json") as fh:
        custom_map = json.load(fh)
    osens.update_orientation_map(custom_map, clear=True)


Refer to :func:`orientation_sensors.get_orientation_dbus` and
:func:`orientation_sensors.read_mpu6050` for reading the sensor values.

<<<<<<< HEAD
Running ``check_orientation_sensors.py``
~~~~~~~~~~~~~~~~~~~~~~~~~~~~~~~~~~~~~~~
The ``check-orientation-sensors`` command prints the current orientation and
raw accelerometer/gyroscope readings in JSON format. Use the installed command
or run the script from the repository root::

    python scripts/check_orientation_sensors.py

A typical result when ``iio-sensor-proxy`` is available looks like::

    {"orientation": "right-up", "angle": 90.0, "accelerometer": null, "gyroscope": null}

When DBus is not available but an MPU-6050 is connected the accelerometer and
gyroscope data are returned instead.
=======
Custom Sensor Readers
~~~~~~~~~~~~~~~~~~~~~
If your hardware exposes orientation data through a different interface
you can write your own helper function. It should return an orientation
string such as ``landscape-left`` which is then converted into an angle via
:func:`orientation_sensors.orientation_to_angle`.

.. code-block:: python

    from typing import Optional
    from piwardrive import orientation_sensors

    def read_my_sensor() -> Optional[str]:
        """Return an orientation string from custom hardware."""
        # Implement sensor access here
        return "landscape-left"

    angle = orientation_sensors.orientation_to_angle(read_my_sensor())

When your sensor reports different labels, extend the mapping with
:func:`orientation_sensors.update_orientation_map`::

    orientation_sensors.update_orientation_map({"tilt-right": 90.0})
    angle = orientation_sensors.orientation_to_angle("tilt-right")

Orientation Map Endpoint
~~~~~~~~~~~~~~~~~~~~~~~~
The Node-based web server exposes ``/api/orientation-map`` which simply
returns the mapping produced by
``orientation_sensors.clone_orientation_map()``.  This allows other
services to retrieve the currently active orientation mapping via HTTP::

   curl http://localhost:8000/api/orientation-map
>>>>>>> f7c980ff
<|MERGE_RESOLUTION|>--- conflicted
+++ resolved
@@ -103,7 +103,6 @@
 Refer to :func:`orientation_sensors.get_orientation_dbus` and
 :func:`orientation_sensors.read_mpu6050` for reading the sensor values.
 
-<<<<<<< HEAD
 Running ``check_orientation_sensors.py``
 ~~~~~~~~~~~~~~~~~~~~~~~~~~~~~~~~~~~~~~~
 The ``check-orientation-sensors`` command prints the current orientation and
@@ -118,7 +117,7 @@
 
 When DBus is not available but an MPU-6050 is connected the accelerometer and
 gyroscope data are returned instead.
-=======
+
 Custom Sensor Readers
 ~~~~~~~~~~~~~~~~~~~~~
 If your hardware exposes orientation data through a different interface
@@ -151,5 +150,4 @@
 ``orientation_sensors.clone_orientation_map()``.  This allows other
 services to retrieve the currently active orientation mapping via HTTP::
 
-   curl http://localhost:8000/api/orientation-map
->>>>>>> f7c980ff
+   curl http://localhost:8000/api/orientation-map