--- conflicted
+++ resolved
@@ -118,7 +118,6 @@
         save_config(cfg)
 
     # ------------------------------------------------------------------
-<<<<<<< HEAD
     def _export_logs(self) -> None:  # pragma: no cover - simple wrapper
         app = App.get_running_app()
         path = asyncio.run(app.export_logs())
@@ -143,9 +142,7 @@
         save_config(app.config_data)
 
     async def _export_logs(self) -> None:
-=======
-    def _export_logs(self) -> None:
->>>>>>> db42cb7a
+
         """Export application logs to a file and show notification."""
         app = App.get_running_app()
         path = await app.export_logs()
