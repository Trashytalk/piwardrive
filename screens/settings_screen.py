"""Simplified settings screen used in tests."""

from __future__ import annotations

import os
from types import SimpleNamespace
from typing import Any

from kivy.app import App
from kivymd.uix.snackbar import Snackbar

from config import Config, save_config
from utils import report_error, format_error, ErrorCode


class SettingsScreen:
    """Minimal settings screen for unit tests."""

    def __init__(self) -> None:
        app = App.get_running_app()
        self.kismet_field = SimpleNamespace(text=app.kismet_logdir)
        self.bcap_field = SimpleNamespace(text=app.bettercap_caplet)
        self.gps_poll_field = SimpleNamespace(text=str(app.map_poll_gps))
        self.gps_poll_max_field = SimpleNamespace(text=str(app.map_poll_gps_max))
        self.ap_poll_field = SimpleNamespace(text=str(app.map_poll_aps))
        self.bt_poll_field = SimpleNamespace(text=str(app.map_poll_bt))
        self.health_poll_field = SimpleNamespace(text=str(app.health_poll_interval))
        self.log_rotate_field = SimpleNamespace(text=str(app.log_rotate_interval))
        self.log_archives_field = SimpleNamespace(text=str(app.log_rotate_archives))
        self.offline_path_field = SimpleNamespace(text=app.offline_tile_path)
        self.offline_switch = SimpleNamespace(active=app.map_use_offline)
        self.show_gps_switch = SimpleNamespace(active=app.map_show_gps)
        self.show_aps_switch = SimpleNamespace(active=app.map_show_aps)
        self.show_bt_switch = SimpleNamespace(active=app.map_show_bt)
        self.cluster_switch = SimpleNamespace(active=app.map_cluster_aps)
        self.debug_switch = SimpleNamespace(active=app.debug_mode)
        self.battery_switch = SimpleNamespace(active=app.widget_battery_status)

    # ------------------------------------------------------------------
    def save_settings(self) -> None:  # pragma: no cover - exercised via tests
        app = App.get_running_app()
        if os.path.exists(self.kismet_field.text):
            app.kismet_logdir = self.kismet_field.text
        else:
            report_error("invalid path")

        if os.path.exists(self.bcap_field.text):
            app.bettercap_caplet = self.bcap_field.text
        else:
            report_error("invalid path")
        try:
            val = int(self.ap_poll_field.text)
            if val <= 0:
                raise ValueError
            app.map_poll_aps = val

            val = int(self.bt_poll_field.text)
            if val <= 0:
                raise ValueError
            app.map_poll_bt = val

            val = int(self.health_poll_field.text)
            if val <= 0:
                raise ValueError
            app.health_poll_interval = val

            val = int(self.log_rotate_field.text)
            if val <= 0:
                raise ValueError
            app.log_rotate_interval = val

            val = int(self.log_archives_field.text)
            if val <= 0:
                raise ValueError
            app.log_rotate_archives = val

            val = int(self.gps_poll_field.text)
            if val <= 0:
                raise ValueError
            app.map_poll_gps = val

            val = int(self.gps_poll_max_field.text)
            if val <= 0:
                raise ValueError
            app.map_poll_gps_max = val
        except ValueError:
            report_error("GPS poll invalid")

        app.map_show_gps = self.show_gps_switch.active
        app.map_show_aps = self.show_aps_switch.active
        app.map_show_bt = self.show_bt_switch.active
        app.map_cluster_aps = self.cluster_switch.active
        app.debug_mode = self.debug_switch.active
        app.widget_battery_status = self.battery_switch.active

        if os.path.exists(self.offline_path_field.text):
            app.offline_tile_path = self.offline_path_field.text
        else:
<<<<<<< HEAD
            report_error("invalid path")

        cfg = app.config_data
        cfg.map_poll_aps = app.map_poll_aps
        cfg.map_poll_bt = app.map_poll_bt
        cfg.health_poll_interval = app.health_poll_interval
        cfg.log_rotate_interval = app.log_rotate_interval
        cfg.log_rotate_archives = app.log_rotate_archives
        cfg.map_poll_gps = app.map_poll_gps
        cfg.map_poll_gps_max = app.map_poll_gps_max
        cfg.map_show_gps = app.map_show_gps
        cfg.map_show_aps = app.map_show_aps
        cfg.map_show_bt = app.map_show_bt
        cfg.map_cluster_aps = app.map_cluster_aps
        cfg.debug_mode = app.debug_mode
        cfg.widget_battery_status = app.widget_battery_status
        cfg.offline_tile_path = app.offline_tile_path

        save_config(cfg)

    # ------------------------------------------------------------------
    def _export_logs(self) -> None:  # pragma: no cover - simple wrapper
        app = App.get_running_app()
        path = app.export_logs()
        Snackbar(text=f"Exported {path}").open()
=======
            report_error(
                format_error(
                    ErrorCode.INVALID_OFFLINE_TILE_PATH,
                    f"Invalid offline tile path: {path}. Please provide an existing directory.",
                )
            )

        app.map_show_gps = self.show_gps_switch.active
        app.map_show_aps = self.show_aps_switch.active
        app.map_show_bt = self.show_bt_switch.active
        app.map_cluster_aps = self.cluster_switch.active
        app.debug_mode = self.debug_switch.active
        app.widget_battery_status = self.battery_switch.active
        app.theme = "Dark" if self.theme_switch.active else "Light"
        app.theme_cls.theme_style = app.theme

        save_config(app.config_data)

    def _export_logs(self) -> None:
        """Export application logs to a file and show notification."""
        app = App.get_running_app()
        path = app.export_logs()
        if path:
            Snackbar(text=f"Exported {path}").open()
>>>>>>> 64bf2ef1
<|MERGE_RESOLUTION|>--- conflicted
+++ resolved
@@ -96,7 +96,6 @@
         if os.path.exists(self.offline_path_field.text):
             app.offline_tile_path = self.offline_path_field.text
         else:
-<<<<<<< HEAD
             report_error("invalid path")
 
         cfg = app.config_data
@@ -122,7 +121,7 @@
         app = App.get_running_app()
         path = app.export_logs()
         Snackbar(text=f"Exported {path}").open()
-=======
+
             report_error(
                 format_error(
                     ErrorCode.INVALID_OFFLINE_TILE_PATH,
@@ -147,4 +146,3 @@
         path = app.export_logs()
         if path:
             Snackbar(text=f"Exported {path}").open()
->>>>>>> 64bf2ef1
