--- conflicted
+++ resolved
@@ -315,13 +315,12 @@
 
         Snackbar(text="Settings saved", duration=1).open()
 
-<<<<<<< HEAD
     def _export_logs(self) -> None:
         app = App.get_running_app()
         path = app.export_logs()
         if path:
             Snackbar(text=f"Logs exported to {path}", duration=1).open()
-=======
+
     def prefetch_tiles(self) -> None:
         """Trigger tile prefetch on the map screen."""
         app = App.get_running_app()
@@ -330,5 +329,4 @@
         except Exception:
             report_error("Map screen unavailable")
             return
-        map_screen.prefetch_visible_region()
->>>>>>> 7103a9ef
+        map_screen.prefetch_visible_region()