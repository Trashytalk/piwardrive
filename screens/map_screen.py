--- conflicted
+++ resolved
@@ -984,12 +984,11 @@
             min_lat, min_lon, max_lat, max_lon = bounds
 
             zoom = int(zoom)
-<<<<<<< HEAD
             # Convert bounding box corners to tile numbers
             from .map_utils import tile_cache
             from .map_utils.tile_cache import deg2num
             import aiohttp
-=======
+
             import math
             import aiohttp
             import asyncio
@@ -1001,27 +1000,19 @@
                 x = int((lon + 180.0) / 360.0 * n)
                 y = int((1.0 - math.log(math.tan(lat_rad) + 1 / math.cos(lat_rad)) / math.pi) / 2.0 * n)
                 return x, y
->>>>>>> 228972de
 
             x1, y1 = deg2num(max_lat, min_lon, zoom)
             x2, y2 = deg2num(min_lat, max_lon, zoom)
             x_min, x_max = sorted((x1, x2))
             y_min, y_max = sorted((y1, y2))
-<<<<<<< HEAD
             tasks = []
             base_url = "https://tile.openstreetmap.org"
-=======
-
-
-            base_url = "https://tile.openstreetmap.org"
-            tasks = []
->>>>>>> 228972de
+
             for x in range(x_min, x_max + 1):
                 for y in range(y_min, y_max + 1):
                     url = f"{base_url}/{zoom}/{x}/{y}.png"
                     local = os.path.join(folder, str(zoom), str(x), f"{y}.png")
                     tasks.append((url, local))
-<<<<<<< HEAD
             total = len(tasks)
             completed = 0
 
@@ -1029,17 +1020,7 @@
                 sem = asyncio.Semaphore(concurrency or os.cpu_count() or 4)
                 timeout = aiohttp.ClientTimeout(total=10)
                 async with aiohttp.ClientSession(timeout=timeout) as session:
-=======
-
-            total = len(tasks)
-            completed = 0
-
-            async def _run(session_cls, timeout_cls) -> None:
-                sem = asyncio.Semaphore(concurrency or os.cpu_count() or 4)
-                timeout = timeout_cls(total=10) if timeout_cls else None
-                async with session_cls(timeout=timeout) as session:
-
->>>>>>> 228972de
+
                     async def _task(url: str, local: str) -> None:
                         nonlocal completed
                         async with sem:
@@ -1051,9 +1032,7 @@
 
                     await asyncio.gather(*[asyncio.create_task(_task(u, l)) for u, l in tasks])
 
-<<<<<<< HEAD
             asyncio.run(_run())
-=======
             try:
                 import aiohttp  # type: ignore
                 asyncio.run(
@@ -1072,7 +1051,6 @@
 
                 asyncio.run(_run(DummySession, None))
 
->>>>>>> 228972de
 
 
         except Exception as e:  # pragma: no cover - network errors
