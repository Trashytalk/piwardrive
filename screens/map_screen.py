--- conflicted
+++ resolved
@@ -995,8 +995,7 @@
 
         await tile_cache.download_tile_async(session, url, local)
 
-<<<<<<< HEAD
-=======
+
     def prefetch_tiles(
         self,
         bounds,
@@ -1020,7 +1019,7 @@
             )
         except Exception as e:  # pragma: no cover - network errors
             report_error(f"Prefetch error: {e}")
->>>>>>> 2df52765
+
 
     async def _download_tile_async(self, session, url: str, local: str) -> None:
         """Fetch a single tile from ``url`` into ``local`` asynchronously."""
