"""Screen displaying the interactive Wi-Fi/GPS map."""



import json
import os
import asyncio
import aiohttp


from gpsd_client import client as gps_client


import threading

import time



import gps
import requests
from typing import Callable

import csv

import math
import asyncio

from kivy.app import App
import utils

from kivy.clock import Clock, mainthread
from kivy.animation import Animation

from kivy.metrics import dp



from kivy.uix.label import Label

from kivy.uix.screenmanager import Screen

from kivy_garden.mapview import (

    MapMarker,

    MapMarkerPopup,

    MBTilesMapSource,

    LineMapLayer,

)

from kivymd.uix.dialog import MDDialog

from kivymd.uix.menu import MDDropdownMenu

from kivymd.uix.snackbar import Snackbar
from persistence import save_app_state
from kivymd.uix.textfield import MDTextField
from kivymd.uix.progressbar import MDProgressBar
from kivymd.uix.boxlayout import MDBoxLayout
from kivymd.uix.label import MDLabel
import export
from utils import (
    haversine_distance,
    polygon_area,
    load_kml,
    point_in_polygon,
    report_error,
)




class MapScreen(Screen):  # pylint: disable=too-many-instance-attributes

    """Interactive map screen showing GPS location and AP overlays."""



    def __init__(self, **kwargs):

        """Initialize screen and marker storage."""

        super().__init__(**kwargs)

        self.gps_marker = None

        self.ap_markers = []
        self.bt_markers = []

        self._gps_event = None

        self._aps_event = None
        self._bt_event = None

        self._lp_touch = None
        self._long_press_trigger = Clock.create_trigger(
            self._trigger_long_press,
            0.5,
            interval=False,
        )

        self.track_points = []

        self.track_layer = None

        self.ruler_points = []

        self.area_points = []

        self.breadcrumb = []

        self._compass_heading = 0.0

        self.kml_layers = []

        self.geofences = []
        app = App.get_running_app()
        self._cluster_capacity = getattr(app, "map_cluster_capacity", 8)
        self._last_gps = None
        self._last_time = 0.0
        self._gps_interval = 0.0
        try:
            self._gps_client = gps.gps(mode=gps.WATCH_ENABLE | gps.WATCH_NEWSTYLE)
        except Exception:  # pragma: no cover - gpsd unavailable
            self._gps_client = None
        self._http = requests.Session()




    def on_enter(self):  # pylint: disable=arguments-differ

        """Start GPS and AP polling when entering the screen."""

        app = App.get_running_app()

        if app.map_use_offline:

            try:

                self.ids.mapview.map_source = MBTilesMapSource(app.offline_tile_path)

            except Exception as e:

                report_error(f"Offline tiles error: {e}")

        self._gps_event = "map_gps"

        self._aps_event = "map_aps"

        app.scheduler.schedule(

            self._gps_event, lambda dt: self.center_on_gps(), app.map_poll_gps

        )

        app.scheduler.schedule(

            self._aps_event, lambda dt: self.plot_aps(), app.map_poll_aps

        )
        self._bt_event = "map_bt"
        app.scheduler.schedule(
            self._bt_event, lambda dt: self.plot_bt_devices(), app.map_poll_bt
        )
        # React to zoom level changes by updating clusters
        self.ids.mapview.bind(zoom=self.update_clusters_on_zoom)

        if getattr(app, "app_state", None) and app.app_state.first_run:
            Clock.schedule_once(lambda _dt: self.start_first_run_tour(), 0.5)



    def on_leave(self):  # pylint: disable=arguments-differ

        """Unschedule polling tasks when leaving the screen."""

        app = App.get_running_app()

        if self._gps_event:
            app.scheduler.cancel(self._gps_event)
            self._gps_event = None
        if self._aps_event:
            app.scheduler.cancel(self._aps_event)
            self._aps_event = None
        if self._bt_event:
            app.scheduler.cancel(self._bt_event)
            self._bt_event = None

# ------------------------------------------------------------------

    # Touch handlers
    def _map_touch_down(self, _mapview, touch):

        """Schedule long press detection."""

        if _mapview.collide_point(*touch.pos):
            self._lp_touch = touch
            self._long_press_trigger()



    def _map_touch_move(self, _mapview, touch):

        """Cancel long press if the touch moves too far."""

        if self._lp_touch and (abs(touch.dx) > dp(10) or abs(touch.dy) > dp(10)):
            self._long_press_trigger.cancel()
            self._lp_touch = None



    def _map_touch_up(self, _mapview, touch):

        """Cancel pending long press on touch release."""

        if self._lp_touch:
            self._long_press_trigger.cancel()
            self._lp_touch = None



    def _on_long_press(self, touch):

        """Handle a confirmed long press gesture."""

        mv = self.ids.mapview

        lat, lon = mv.get_latlon_at(touch.x, touch.y)

        self._show_context_menu(lat, lon, touch.pos)


    def _trigger_long_press(self, _dt):
        if self._lp_touch is not None:
            self._on_long_press(self._lp_touch)
            self._lp_touch = None



    def _show_context_menu(self, lat, lon, _pos):

        """Open a context menu for map actions at the given position."""

        items = [

            {

                "text": "Center here",

                "viewclass": "OneLineListItem",

                "on_release": lambda *a: (

                    self.ids.mapview.center_on(lat, lon),

                    self.context_menu.dismiss(),

                ),

            },

            {

                "text": "Save this location",

                "viewclass": "OneLineListItem",

                "on_release": lambda *a: (

                    self.save_waypoint(lat, lon),

                    self.context_menu.dismiss(),

                ),

            },

            {

                "text": "Load GPX Track",

                "viewclass": "OneLineListItem",

                "on_release": lambda *a: (

                    self.load_gpx_prompt(),

                    self.context_menu.dismiss(),

                ),

            },

            {

                "text": "Load KML/KMZ",

                "viewclass": "OneLineListItem",

                "on_release": lambda *a: (

                    self.load_kml_prompt(),

                    self.context_menu.dismiss(),

                ),

            },

            {

                "text": "Measure distance",

                "viewclass": "OneLineListItem",

                "on_release": lambda *a: self.start_ruler_mode(),

            },

        ]

        self.context_menu = MDDropdownMenu(

            caller=self.ids.mapview, items=items, width_mult=3, max_height=dp(150)

        )

        self.context_menu.open()



    def save_waypoint(self, lat, lon):

        """Persist a waypoint to the user's config directory."""

        path = os.path.join(

            os.path.expanduser("~"), ".config", "piwardrive", "waypoints.json"

        )

        os.makedirs(os.path.dirname(path), exist_ok=True)

        data = []

        try:

            with open(path, "r", encoding="utf-8") as fh:

                data = json.load(fh)

        except Exception:

            data = []

        data.append({"lat": lat, "lon": lon, "ts": time.time()})

        with open(path, "w", encoding="utf-8") as fh:

            json.dump(data, fh, indent=2)

        Snackbar(text="Waypoint saved").open()



    def load_gpx_prompt(self):

        """Prompt the user for a GPX file path and load it."""

        self.gpx_field = MDTextField(

            hint_text="GPX file path",

            size_hint_x=0.8,

            pos_hint={"center_x": 0.5, "center_y": 0.6},

        )

        self.gpx_dialog = MDDialog(

            title="Load GPX", type="custom", content_cls=self.gpx_field, buttons=[]

        )

        self.gpx_dialog.open()

        self.gpx_field.bind(on_text_validate=lambda x: self._load_gpx(x.text))



    def _load_gpx(self, path):

        self.gpx_dialog.dismiss()

        try:

            points = []

            import xml.etree.ElementTree as ET



            tree = ET.parse(path)

            for trkpt in tree.findall(".//{*}trkpt"):

                lat = float(trkpt.get("lat"))

                lon = float(trkpt.get("lon"))

                points.append((lat, lon))

            if points:

                mv = self.ids.mapview

                layer = LineMapLayer(points=points)

                mv.add_layer(layer)

                Snackbar(text="Track loaded").open()

        except Exception as e:

            report_error(f"GPX load error: {e}")



    def load_kml_prompt(self):

        """Prompt the user for a KML or KMZ file path and load it."""

        self.kml_field = MDTextField(

            hint_text="KML/KMZ file path",

            size_hint_x=0.8,

            pos_hint={"center_x": 0.5, "center_y": 0.6},

        )

        self.kml_dialog = MDDialog(

            title="Load KML/KMZ", type="custom", content_cls=self.kml_field, buttons=[]

        )

        self.kml_dialog.open()

        self.kml_field.bind(on_text_validate=lambda x: self._load_kml(x.text))



    def _load_kml(self, path):

        self.kml_dialog.dismiss()

        try:

            features = load_kml(path)

            mv = self.ids.mapview

            for feat in features:

                if feat["type"] == "Point":

                    m = MapMarker(

                        lat=feat["coordinates"][0],

                        lon=feat["coordinates"][1],

                        source="widgets/marker-ap.png",

                        anchor_x="center",

                        anchor_y="center",

                    )

                    mv.add_widget(m)

                    self.kml_layers.append(m)

                elif feat["type"] == "LineString":

                    layer = LineMapLayer(points=feat["coordinates"])

                    mv.add_layer(layer)

                    self.kml_layers.append(layer)

                elif feat["type"] == "Polygon":

                    layer = LineMapLayer(

                        points=feat["coordinates"] + [feat["coordinates"][0]]

                    )

                    mv.add_layer(layer)

                    self.kml_layers.append(layer)

                    # polygon also acts as geofence

                    self.add_geofence(feat["name"] or "geofence", feat["coordinates"])

            Snackbar(text="Geodata loaded").open()

        except Exception as e:

            report_error(f"KML load error: {e}")



    # GPS centering



    def center_on_gps(self):

        """Center the map on the current GPS location."""

        app = App.get_running_app()

        if not app.map_show_gps:

            return

        threading.Thread(target=self._fetch_and_center, daemon=True).start()



    def _fetch_and_center(self):

        """Fetch GPS coordinates in a thread and center the map."""
        if self._gps_client is None:
            return
        try:
            report = self._gps_client.next()
            lat = getattr(report, "lat", None)
            lon = getattr(report, "lon", None)
            if lat is not None and lon is not None:
                self._update_map(lat, lon)
                self._adjust_gps_interval(lat, lon)
        except StopIteration:
            report_error("GPS lock timed out")
        except Exception as e:

            pos = gps_client.get_position()
            if pos:
                lat, lon = pos
                self._update_map(lat, lon)
                self._adjust_gps_interval(lat, lon)
            else:
                report_error("GPS lock timed out")
        except Exception as e:  # pragma: no cover - unexpected
            report_error(f"GPS error: {e}")



    @mainthread

    def _update_map(self, lat, lon):

        """Update map center and GPS marker from the main thread."""

        mv = self.ids.mapview

        mv.center_on(lat, lon)

        mv.zoom = 16



        # append to track and render polyline

        self.track_points.append((lat, lon))

        if len(self.track_points) > 1:

            if self.track_layer:

                mv.remove_layer(self.track_layer)

            self.track_layer = LineMapLayer(points=self.track_points)

            mv.add_layer(self.track_layer)



        if self.gps_marker:

            mv.remove_widget(self.gps_marker)

        if App.get_running_app().map_show_gps:

            self.gps_marker = MapMarker(

                lat=lat,

                lon=lon,

                source="widgets/center-icon.png",

                anchor_x="center",

                anchor_y="center",

            )

            mv.add_widget(self.gps_marker)

        self._check_geofences(lat, lon)


    def _adjust_gps_interval(self, lat: float, lon: float) -> None:
        """Dynamically adjust GPS polling based on movement speed."""
        app = App.get_running_app()
        now = time.time()
        if self._last_gps is not None and self._last_time:
            dist = haversine_distance(self._last_gps, (lat, lon))
            dt = now - self._last_time
            speed = dist / dt if dt > 0 else 0.0
        else:
            speed = 0.0
        self._last_gps = (lat, lon)
        self._last_time = now
        interval = app.map_poll_gps if speed > 1 else app.map_poll_gps_max
        if interval != self._gps_interval:
            self._gps_interval = interval
            Clock.schedule_once(
                lambda _dt, iv=interval: app.scheduler.schedule(
                    self._gps_event, lambda dt: self.center_on_gps(), iv
                )
            )


    # AP overlay



    def plot_aps(self):

        """Plot access point markers fetched from Kismet."""

        app = App.get_running_app()

        if not app.map_show_aps:

            return

        mv = self.ids.mapview

        for m in self.ap_markers:

            mv.remove_widget(m)

        self.ap_markers.clear()
        clustering = app.map_cluster_aps



        try:
            resp = self._http.get(
                "http://127.0.0.1:2501/devices/all.json", timeout=5
            )
            resp.raise_for_status()
            data = resp.json()
        except requests.RequestException as e:
            self._show_error(f"AP overlay request error: {e}")
            data = {"devices": []}
        except json.JSONDecodeError as e:
            self._show_error(f"AP overlay JSON decode error: {e}")
            data = {"devices": []}
        except Exception as e:  # pragma: no cover - unexpected
            self._show_error(f"AP overlay error: {e}")
            data = {"devices": []}

        # merge in SIGINT scan exports
        try:
            from sigint_integration import load_sigint_data

            for rec in load_sigint_data("wifi"):
                if "lat" in rec and "lon" in rec:
                    data.setdefault("devices", []).append(
                        {
                            "bssid": rec.get("bssid"),
                            "ssid": rec.get("ssid"),
                            "encryption": rec.get("encryption"),
                            "gps-info": [rec["lat"], rec["lon"], 0],
                        }
                    )
        except Exception:
            pass

        for d in data.get("devices", []):
            gps = d.get("gps-info")
            if (not gps or len(gps) < 2) and d.get("observations"):
                loc = export.estimate_location_from_rssi(d.get("observations", []))
                if loc is not None:
                    gps = [loc[0], loc[1], 0]

            if gps and len(gps) >= 2:
                m = MapMarkerPopup(
                    lat=gps[0],
                    lon=gps[1],
                    source="widgets/marker-ap.png",
                    anchor_x="center",
                    anchor_y="center",
                )
                m.add_widget(
                    Label(
                        text=d.get("bssid", "AP"),
                        size_hint=(None, None),
                        size=(dp(80), dp(20)),
                    )
                )
                m.ap_data = {
                    "bssid": d.get("bssid"),
                    "ssid": d.get("ssid"),
                    "encryption": d.get("encryption"),
                }
                mv.add_widget(m)
                self.ap_markers.append(m)

        if clustering:
            # group nearby markers based on current zoom level
            self.update_clusters_on_zoom(mv, mv.zoom)


    def plot_bt_devices(self):
        """Render Bluetooth device markers on the map."""
        app = App.get_running_app()
        if not app.map_show_bt:
            return
        mv = self.ids.mapview
        for m in self.bt_markers:
            mv.remove_widget(m)
        self.bt_markers.clear()
        devices = [d.model_dump() for d in utils.scan_bt_devices()]
        try:
            from sigint_integration import load_sigint_data

            devices.extend(load_sigint_data("bluetooth"))
        except Exception:
            pass
        for d in devices:
            lat = d.get("lat")
            lon = d.get("lon")
            if lat is None or lon is None:
                continue
            m = MapMarkerPopup(
                lat=lat,
                lon=lon,
                source="widgets/marker-ap.png",
                anchor_x="center",
                anchor_y="center",
            )
            m.add_widget(
                Label(
                    text=d.get("name", d.get("address", "BT")),
                    size_hint=(None, None),
                    size=(dp(80), dp(20)),
                )
            )
            mv.add_widget(m)
            self.bt_markers.append(m)





    # Layer menu

    def show_layer_menu(self, widget):

        """Display the layer toggle dropdown menu."""

        items = [

            {

                "text": "GPS Marker",

                "viewclass": "OneLineListItem",

                "on_release": lambda *a, k="map_show_gps": self._toggle(k),

            },

            {

                "text": "AP Markers",

                "viewclass": "OneLineListItem",

                "on_release": lambda *a, k="map_show_aps": self._toggle(k),

            },

            {

                "text": "BT Markers",

                "viewclass": "OneLineListItem",

                "on_release": lambda *a, k="map_show_bt": self._toggle(k),

            },

            {

                "text": "Cluster APs",

                "viewclass": "OneLineListItem",

                "on_release": lambda *a, k="map_cluster_aps": self._toggle(k),

            },

        ]

        self.layer_menu = MDDropdownMenu(caller=widget, items=items, width_mult=3)

        self.layer_menu.open()



    def _toggle(self, key):

        """Toggle a boolean App property and show feedback."""

        app = App.get_running_app()

        setattr(app, key, not getattr(app, key))

        self.layer_menu.dismiss()

        Snackbar(text=f"{key} = {getattr(app, key)}", duration=1.5).open()



    # Search / Jump to coords



    # Help overlay



    def show_help_overlay(self):

        """Display usage instructions for the map view."""

        help_text = (

            "[b]Map Controls[/b]\n"

            "- Tap ⛶ to center on GPS\n"

            "- Tap +/– to zoom\n"

            "- Tap 🔍 to jump to coords\n"

            "- Tap 🖼 to snapshot\n"

            "- Tap 🗺️ to toggle layers\n"

            "- Long-press to open context menu\n"

        )

        MDDialog(title="Map Help", text=help_text, size_hint=(0.8, 0.6)).open()

    def start_first_run_tour(self):
        self._tour_hints = [
            "Tap ⛶ to center on GPS",
            "Tap +/– to zoom in or out",
            "Long-press anywhere for more options",
        ]
        self._tour_index = 0
        self._show_next_tour_hint()

    def _show_next_tour_hint(self, _dt=None):
        if self._tour_index >= len(self._tour_hints):
            app = App.get_running_app()
            app.app_state.first_run = False
            try:
                asyncio.run(save_app_state(app.app_state))
            except Exception:  # pragma: no cover - best effort
                pass
            return
        Snackbar(text=self._tour_hints[self._tour_index], duration=3).open()
        self._tour_index += 1
        Clock.schedule_once(self._show_next_tour_hint, 3.5)



    # Helpers



    def _show_not_implemented(self, feature_name):

        """Notify the user that a feature is not yet implemented."""

        Snackbar(text=f"{feature_name} not yet implemented", duration=2).open()



    # ------------------------------------------------------------------

    # Distance & Area Measurement Tools

    def start_ruler_mode(self):

        """Activate ruler mode for measuring distance between two taps."""

        self.ruler_points.clear()

        Snackbar(text="Ruler mode: tap two points").open()



    def add_ruler_point(self, lat, lon):

        """Record a point for ruler mode and display the distance when two are set."""

        self.ruler_points.append((lat, lon))

        if len(self.ruler_points) == 2:

            dist = haversine_distance(self.ruler_points[0], self.ruler_points[1])

            Snackbar(text=f"Distance: {dist:.1f} m").open()

            self.ruler_points.clear()



    def start_area_mode(self):

        """Begin polygon drawing for area calculation."""

        self.area_points.clear()

        Snackbar(text="Area mode: tap points then long‑press to finish").open()



    def add_area_point(self, lat, lon):

        """Add a vertex to the current area polygon."""

        self.area_points.append((lat, lon))



    def finish_area_mode(self):

        """Compute and display the polygon area."""

        area = polygon_area(self.area_points)

        Snackbar(text=f"Area: {area:.1f} m²").open()

        self.area_points.clear()

    # ------------------------------------------------------------------

    # Offline Map Tile Management

    # tile management helpers moved to :mod:`screens.map_utils.tile_cache`

    async def _download_tile_async(
        self, session: aiohttp.ClientSession, url: str, local: str
    ) -> None:
        """Fetch a single map tile."""
        from .map_utils import tile_cache

        await tile_cache.download_tile_async(session, url, local)


    def prefetch_tiles(
        self,
        bounds,
        zoom: int = 16,
        folder: str = "/mnt/ssd/tiles",
        *,
        concurrency: int | None = None,
        progress_cb: Callable[[int, int], None] | None = None,
    ) -> None:
        """Download PNG tiles covering ``bounds`` to ``folder``."""

        from .map_utils import tile_cache
        try:
            from .map_utils import tile_cache
            tile_cache.prefetch_tiles(
                bounds,
                zoom=zoom,
                folder=folder,
                concurrency=concurrency,
                progress_cb=progress_cb,
            )
            return
<<<<<<< HEAD
=======
            import sys
            from types import SimpleNamespace
            if "kivymd.toast" not in sys.modules:
                sys.modules["kivymd.toast"] = SimpleNamespace(toast=lambda *a, **k: None)
            min_lat, min_lon, max_lat, max_lon = bounds

            zoom = int(zoom)
            # Convert bounding box corners to tile numbers
            from .map_utils.tile_cache import deg2num
            import aiohttp

            import math
            import aiohttp
            import asyncio

            def deg2num(lat: float, lon: float, z: int) -> tuple[int, int]:

                lat_rad = math.radians(lat)
                n = 2 ** z
                x = int((lon + 180.0) / 360.0 * n)
                y = int((1.0 - math.log(math.tan(lat_rad) + 1 / math.cos(lat_rad)) / math.pi) / 2.0 * n)
                return x, y

            x1, y1 = deg2num(max_lat, min_lon, zoom)
            x2, y2 = deg2num(min_lat, max_lon, zoom)
            x_min, x_max = sorted((x1, x2))
            y_min, y_max = sorted((y1, y2))
            tasks = []
            base_url = "https://tile.openstreetmap.org"

            for x in range(x_min, x_max + 1):
                for y in range(y_min, y_max + 1):
                    url = f"{base_url}/{zoom}/{x}/{y}.png"
                    local = os.path.join(folder, str(zoom), str(x), f"{y}.png")
                    tasks.append((url, local))
            total = len(tasks)
            completed = 0

            async def _run() -> None:
                sem = asyncio.Semaphore(concurrency or os.cpu_count() or 4)
                timeout = aiohttp.ClientTimeout(total=10)
                async with aiohttp.ClientSession(timeout=timeout) as session:

                    async def _task(url: str, local: str) -> None:
                        nonlocal completed
                        async with sem:
                            if not os.path.exists(local):
                                await self._download_tile_async(session, url, local)
                        completed += 1
                        if progress_cb:
                            progress_cb(completed, total)

                    await asyncio.gather(*[asyncio.create_task(_task(u, l)) for u, l in tasks])

            asyncio.run(_run())
            try:
                import aiohttp  # type: ignore
                asyncio.run(
                    _run(aiohttp.ClientSession, getattr(aiohttp, "ClientTimeout", None))
                )
            except Exception:
                class DummySession:
                    def __init__(self, *a, **k) -> None:
                        pass

                    async def __aenter__(self):
                        return self

                    async def __aexit__(self, exc_type, exc, tb):
                        pass

                asyncio.run(_run(DummySession, None))
>>>>>>> 85df250a


        try:
            from .map_utils import tile_cache

            tile_cache.prefetch_tiles(
                bounds,
                zoom=zoom,
                folder=folder,
                concurrency=concurrency,
                progress_cb=progress_cb,
            )
        except Exception as e:  # pragma: no cover - network errors
            report_error(f"Prefetch error: {e}")


    async def _download_tile_async(self, session, url: str, local: str) -> None:
        """Fetch a single tile from ``url`` into ``local`` asynchronously."""
        async with session.get(url) as resp:
            resp.raise_for_status()
            data = await resp.read()
        os.makedirs(os.path.dirname(local), exist_ok=True)
        with open(local, "wb") as fh:
            fh.write(data)

    def prefetch_tiles(self, bounds, zoom: int = 16, folder: str = "/mnt/ssd/tiles", *, concurrency: int | None = None, progress_cb: Callable[[int, int], None] | None = None) -> None:
        try:
            from .map_utils import tile_cache
            tile_cache.prefetch_tiles(bounds, zoom=zoom, folder=folder, concurrency=concurrency, progress_cb=progress_cb)
        except Exception as e:  # pragma: no cover - network errors
            report_error(f"Prefetch error: {e}")

            
    def prefetch_visible_region(self):
        """Download tiles for the current view if offline mode is active."""
        app = App.get_running_app()
        if not getattr(app, "map_use_offline", False):
            Snackbar(text="Enable offline tiles first").open()
            return
        mv = self.ids.get("mapview")
        if mv is None:
            return

        bbox = mv.get_bbox()
        folder = os.path.dirname(getattr(app, "offline_tile_path", "")) or "/mnt/ssd/tiles"

        progress_bar = MDProgressBar(value=0)
        progress_label = MDLabel(text="0/0", halign="center")
        content = MDBoxLayout(orientation="vertical", spacing=dp(8), size_hint_y=None, height=dp(56))
        content.add_widget(progress_label)
        content.add_widget(progress_bar)
        dialog = MDDialog(title="Prefetching tiles", type="custom", content_cls=content)
        dialog.open()

        def progress(done: int, total: int) -> None:
            def _update(_dt):
                target = done / total * 100 if total else 100
                Animation.cancel_all(progress_bar)
                Animation(value=target, duration=0.2).start(progress_bar)
                progress_label.text = f"{done}/{total}"
                if done >= total:
                    dialog.dismiss()
                    Snackbar(text="Prefetch complete").open()
            Clock.schedule_once(_update)

        def _worker() -> None:
            self.prefetch_tiles(tuple(bbox), zoom=mv.zoom, folder=folder, progress_cb=progress)

        threading.Thread(target=_worker, daemon=True).start()



    def purge_old_tiles(self, max_age_days=30, folder="/mnt/ssd/tiles"):

        """Delete cached tiles older than ``max_age_days`` days."""

        cutoff = time.time() - max_age_days * 86400

        try:
            if not os.path.isdir(folder):
                return

            for root, _, files in os.walk(folder):
                for f in files:
                    path = os.path.join(root, f)
                    if os.path.getmtime(path) < cutoff:
                        os.remove(path)
        except Exception as e:  # pragma: no cover - filesystem errors
            report_error(f"Tile purge error: {e}")



    def enforce_cache_limit(self, folder="/mnt/ssd/tiles", limit_mb=512):

        """Ensure tile cache does not exceed ``limit_mb`` megabytes."""

        try:
            if not os.path.isdir(folder):
                return

            files = []
            total = 0

            for root, _, fns in os.walk(folder):
                for fn in fns:
                    path = os.path.join(root, fn)
                    size = os.path.getsize(path)
                    total += size
                    files.append((path, size))

            max_bytes = limit_mb * 1024 * 1024
            if total <= max_bytes:
                return

            files.sort(key=lambda x: os.path.getmtime(x[0]))

            for path, size in files:
                os.remove(path)
                total -= size
                if total <= max_bytes:
                    break
        except Exception as e:  # pragma: no cover - filesystem errors
            report_error(f"Cache limit error: {e}")



    # ------------------------------------------------------------------

    # Thematic Layers & Filtering

    def filter_ap_markers(self, ssid=None, encryption=None, oui=None):

        """Filter AP markers based on SSID, encryption type, or MAC OUI."""

        for m in self.ap_markers:

            data = getattr(m, "ap_data", {})

            visible = True

            if ssid and ssid not in (data.get("ssid") or ""):

                visible = False

            if encryption and encryption != data.get("encryption"):

                visible = False

            if oui and not (data.get("bssid") or "").startswith(oui):

                visible = False

            m.opacity = 1 if visible else 0



    def apply_icon_set(self, icon_map):

        """Update AP marker icons according to ``icon_map`` keyed by encryption."""

        for m in self.ap_markers:

            data = getattr(m, "ap_data", {})

            enc = data.get("encryption")

            if enc in icon_map:

                m.source = icon_map[enc]



    # ------------------------------------------------------------------

    # Map Orientation & Sensors

    def update_compass(self, heading):

        """Rotate map view to match the given compass ``heading``."""

        self._compass_heading = heading

        self.ids.mapview.rotation = -heading






    def register_sensor(self, name, handler):

        """Store additional sensor handler for future use."""

        setattr(self, f"sensor_{name}", handler)



    # ------------------------------------------------------------------

    # Geofence Handling

    def add_geofence(self, name, polygon, on_enter=None, on_exit=None):

        """Register a geofence polygon with optional enter/exit callbacks."""

        self.geofences.append(

            {

                "name": name,

                "polygon": polygon,

                "inside": False,

                "on_enter": on_enter,

                "on_exit": on_exit,

            }

        )



    def _check_geofences(self, lat, lon):

        """Check all geofences for crossings."""

        for gf in self.geofences:

            inside = point_in_polygon((lat, lon), gf["polygon"])

            if inside and not gf["inside"]:

                gf["inside"] = True

                if gf["on_enter"]:

                    gf["on_enter"](gf["name"])

            elif not inside and gf["inside"]:

                gf["inside"] = False

                if gf["on_exit"]:

                    gf["on_exit"](gf["name"])



    # ------------------------------------------------------------------

    # Routing & Navigation Aids

    def show_turn_prompt(self, message):

        """Display a navigation prompt."""

        MDDialog(title="Navigation", text=message, buttons=[]).open()



    def breadcrumb_path(self):

        """Return a reversed list of track points for backtracking."""

        return list(reversed(self.track_points))



    # ------------------------------------------------------------------

    # Export & Sharing

    def export_points_csv(self, path):

        """Dump discovered AP locations to ``path`` as CSV."""

        data = [getattr(m, "ap_data", {}) for m in self.ap_markers]

        try:
            if data:
                fieldnames = list(data[0].keys())
                with open(path, "w", newline="", encoding="utf-8") as fh:
                    writer = csv.DictWriter(fh, fieldnames=fieldnames)
                    writer.writeheader()
                    writer.writerows(data)
            else:
                open(path, "w", encoding="utf-8").close()

            if not data:
                open(path, "w", encoding="utf-8").close()
            else:
                fieldnames = sorted({k for d in data for k in d.keys()})
                with open(path, "w", encoding="utf-8", newline="") as fh:
                    writer = csv.DictWriter(fh, fieldnames=fieldnames)
                    writer.writeheader()
                    writer.writerows(data)


            Snackbar(text=f"Exported {path}").open()

        except Exception as e:

            report_error(f"Export error: {e}")



    def create_pdf_snapshot(self, path):

        """Generate a PDF of the current map view."""

        png_path = f"{path}.png"

        self.ids.mapview.export_to_png(png_path)

        try:

            import img2pdf



            with open(path, "wb") as fh:

                fh.write(img2pdf.convert(png_path))

            os.remove(png_path)

            Snackbar(text=f"Saved {path}").open()

        except Exception as e:

            report_error(f"PDF export error: {e}")

    def export_full_kml(self, path, *, compute_position: bool = False):
        """Export GPS track and markers to ``path`` as KML or KMZ."""
        ap_records = [
            {**getattr(m, "ap_data", {}), "lat": m.lat, "lon": m.lon}
            for m in self.ap_markers
        ]
        bt_records = [
            {
                "name": getattr(m, "bt_name", None),
                "address": getattr(m, "bt_address", None),
                "lat": m.lat,
                "lon": m.lon,
            }
            for m in self.bt_markers
        ]
        try:
            export.export_map_kml(
                self.track_points,
                ap_records,
                bt_records,
                path,
                compute_position=compute_position,
            )
            Snackbar(text=f"Exported {path}").open()
        except Exception as e:
            report_error(f"Export error: {e}")



    # ------------------------------------------------------------------

    # Clustering Behaviors

    def update_clusters_on_zoom(self, _mapview, zoom):
        """Cluster markers dynamically when the map is zoomed."""

        if not self.ap_markers:
            return

        # Calculate grid cell size so that fewer clusters are formed when
        # zoomed out and more clusters when zoomed in. ``_cluster_capacity``
        # controls how many markers may occupy a cell before collapsing.
        cell_size = 360 / (2 ** zoom * self._cluster_capacity)

        # Group markers by their grid cell
        clusters: dict[tuple[int, int], list] = {}
        for marker in self.ap_markers:
            key = (int(marker.lat / cell_size), int(marker.lon / cell_size))
            clusters.setdefault(key, []).append(marker)

        # Replace each group of markers by their averaged position
        for group in clusters.values():
            if len(group) <= 1:
                continue
            lat = sum(m.lat for m in group) / len(group)
            lon = sum(m.lon for m in group) / len(group)
            for marker in group:
                marker.lat = lat
                marker.lon = lon

        # Spread markers that still overlap exactly
        self.spiderfy_markers()



    def spiderfy_markers(self):
        """Spread markers that have identical positions."""

        groups: dict[tuple[float, float], list] = {}
        for m in self.ap_markers:
            key = (round(m.lat, 6), round(m.lon, 6))
            groups.setdefault(key, []).append(m)

        for markers in groups.values():
            if len(markers) <= 1:
                continue
            base_lat = markers[0].lat
            base_lon = markers[0].lon
            radius = 0.0001
            step = 2 * math.pi / len(markers)
            for i, mk in enumerate(markers):
                angle = i * step
                mk.lat = base_lat + radius * math.cos(angle)
                mk.lon = base_lon + radius * math.sin(angle)



    def adjust_quadtree(self, capacity):
        """Adjust clustering cell capacity and refresh clusters."""

        try:
            val = int(capacity)
        except (TypeError, ValueError):
            return
        self._cluster_capacity = max(1, val)
        mv = self.ids.get("mapview")
        if mv:
            self.update_clusters_on_zoom(mv, mv.zoom)



    # ------------------------------------------------------------------

    # Custom Marker Styles

    def update_marker_icons(self, icon_map):

        """Apply icons based on encryption type using ``icon_map`` mapping."""

        self.apply_icon_set(icon_map)



    def set_directional_marker(self, marker, bearing):

        """Rotate ``marker`` to indicate relative ``bearing``."""

        marker.rotation = bearing<|MERGE_RESOLUTION|>--- conflicted
+++ resolved
@@ -1013,8 +1013,7 @@
                 progress_cb=progress_cb,
             )
             return
-<<<<<<< HEAD
-=======
+          
             import sys
             from types import SimpleNamespace
             if "kivymd.toast" not in sys.modules:
@@ -1087,7 +1086,6 @@
                         pass
 
                 asyncio.run(_run(DummySession, None))
->>>>>>> 85df250a
 
 
         try:
