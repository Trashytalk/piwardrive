--- conflicted
+++ resolved
@@ -36,7 +36,6 @@
     def _update_metrics(self, _dt):
         """Refresh labels with capture statistics."""
         cpu_temp = get_cpu_temp()
-<<<<<<< HEAD
 
         def _apply(result: tuple[list, list, int]) -> None:
             aps, clients, handshake_count = result
@@ -59,23 +58,3 @@
             self.ids.split_fix_quality_label.text      = f"Fix: {fix_quality}"
 
         run_async_task(fetch_metrics_async(), _apply)
-=======
-        aps, clients, handshake_count = asyncio.run(fetch_metrics_async())
-        bssid_count = len(aps)
-        avg_rssi = get_avg_rssi(aps)
-        kismet_up = service_status('kismet')
-        bettercap_up = service_status('bettercap')
-        fix_quality = get_gps_fix_quality()
-
-        self.ids.split_cpu_label.text = (
-            f"{_('cpu')}: {cpu_temp:.1f}°C" if cpu_temp is not None else f"{_('cpu')}: {_('not_available')}"
-        )
-        self.ids.split_bssid_label.text = f"{_('bssids')}: {bssid_count}"
-        self.ids.split_handshake_label.text = f"{_('handshakes')}: {handshake_count}"
-        self.ids.split_rssi_label.text = (
-            f"{_('avg_rssi')}: {avg_rssi:.1f} dBm" if avg_rssi is not None else f"{_('avg_rssi')}: {_('not_available')}"
-        )
-        self.ids.split_kismet_uptime_label.text = f"{_('kismet')}: { _('ok') if kismet_up else _('down') }"
-        self.ids.split_bettercap_uptime_label.text = f"{_('bettercap')}: { _('ok') if bettercap_up else _('down') }"
-        self.ids.split_fix_quality_label.text = f"{_('fix')}: {fix_quality}"
->>>>>>> fadfd620
