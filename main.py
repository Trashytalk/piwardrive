--- conflicted
+++ resolved
@@ -123,11 +123,10 @@
         """Initialize screens and navigation on start."""
         # DEBUG: show which IDs were parsed from KV if debug mode is enabled
         if self.debug_mode:
-<<<<<<< HEAD
             print("Root IDs:", self.root.ids.keys())
         sm = utils.require_id(self.root, "sm")
         nav_bar = utils.require_id(self.root, "nav_bar")
-=======
+
             logging.debug("Root IDs: %s", list(self.root.ids.keys()))
 
         try:
@@ -138,7 +137,7 @@
             )
 
         nav_bar = self.root.ids.nav_bar
->>>>>>> e75a3f57
+
 
         # 1) Add all six screens first
         sm.add_widget(MapScreen(name="Map"))  # type: ignore[call-arg]
