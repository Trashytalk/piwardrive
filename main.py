"""Main application entry point for the PiWardrive GUI."""

import logging
import os
import time
import asyncio
from dataclasses import asdict, fields

from typing import Any, Callable


from scheduler import PollScheduler
from config import load_config, save_config, Config

from security import hash_password
from persistence import save_app_state

import diagnostics
import utils
from di import Container
from logconfig import setup_logging
import exception_handler

from kivy.factory import Factory
from kivy.lang import Builder
from kivy.properties import (  # pylint: disable=no-name-in-module
    BooleanProperty,
    NumericProperty,
    StringProperty,
    ListProperty
)
from kivymd.app import MDApp

# Trim down HTTP debug logging

from screens.console_screen import ConsoleScreen  # type: ignore[import]
from screens.dashboard_screen import DashboardScreen  # type: ignore[import]
from screens.map_screen import MapScreen  # type: ignore[import]
from screens.settings_screen import SettingsScreen  # type: ignore[import]
from screens.split_screen import SplitScreen  # type: ignore[import]
from screens.stats_screen import StatsScreen  # type: ignore[import]

logging.getLogger("urllib3").setLevel(logging.WARNING)


class PiWardriveApp(MDApp):
    """Main application class handling screen setup and helpers."""

    map_poll_gps = NumericProperty(10)
    map_poll_gps_max = NumericProperty(30)
    map_poll_aps = NumericProperty(60)
    map_poll_bt = NumericProperty(60)
    map_show_gps = BooleanProperty(True)
    map_show_aps = BooleanProperty(True)
    map_show_bt = BooleanProperty(False)
    map_cluster_aps = BooleanProperty(False)
    map_fullscreen = BooleanProperty(False)
    map_use_offline = BooleanProperty(False)
    theme = StringProperty("Dark")
    kismet_logdir = StringProperty("/mnt/ssd/kismet_logs")
    bettercap_caplet = StringProperty("/usr/local/etc/bettercap/alfa.cap")
    dashboard_layout = ListProperty([])
    debug_mode = BooleanProperty(False)
    widget_disk_trend = BooleanProperty(True)
    widget_cpu_temp = BooleanProperty(True)
    widget_net_throughput = BooleanProperty(True)
    widget_battery_status = BooleanProperty(False)
    widget_health_analysis = BooleanProperty(True)
    health_poll_interval = NumericProperty(10)
    log_rotate_interval = NumericProperty(3600)
    log_rotate_archives = NumericProperty(3)
    last_screen = StringProperty("Map")

    def __init__(
        self,
        container: Container | None = None,
        service_cmd_runner: Callable[..., tuple[bool, str, str]] | None = None,
        **kwargs: Any,
    ) -> None:
        super().__init__(**kwargs)
        self.container = container or Container()
        self._run_service_cmd = service_cmd_runner or utils.run_service_cmd

        # load persisted configuration
        self.config_data: Config = load_config()
        for key, val in asdict(self.config_data).items():
            if hasattr(self, key):
                setattr(self, key, val)

        pw = os.getenv("PW_ADMIN_PASSWORD")
        if pw and not self.config_data.admin_password_hash:
            self.config_data.admin_password_hash = hash_password(pw)

        setup_logging(level=logging.DEBUG if self.debug_mode else logging.INFO)
        exception_handler.install()

        if not self.container.has("scheduler"):
            self.container.register_instance("scheduler", PollScheduler())
        self.scheduler = self.container.resolve("scheduler")

        if not self.container.has("health_monitor"):
            self.container.register_instance(
                "health_monitor",
                diagnostics.HealthMonitor(self.scheduler, self.health_poll_interval),
            )
        self.health_monitor = self.container.resolve("health_monitor")
        if os.getenv("PW_PROFILE"):
            diagnostics.start_profiling()
        self.theme_cls.theme_style = self.theme
        for f in fields(Config):
            if hasattr(self.__class__, f.name):
                self.bind(
                    **{f.name: lambda _i, v, k=f.name: self._auto_save(k, v)}
                )

    def build(self) -> Any:
        """Load and return the root widget tree from KV."""
        root = Builder.load_file("kv/main.kv")
        self.root = root
        return root

    def on_start(self) -> None:
        """Initialize screens and navigation on start."""
        # DEBUG: show which IDs were parsed from KV if debug mode is enabled
        if self.debug_mode:
            print("Root IDs:", self.root.ids.keys())
        sm = utils.require_id(self.root, "sm")
        nav_bar = utils.require_id(self.root, "nav_bar")

<<<<<<< HEAD
=======
        logging.debug("Root IDs: %s", list(self.root.ids.keys()))

        try:
            sm = self.root.ids.sm
        except KeyError:
            raise RuntimeError(
                f"ID 'sm' not found; available IDs: {list(self.root.ids.keys())}"
            )

        nav_bar = self.root.ids.nav_bar

>>>>>>> fba18747

        # 1) Add all six screens first
        sm.add_widget(MapScreen(name="Map"))  # type: ignore[call-arg]
        sm.add_widget(StatsScreen(name="Stats"))  # type: ignore[call-arg]
        sm.add_widget(SplitScreen(name="Split"))  # type: ignore[call-arg]
        sm.add_widget(ConsoleScreen(name="Console"))  # type: ignore[call-arg]
        sm.add_widget(SettingsScreen(name="Settings"))  # type: ignore[call-arg]
        sm.add_widget(DashboardScreen(name="Dashboard"))  # type: ignore[call-arg]

        # 2) Now set the initial screen explicitly from persisted state
        sm.current = self.last_screen

        # 3) Build your responsive nav buttons
        for name in ["Map", "Stats", "Split", "Console", "Settings", "Dashboard"]:
            btn = Factory.NavigationButton(
                text=name, on_release=lambda btn, s=name: self.switch_screen(s)
            )
            nav_bar.add_widget(btn)
        for path in ["/var/log/syslog"]:
            ev = f"rotate_{os.path.basename(path)}"
            self.scheduler.schedule(
                ev,
                lambda _dt, p=path: diagnostics.rotate_log(p, self.log_rotate_archives),
                self.log_rotate_interval,
            )

    def switch_screen(self, name: str) -> None:
        """Change the active screen."""
        utils.require_id(self.root, "sm").current = name
        self.last_screen = name
        self.app_state.last_screen = name
        asyncio.run(save_app_state(self.app_state))

    # 1) Service control with feedback
    def control_service(self, svc: str, action: str) -> None:
        """Run a systemctl command for a given service with retries."""
        import os as _os
        import getpass as _getpass
        from security import verify_password as _verify

        cfg_hash = getattr(
            getattr(self, "config_data", None),
            "admin_password_hash",
            "",
        )
        pw = _os.getenv("PW_ADMIN_PASSWORD")
        if not pw:
            try:
                pw = _getpass.getpass("Password: ")
            except Exception:  # pragma: no cover - prompt failures
                pw = ""
        if cfg_hash and not _verify(pw or "", cfg_hash):
            utils.report_error("Unauthorized")
            return
        try:
            success, _out, err = self._run_service_cmd(
                svc, action, attempts=3, delay=1
            )
        except Exception as exc:  # pragma: no cover - subprocess failures
            utils.report_error(f"Failed to {action} {svc}: {exc}")
            return
        if not success:
            msg = err.strip() if isinstance(err, str) else err
            utils.report_error(f"Failed to {action} {svc}: {msg or 'Unknown error'}")
            return
        if action in {"start", "restart"} and not utils.ensure_service_running(svc):
            utils.report_error(f"{svc} failed to stay running after {action}")

    def show_alert(self, title: str, text: str) -> None:
        """Display a simple alert dialog with the given title and text."""
        from kivymd.uix.dialog import MDDialog

        dialog = MDDialog(
            title=title,
            text=text,
            size_hint=(0.8, None),
            buttons=[],
        )
        dialog.open()

    def export_logs(self, path: str | None = None, lines: int = 200) -> str:
        """Write the last ``lines`` from ``app.log`` to ``path`` and return it."""
        from logconfig import DEFAULT_LOG_PATH

        if path is None:
            ts = int(time.time())
            path = os.path.join(os.path.expanduser("~"), f"piwardrive-logs-{ts}.txt")
        try:
            os.makedirs(os.path.dirname(path), exist_ok=True)
            with open(path, "w", encoding="utf-8") as fh:
                fh.write("\n".join(utils.tail_file(DEFAULT_LOG_PATH, lines)))
            logging.info("Exported logs to %s", path)
            return path
        except Exception as exc:  # pragma: no cover - file errors
            logging.exception("Failed to export logs: %s", exc)
            utils.report_error(f"Failed to export logs: {exc}")
            return ""

    def _auto_save(self, key: str, value: Any) -> None:
        """Update ``config_data`` and persist to disk."""
        if hasattr(self.config_data, key):
            setattr(self.config_data, key, value)
            try:
                save_config(self.config_data)
            except OSError as exc:  # pragma: no cover - write errors
                logging.exception("Failed to auto-save config: %s", exc)

    def on_stop(self) -> None:
        """Persist configuration values on application exit."""
        prof = diagnostics.stop_profiling()
        if prof:
            logging.info("Profiling summary:\n%s", prof)
        for f in fields(Config):
            key = f.name
            if hasattr(self, key):
                setattr(self.config_data, key, getattr(self, key))
        try:
            save_config(self.config_data)
        except OSError as exc:  # pragma: no cover - save failure is non-critical
            logging.exception("Failed to save config: %s", exc)
        try:
            asyncio.run(save_app_state(self.app_state))
        except OSError as exc:  # pragma: no cover - save failure
            logging.exception("Failed to save app state: %s", exc)


def main() -> None:
    """Launch :class:`PiWardriveApp`."""
    PiWardriveApp().run()


if __name__ == "__main__":
    main()<|MERGE_RESOLUTION|>--- conflicted
+++ resolved
@@ -127,8 +127,7 @@
         sm = utils.require_id(self.root, "sm")
         nav_bar = utils.require_id(self.root, "nav_bar")
 
-<<<<<<< HEAD
-=======
+
         logging.debug("Root IDs: %s", list(self.root.ids.keys()))
 
         try:
@@ -140,7 +139,6 @@
 
         nav_bar = self.root.ids.nav_bar
 
->>>>>>> fba18747
 
         # 1) Add all six screens first
         sm.add_widget(MapScreen(name="Map"))  # type: ignore[call-arg]
