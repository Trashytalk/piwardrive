--- conflicted
+++ resolved
@@ -123,11 +123,8 @@
         """Initialize screens and navigation on start."""
         # DEBUG: show which IDs were parsed from KV if debug mode is enabled
         if self.debug_mode:
-<<<<<<< HEAD
             logging.debug("Root IDs: %s", list(self.root.ids.keys()))
-=======
-            logging.debug("Root IDs: %s", self.root.ids.keys())
->>>>>>> 3ff1ef23
+
         try:
             sm = self.root.ids.sm
         except KeyError:
