"""Application configuration helpers with env overrides and validation."""

import json
import os
from dataclasses import dataclass, asdict, field
<<<<<<< HEAD
from pathlib import Path
from typing import Any, Dict, List
=======
from typing import Any, Dict, List, Optional
>>>>>>> 825f7eea

import jsonschema

CONFIG_DIR = os.path.join(os.path.expanduser("~"), ".config", "piwardrive")
CONFIG_PATH = os.path.join(CONFIG_DIR, "config.json")
PROFILES_DIR = os.path.join(CONFIG_DIR, "profiles")
ACTIVE_PROFILE_FILE = os.path.join(CONFIG_DIR, "active_profile")

CONFIG_SCHEMA = {
    "type": "object",
    "properties": {
        "theme": {"type": "string", "enum": ["Dark", "Light"]},
        "map_poll_gps": {"type": "integer", "minimum": 1},
        "map_poll_aps": {"type": "integer", "minimum": 1},
        "map_show_gps": {"type": "boolean"},
        "map_show_aps": {"type": "boolean"},
        "map_cluster_aps": {"type": "boolean"},
        "map_use_offline": {"type": "boolean"},
        "kismet_logdir": {"type": "string", "minLength": 1},
        "bettercap_caplet": {"type": "string", "minLength": 1},
        "dashboard_layout": {"type": "array"},
        "debug_mode": {"type": "boolean"},
        "offline_tile_path": {"type": "string", "minLength": 1},
        "health_poll_interval": {"type": "integer", "minimum": 1},
        "log_rotate_interval": {"type": "integer", "minimum": 1},
        "log_rotate_archives": {"type": "integer", "minimum": 1},
        "widget_battery_status": {"type": "boolean"},
        "admin_password_hash": {"type": "string"},
    },
    "additionalProperties": False,
}


@dataclass
class Config:
    """Persistent application configuration."""

    theme: str = "Dark"
    map_poll_gps: int = 10
    map_poll_aps: int = 60
    map_show_gps: bool = True
    map_show_aps: bool = True
    map_cluster_aps: bool = False
    map_use_offline: bool = False
    kismet_logdir: str = "/mnt/ssd/kismet_logs"
    bettercap_caplet: str = "/usr/local/etc/bettercap/alfa.cap"
    dashboard_layout: List[Any] = field(default_factory=list)
    debug_mode: bool = False
    offline_tile_path: str = "/mnt/ssd/tiles/offline.mbtiles"
    health_poll_interval: int = 10
    log_rotate_interval: int = 3600
    log_rotate_archives: int = 3
    widget_battery_status: bool = False
    admin_password_hash: str = ""


DEFAULT_CONFIG = Config()
DEFAULTS = asdict(DEFAULT_CONFIG)


def _apply_env_overrides(cfg: Dict[str, Any]) -> Dict[str, Any]:
    """Return a copy of ``cfg`` with PW_<KEY> environment overrides."""
    result = dict(cfg)
    for key, default in DEFAULTS.items():
        raw = os.getenv(f"PW_{key.upper()}")
        if raw is not None:
            result[key] = _parse_env_value(raw, default)
    return result



def _profile_path(name: str) -> str:
    return os.path.join(PROFILES_DIR, f"{os.path.basename(name)}.json")


def list_profiles() -> List[str]:
    """Return available profile names under ``PROFILES_DIR``."""
    if not os.path.isdir(PROFILES_DIR):
        return []
    return [
        os.path.splitext(f)[0]
        for f in os.listdir(PROFILES_DIR)
        if f.endswith(".json")
    ]


def get_active_profile() -> Optional[str]:
    """Return the active profile name if set."""
    env = os.getenv("PW_PROFILE_NAME")
    if env:
        return env
    try:
        with open(ACTIVE_PROFILE_FILE, "r", encoding="utf-8") as f:
            name = f.read().strip()
            return name or None
    except FileNotFoundError:
        return None


def set_active_profile(name: str) -> None:
    """Persist ``name`` as the active profile."""
    os.makedirs(CONFIG_DIR, exist_ok=True)
    with open(ACTIVE_PROFILE_FILE, "w", encoding="utf-8") as f:
        f.write(name)


def load_config(profile: Optional[str] = None) -> Config:
    """Load configuration from ``profile`` or ``CONFIG_PATH``."""

    if profile is None:
        profile = get_active_profile()
    path = _profile_path(profile) if profile else CONFIG_PATH


    data: Dict[str, Any] = {}
    try:
        with open(path, "r", encoding="utf-8") as f:
            loaded = json.load(f)
        jsonschema.validate(loaded, CONFIG_SCHEMA)
        data = loaded
    except FileNotFoundError:
        pass
    except (json.JSONDecodeError, jsonschema.ValidationError):
        pass
    merged = {**DEFAULTS, **data}
    return Config(**merged)


def save_config(config: Config, profile: Optional[str] = None) -> None:
    """Persist ``config`` dataclass to ``profile`` or ``CONFIG_PATH``."""
    if profile is None:
        profile = get_active_profile()
    path = _profile_path(profile) if profile else CONFIG_PATH
    os.makedirs(os.path.dirname(path), exist_ok=True)
    with open(path, "w", encoding="utf-8") as f:
        json.dump(asdict(config), f, indent=2)


def export_config(config: Config, path: str) -> None:
    """Export ``config`` to ``path`` in JSON or YAML format."""
    ext = Path(path).suffix.lower()
    os.makedirs(os.path.dirname(path) or ".", exist_ok=True)
    data = asdict(config)
    if ext == ".json":
        with open(path, "w", encoding="utf-8") as f:
            json.dump(data, f, indent=2)
    elif ext in {".yaml", ".yml"}:
        try:
            import yaml  # type: ignore
        except Exception as exc:  # pragma: no cover - optional dep
            raise RuntimeError("PyYAML required for YAML export") from exc
        with open(path, "w", encoding="utf-8") as f:
            yaml.safe_dump(data, f, sort_keys=False)
    else:
        raise ValueError(f"Unsupported export format: {ext}")


def import_config(path: str) -> Config:
    """Load configuration from ``path`` (JSON or YAML)."""
    ext = Path(path).suffix.lower()
    with open(path, "r", encoding="utf-8") as f:
        if ext == ".json":
            data = json.load(f)
        elif ext in {".yaml", ".yml"}:
            try:
                import yaml  # type: ignore
            except Exception as exc:  # pragma: no cover - optional dep
                raise RuntimeError("PyYAML required for YAML import") from exc
            data = yaml.safe_load(f) or {}
        else:
            raise ValueError(f"Unsupported config format: {ext}")
    jsonschema.validate(data, CONFIG_SCHEMA)
    merged = {**DEFAULTS, **data}
    return Config(**merged)


@dataclass
class AppConfig:
    """Typed configuration container."""

    theme: str = DEFAULTS["theme"]
    map_poll_gps: int = DEFAULTS["map_poll_gps"]
    map_poll_aps: int = DEFAULTS["map_poll_aps"]
    map_show_gps: bool = DEFAULTS["map_show_gps"]
    map_show_aps: bool = DEFAULTS["map_show_aps"]
    map_cluster_aps: bool = DEFAULTS["map_cluster_aps"]
    map_use_offline: bool = DEFAULTS["map_use_offline"]
    offline_tile_path: str = DEFAULTS["offline_tile_path"]
    kismet_logdir: str = DEFAULTS["kismet_logdir"]
    bettercap_caplet: str = DEFAULTS["bettercap_caplet"]
    dashboard_layout: List[Any] = field(default_factory=list)
    debug_mode: bool = DEFAULTS["debug_mode"]
    health_poll_interval: int = DEFAULTS["health_poll_interval"]
    log_rotate_interval: int = DEFAULTS["log_rotate_interval"]
    log_rotate_archives: int = DEFAULTS["log_rotate_archives"]
    widget_battery_status: bool = DEFAULTS["widget_battery_status"]
    admin_password_hash: str = DEFAULTS.get("admin_password_hash", "")

    @classmethod
    def load(cls) -> "AppConfig":
        """Load configuration with environment overrides."""
        file_cfg = asdict(load_config())
        merged = _apply_env_overrides(file_cfg)
        validate_config_data(merged)
        return cls(**merged)

    def to_dict(self) -> Dict[str, Any]:
        """Return configuration as a plain dictionary."""
        return {field: getattr(self, field) for field in DEFAULTS.keys()}


def switch_profile(name: str) -> Config:
    """Set ``name`` as active and load its configuration."""
    set_active_profile(name)
    return load_config(profile=name)


def export_profile(name: str, dest: str) -> None:
    """Write ``name`` profile to ``dest`` path."""
    src = _profile_path(name)
    with open(src, "r", encoding="utf-8") as fsrc, open(
        dest, "w", encoding="utf-8"
    ) as fdst:
        fdst.write(fsrc.read())


def import_profile(path: str, name: Optional[str] = None) -> str:
    """Import a profile from ``path`` and save as ``name``."""
    with open(path, "r", encoding="utf-8") as f:
        data = json.load(f)
    jsonschema.validate(data, CONFIG_SCHEMA)
    cfg = Config(**{**DEFAULTS, **data})
    if name is None:
        name = os.path.splitext(os.path.basename(path))[0]
    save_config(cfg, profile=name)
    return name


def delete_profile(name: str) -> None:
    """Remove the specified profile file."""
    try:
        os.remove(_profile_path(name))
    except FileNotFoundError:
        pass<|MERGE_RESOLUTION|>--- conflicted
+++ resolved
@@ -3,12 +3,10 @@
 import json
 import os
 from dataclasses import dataclass, asdict, field
-<<<<<<< HEAD
+
 from pathlib import Path
-from typing import Any, Dict, List
-=======
 from typing import Any, Dict, List, Optional
->>>>>>> 825f7eea
+
 
 import jsonschema
 
