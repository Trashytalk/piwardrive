--- conflicted
+++ resolved
@@ -140,15 +140,11 @@
     map_cluster_capacity: int = Field(default=8, ge=1)
     ui_font_size: int = Field(default=16, ge=1)
     log_paths: List[str] = Field(default_factory=list)
-<<<<<<< HEAD
     health_export_interval: int = Field(default=6, ge=1)
     health_export_dir: str = DEFAULTS["health_export_dir"]
     compress_health_exports: bool = DEFAULTS["compress_health_exports"]
     health_export_retention: int = Field(default=7, ge=1)
-=======
-    remote_sync_timeout: int = Field(default=5, ge=1)
-    remote_sync_retries: int = Field(default=3, ge=1)
->>>>>>> 9f633095
+
 
     theme: Theme
 
