"""Application configuration helpers with env overrides and validation."""

import json
import os
from dataclasses import dataclass, asdict, field

from pathlib import Path
from typing import Any, Dict, List, Optional


import jsonschema

CONFIG_DIR = os.path.join(os.path.expanduser("~"), ".config", "piwardrive")
CONFIG_PATH = os.path.join(CONFIG_DIR, "config.json")
PROFILES_DIR = os.path.join(CONFIG_DIR, "profiles")
ACTIVE_PROFILE_FILE = os.path.join(CONFIG_DIR, "active_profile")

CONFIG_SCHEMA = {
    "type": "object",
    "properties": {
<<<<<<< HEAD
        "theme": {"type": "string"},
        "map_poll_gps": {"type": "integer"},
        "map_poll_gps_max": {"type": "integer"},
        "map_poll_aps": {"type": "integer"},
=======
        "theme": {"type": "string", "enum": ["Dark", "Light"]},
        "map_poll_gps": {"type": "integer", "minimum": 1},
        "map_poll_aps": {"type": "integer", "minimum": 1},
>>>>>>> a8372d21
        "map_show_gps": {"type": "boolean"},
        "map_show_aps": {"type": "boolean"},
        "map_cluster_aps": {"type": "boolean"},
        "map_use_offline": {"type": "boolean"},
        "kismet_logdir": {"type": "string", "minLength": 1},
        "bettercap_caplet": {"type": "string", "minLength": 1},
        "dashboard_layout": {"type": "array"},
        "debug_mode": {"type": "boolean"},
        "offline_tile_path": {"type": "string", "minLength": 1},
        "health_poll_interval": {"type": "integer", "minimum": 1},
        "log_rotate_interval": {"type": "integer", "minimum": 1},
        "log_rotate_archives": {"type": "integer", "minimum": 1},
        "widget_battery_status": {"type": "boolean"},
        "admin_password_hash": {"type": "string"},
    },
    "additionalProperties": False,
}


@dataclass
class Config:
    """Persistent application configuration."""

    theme: str = "Dark"
    map_poll_gps: int = 10
    map_poll_gps_max: int = 30
    map_poll_aps: int = 60
    map_show_gps: bool = True
    map_show_aps: bool = True
    map_cluster_aps: bool = False
    map_use_offline: bool = False
    kismet_logdir: str = "/mnt/ssd/kismet_logs"
    bettercap_caplet: str = "/usr/local/etc/bettercap/alfa.cap"
    dashboard_layout: List[Any] = field(default_factory=list)
    debug_mode: bool = False
    offline_tile_path: str = "/mnt/ssd/tiles/offline.mbtiles"
    health_poll_interval: int = 10
    log_rotate_interval: int = 3600
    log_rotate_archives: int = 3
    widget_battery_status: bool = False
    admin_password_hash: str = ""


DEFAULT_CONFIG = Config()
DEFAULTS = asdict(DEFAULT_CONFIG)


def _apply_env_overrides(cfg: Dict[str, Any]) -> Dict[str, Any]:
    """Return a copy of ``cfg`` with PW_<KEY> environment overrides."""
    result = dict(cfg)
    for key, default in DEFAULTS.items():
        raw = os.getenv(f"PW_{key.upper()}")
        if raw is not None:
            result[key] = _parse_env_value(raw, default)
    return result



def _profile_path(name: str) -> str:
    return os.path.join(PROFILES_DIR, f"{os.path.basename(name)}.json")


def list_profiles() -> List[str]:
    """Return available profile names under ``PROFILES_DIR``."""
    if not os.path.isdir(PROFILES_DIR):
        return []
    return [
        os.path.splitext(f)[0]
        for f in os.listdir(PROFILES_DIR)
        if f.endswith(".json")
    ]


def get_active_profile() -> Optional[str]:
    """Return the active profile name if set."""
    env = os.getenv("PW_PROFILE_NAME")
    if env:
        return env
    try:
        with open(ACTIVE_PROFILE_FILE, "r", encoding="utf-8") as f:
            name = f.read().strip()
            return name or None
    except FileNotFoundError:
        return None


def set_active_profile(name: str) -> None:
    """Persist ``name`` as the active profile."""
    os.makedirs(CONFIG_DIR, exist_ok=True)
    with open(ACTIVE_PROFILE_FILE, "w", encoding="utf-8") as f:
        f.write(name)


def load_config(profile: Optional[str] = None) -> Config:
    """Load configuration from ``profile`` or ``CONFIG_PATH``."""

    if profile is None:
        profile = get_active_profile()
    path = _profile_path(profile) if profile else CONFIG_PATH


    data: Dict[str, Any] = {}
    try:
        with open(path, "r", encoding="utf-8") as f:
            loaded = json.load(f)
        jsonschema.validate(loaded, CONFIG_SCHEMA)
        data = loaded
    except FileNotFoundError:
        pass
    except (json.JSONDecodeError, jsonschema.ValidationError):
        pass
    merged = {**DEFAULTS, **data}
    return Config(**merged)


def save_config(config: Config, profile: Optional[str] = None) -> None:
    """Persist ``config`` dataclass to ``profile`` or ``CONFIG_PATH``."""
    if profile is None:
        profile = get_active_profile()
    path = _profile_path(profile) if profile else CONFIG_PATH
    os.makedirs(os.path.dirname(path), exist_ok=True)
    with open(path, "w", encoding="utf-8") as f:
        json.dump(asdict(config), f, indent=2)


def export_config(config: Config, path: str) -> None:
    """Export ``config`` to ``path`` in JSON or YAML format."""
    ext = Path(path).suffix.lower()
    os.makedirs(os.path.dirname(path) or ".", exist_ok=True)
    data = asdict(config)
    if ext == ".json":
        with open(path, "w", encoding="utf-8") as f:
            json.dump(data, f, indent=2)
    elif ext in {".yaml", ".yml"}:
        try:
            import yaml  # type: ignore
        except Exception as exc:  # pragma: no cover - optional dep
            raise RuntimeError("PyYAML required for YAML export") from exc
        with open(path, "w", encoding="utf-8") as f:
            yaml.safe_dump(data, f, sort_keys=False)
    else:
        raise ValueError(f"Unsupported export format: {ext}")


def import_config(path: str) -> Config:
    """Load configuration from ``path`` (JSON or YAML)."""
    ext = Path(path).suffix.lower()
    with open(path, "r", encoding="utf-8") as f:
        if ext == ".json":
            data = json.load(f)
        elif ext in {".yaml", ".yml"}:
            try:
                import yaml  # type: ignore
            except Exception as exc:  # pragma: no cover - optional dep
                raise RuntimeError("PyYAML required for YAML import") from exc
            data = yaml.safe_load(f) or {}
        else:
            raise ValueError(f"Unsupported config format: {ext}")
    jsonschema.validate(data, CONFIG_SCHEMA)
    merged = {**DEFAULTS, **data}
    return Config(**merged)


@dataclass
class AppConfig:
    """Typed configuration container."""

    theme: str = DEFAULTS["theme"]
    map_poll_gps: int = DEFAULTS["map_poll_gps"]
    map_poll_gps_max: int = DEFAULTS["map_poll_gps_max"]
    map_poll_aps: int = DEFAULTS["map_poll_aps"]
    map_show_gps: bool = DEFAULTS["map_show_gps"]
    map_show_aps: bool = DEFAULTS["map_show_aps"]
    map_cluster_aps: bool = DEFAULTS["map_cluster_aps"]
    map_use_offline: bool = DEFAULTS["map_use_offline"]
    offline_tile_path: str = DEFAULTS["offline_tile_path"]
    kismet_logdir: str = DEFAULTS["kismet_logdir"]
    bettercap_caplet: str = DEFAULTS["bettercap_caplet"]
    dashboard_layout: List[Any] = field(default_factory=list)
    debug_mode: bool = DEFAULTS["debug_mode"]
    health_poll_interval: int = DEFAULTS["health_poll_interval"]
    log_rotate_interval: int = DEFAULTS["log_rotate_interval"]
    log_rotate_archives: int = DEFAULTS["log_rotate_archives"]
    widget_battery_status: bool = DEFAULTS["widget_battery_status"]
    admin_password_hash: str = DEFAULTS.get("admin_password_hash", "")

    @classmethod
    def load(cls) -> "AppConfig":
        """Load configuration with environment overrides."""
        file_cfg = asdict(load_config())
        merged = _apply_env_overrides(file_cfg)
        validate_config_data(merged)
        return cls(**merged)

    def to_dict(self) -> Dict[str, Any]:
        """Return configuration as a plain dictionary."""
        return {field: getattr(self, field) for field in DEFAULTS.keys()}


def switch_profile(name: str) -> Config:
    """Set ``name`` as active and load its configuration."""
    set_active_profile(name)
    return load_config(profile=name)


def export_profile(name: str, dest: str) -> None:
    """Write ``name`` profile to ``dest`` path."""
    src = _profile_path(name)
    with open(src, "r", encoding="utf-8") as fsrc, open(
        dest, "w", encoding="utf-8"
    ) as fdst:
        fdst.write(fsrc.read())


def import_profile(path: str, name: Optional[str] = None) -> str:
    """Import a profile from ``path`` and save as ``name``."""
    with open(path, "r", encoding="utf-8") as f:
        data = json.load(f)
    jsonschema.validate(data, CONFIG_SCHEMA)
    cfg = Config(**{**DEFAULTS, **data})
    if name is None:
        name = os.path.splitext(os.path.basename(path))[0]
    save_config(cfg, profile=name)
    return name


def delete_profile(name: str) -> None:
    """Remove the specified profile file."""
    try:
        os.remove(_profile_path(name))
    except FileNotFoundError:
        pass<|MERGE_RESOLUTION|>--- conflicted
+++ resolved
@@ -18,16 +18,10 @@
 CONFIG_SCHEMA = {
     "type": "object",
     "properties": {
-<<<<<<< HEAD
         "theme": {"type": "string"},
         "map_poll_gps": {"type": "integer"},
         "map_poll_gps_max": {"type": "integer"},
         "map_poll_aps": {"type": "integer"},
-=======
-        "theme": {"type": "string", "enum": ["Dark", "Light"]},
-        "map_poll_gps": {"type": "integer", "minimum": 1},
-        "map_poll_aps": {"type": "integer", "minimum": 1},
->>>>>>> a8372d21
         "map_show_gps": {"type": "boolean"},
         "map_show_aps": {"type": "boolean"},
         "map_cluster_aps": {"type": "boolean"},
