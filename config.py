--- conflicted
+++ resolved
@@ -232,13 +232,10 @@
     if profile is None:
         profile = get_active_profile()
     path = get_config_path(profile)
-<<<<<<< HEAD
     data = asdict(config)
     validate_config_data(data)
     os.makedirs(os.path.dirname(path), exist_ok=True)
-=======
     Path(path).parent.mkdir(parents=True, exist_ok=True)
->>>>>>> de726380
     with open(path, "w", encoding="utf-8") as f:
         json.dump(data, f, indent=2)
 
