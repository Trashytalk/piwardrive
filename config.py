"""Application configuration helpers with env overrides and validation."""

import json
import os
from dataclasses import dataclass, asdict, field
from typing import Any, Dict, List

import jsonschema

CONFIG_DIR = os.path.join(os.path.expanduser("~"), ".config", "piwardrive")
CONFIG_PATH = os.path.join(CONFIG_DIR, "config.json")

CONFIG_SCHEMA = {
    "type": "object",
    "properties": {
        "theme": {"type": "string", "enum": ["Dark", "Light"]},
        "map_poll_gps": {"type": "integer", "minimum": 1},
        "map_poll_aps": {"type": "integer", "minimum": 1},
        "map_show_gps": {"type": "boolean"},
        "map_show_aps": {"type": "boolean"},
        "map_cluster_aps": {"type": "boolean"},
        "map_use_offline": {"type": "boolean"},
        "kismet_logdir": {"type": "string", "minLength": 1},
        "bettercap_caplet": {"type": "string", "minLength": 1},
        "dashboard_layout": {"type": "array"},
        "debug_mode": {"type": "boolean"},
        "offline_tile_path": {"type": "string", "minLength": 1},
        "health_poll_interval": {"type": "integer", "minimum": 1},
        "log_rotate_interval": {"type": "integer", "minimum": 1},
        "log_rotate_archives": {"type": "integer", "minimum": 1},
        "widget_battery_status": {"type": "boolean"},
        "admin_password_hash": {"type": "string"},
    },
    "additionalProperties": False,
}


@dataclass
class Config:
    """Persistent application configuration."""

    theme: str = "Dark"
    map_poll_gps: int = 10
    map_poll_aps: int = 60
    map_show_gps: bool = True
    map_show_aps: bool = True
    map_cluster_aps: bool = False
    map_use_offline: bool = False
    kismet_logdir: str = "/mnt/ssd/kismet_logs"
    bettercap_caplet: str = "/usr/local/etc/bettercap/alfa.cap"
    dashboard_layout: List[Any] = field(default_factory=list)
    debug_mode: bool = False
    offline_tile_path: str = "/mnt/ssd/tiles/offline.mbtiles"
    health_poll_interval: int = 10
    log_rotate_interval: int = 3600
    log_rotate_archives: int = 3
    widget_battery_status: bool = False
    admin_password_hash: str = ""


DEFAULT_CONFIG = Config()
DEFAULTS = asdict(DEFAULT_CONFIG)


def _apply_env_overrides(cfg: Dict[str, Any]) -> Dict[str, Any]:
    """Return a copy of ``cfg`` with PW_<KEY> environment overrides."""
    result = dict(cfg)
    for key, default in DEFAULTS.items():
        raw = os.getenv(f"PW_{key.upper()}")
        if raw is not None:
            result[key] = _parse_env_value(raw, default)
    return result


<<<<<<< HEAD
def _parse_env_value(raw: str, default: Any) -> Any:
    """Convert ``raw`` environment value to the type of ``default``."""
    if isinstance(default, bool):
        return raw.lower() in {"1", "true", "yes", "on"}
    if isinstance(default, int):
        try:
            return int(raw)
        except ValueError:
            return default
    if isinstance(default, list):
        try:
            return json.loads(raw)
        except json.JSONDecodeError:
            return raw
    return raw
=======
def validate_config_data(values: Dict[str, Any]) -> None:
    """Validate configuration ``values`` using :data:`CONFIG_SCHEMA`."""
    validator = jsonschema.Draft7Validator(CONFIG_SCHEMA)
    errors = [
        f"{'/'.join(map(str, e.absolute_path))}: {e.message}"
        for e in validator.iter_errors(values)
    ]
    if errors:
        raise ValueError("; ".join(errors))
>>>>>>> f9198635


def load_config() -> Config:
    """Load configuration from ``CONFIG_PATH`` and return a :class:`Config`."""

    data: Dict[str, Any] = {}
    try:
        with open(CONFIG_PATH, "r", encoding="utf-8") as f:
            loaded = json.load(f)
        jsonschema.validate(loaded, CONFIG_SCHEMA)
        data = loaded
    except FileNotFoundError:
        pass
    except (json.JSONDecodeError, jsonschema.ValidationError):
        pass
    merged = {**DEFAULTS, **data}
    return Config(**merged)


def save_config(config: Config) -> None:
    """Persist ``config`` dataclass to ``CONFIG_PATH``."""
    os.makedirs(CONFIG_DIR, exist_ok=True)
    with open(CONFIG_PATH, "w", encoding="utf-8") as f:
        json.dump(asdict(config), f, indent=2)


@dataclass
class AppConfig:
    """Typed configuration container."""

    theme: str = DEFAULTS["theme"]
    map_poll_gps: int = DEFAULTS["map_poll_gps"]
    map_poll_aps: int = DEFAULTS["map_poll_aps"]
    map_show_gps: bool = DEFAULTS["map_show_gps"]
    map_show_aps: bool = DEFAULTS["map_show_aps"]
    map_cluster_aps: bool = DEFAULTS["map_cluster_aps"]
    map_use_offline: bool = DEFAULTS["map_use_offline"]
    offline_tile_path: str = DEFAULTS["offline_tile_path"]
    kismet_logdir: str = DEFAULTS["kismet_logdir"]
    bettercap_caplet: str = DEFAULTS["bettercap_caplet"]
    dashboard_layout: List[Any] = field(default_factory=list)
    debug_mode: bool = DEFAULTS["debug_mode"]
    health_poll_interval: int = DEFAULTS["health_poll_interval"]
    log_rotate_interval: int = DEFAULTS["log_rotate_interval"]
    log_rotate_archives: int = DEFAULTS["log_rotate_archives"]
    widget_battery_status: bool = DEFAULTS["widget_battery_status"]
    admin_password_hash: str = DEFAULTS.get("admin_password_hash", "")

    @classmethod
    def load(cls) -> "AppConfig":
        """Load configuration with environment overrides."""
        file_cfg = asdict(load_config())
        merged = _apply_env_overrides(file_cfg)
        validate_config_data(merged)
        return cls(**merged)

    def to_dict(self) -> Dict[str, Any]:
        """Return configuration as a plain dictionary."""
        return {field: getattr(self, field) for field in DEFAULTS.keys()}<|MERGE_RESOLUTION|>--- conflicted
+++ resolved
@@ -72,7 +72,7 @@
     return result
 
 
-<<<<<<< HEAD
+
 def _parse_env_value(raw: str, default: Any) -> Any:
     """Convert ``raw`` environment value to the type of ``default``."""
     if isinstance(default, bool):
@@ -88,17 +88,6 @@
         except json.JSONDecodeError:
             return raw
     return raw
-=======
-def validate_config_data(values: Dict[str, Any]) -> None:
-    """Validate configuration ``values`` using :data:`CONFIG_SCHEMA`."""
-    validator = jsonschema.Draft7Validator(CONFIG_SCHEMA)
-    errors = [
-        f"{'/'.join(map(str, e.absolute_path))}: {e.message}"
-        for e in validator.iter_errors(values)
-    ]
-    if errors:
-        raise ValueError("; ".join(errors))
->>>>>>> f9198635
 
 
 def load_config() -> Config:
