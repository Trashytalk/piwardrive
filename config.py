--- conflicted
+++ resolved
@@ -74,7 +74,7 @@
     return result
 
 
-<<<<<<< HEAD
+
 def _profile_path(name: str) -> str:
     return os.path.join(PROFILES_DIR, f"{os.path.basename(name)}.json")
 
@@ -116,28 +116,7 @@
     if profile is None:
         profile = get_active_profile()
     path = _profile_path(profile) if profile else CONFIG_PATH
-=======
-
-def _parse_env_value(raw: str, default: Any) -> Any:
-    """Convert ``raw`` environment value to the type of ``default``."""
-    if isinstance(default, bool):
-        return raw.lower() in {"1", "true", "yes", "on"}
-    if isinstance(default, int):
-        try:
-            return int(raw)
-        except ValueError:
-            return default
-    if isinstance(default, list):
-        try:
-            return json.loads(raw)
-        except json.JSONDecodeError:
-            return raw
-    return raw
-
-
-def load_config() -> Config:
-    """Load configuration from ``CONFIG_PATH`` and return a :class:`Config`."""
->>>>>>> 467155df
+
 
     data: Dict[str, Any] = {}
     try:
