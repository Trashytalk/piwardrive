"""
Entry point for :mod:`piwardrive.service` when running from the repo.

This stub mirrors the real module located under ``src/piwardrive`` but ensures
that tests can monkeypatch attributes on ``service`` and have those patches take
effect within ``piwardrive.service``.  When the package isn't installed, the
``src`` directory is added to ``sys.path`` so imports succeed.
"""

from __future__ import annotations

import os
import sys
import importlib

SRC_PATH = os.path.join(os.path.dirname(__file__), "src")
if SRC_PATH not in sys.path:
    sys.path.insert(0, SRC_PATH)

from piwardrive import service as _p  # noqa: E402
from piwardrive import orientation_sensors  # noqa: F401,E402

# Re-export everything from the real module
from piwardrive.service import *  # noqa: F401,F403,E402

from importlib import import_module
from types import ModuleType
from typing import Any, Callable


def _proxy(name: str) -> Callable[..., Any]:
    def wrapper(*args: Any, **kwargs: Any) -> Any:
        return globals()[name](*args, **kwargs)

    return wrapper


# Replace selected callables in the real module with proxies that defer to this
# module's attributes.  This allows tests to patch ``service.load_recent_health``
# without also patching ``piwardrive.service.load_recent_health``.

_p.load_recent_health = _proxy("load_recent_health")  # type: ignore[attr-defined]

"""Compatibility wrapper for :mod:`piwardrive.service`."""

try:  # pragma: no cover - optional dependency loading
<<<<<<< HEAD
    _service = importlib.import_module("piwardrive.service")
=======
    _service: ModuleType | None = import_module("piwardrive.service")
>>>>>>> 245c236f
except Exception:  # pragma: no cover - allow import without extras
    _service = None

if _service is not None:
    globals().update(_service.__dict__)<|MERGE_RESOLUTION|>--- conflicted
+++ resolved
@@ -44,11 +44,7 @@
 """Compatibility wrapper for :mod:`piwardrive.service`."""
 
 try:  # pragma: no cover - optional dependency loading
-<<<<<<< HEAD
     _service = importlib.import_module("piwardrive.service")
-=======
-    _service: ModuleType | None = import_module("piwardrive.service")
->>>>>>> 245c236f
 except Exception:  # pragma: no cover - allow import without extras
     _service = None
 
