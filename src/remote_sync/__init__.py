--- conflicted
+++ resolved
@@ -45,16 +45,11 @@
             "SELECT timestamp, cpu_temp, cpu_percent, memory_percent, disk_percent"
             " FROM health_records WHERE rowid BETWEEN ? AND ?",
             (start, end),
-<<<<<<< HEAD
         )
         dst_db.executemany(
             "INSERT INTO health_records VALUES (?, ?, ?, ?, ?)",
             cur,
         )
-=======
-        ).fetchall()
-        dst_db.executemany("INSERT INTO health_records VALUES (?, ?, ?, ?, ?)", rows)
->>>>>>> e767e95d
 
         cur = src_db.execute(
             "SELECT bssid, ssid, encryption, lat, lon, last_time FROM ap_cache "
