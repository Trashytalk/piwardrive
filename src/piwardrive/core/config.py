"""Application configuration helpers with env overrides and validation."""

import json
import os
from dataclasses import asdict, dataclass, field
from enum import Enum
from pathlib import Path
from typing import Any, Dict, List, Optional

from pydantic import BaseModel, Field, ValidationError, field_validator

from ..errors import ConfigError


class Theme(str, Enum):
    """Available UI themes."""

    Dark = "Dark"  # noqa: V107
    Light = "Light"  # noqa: V107
    Green = "Green"  # noqa: V107
    Red = "Red"  # noqa: V107


CONFIG_DIR = str(Path.home() / ".config" / "piwardrive")
CONFIG_PATH = str(Path(CONFIG_DIR) / "config.json")
PROFILES_DIR = str(Path(CONFIG_DIR) / "profiles")
ACTIVE_PROFILE_FILE = str(Path(CONFIG_DIR) / "active_profile")
REPORTS_DIR = str(Path(CONFIG_DIR) / "reports")  # noqa: V107
HEALTH_EXPORT_DIR = str(Path(CONFIG_DIR) / "health_exports")
HEALTH_EXPORT_INTERVAL = 6  # hours
COMPRESS_HEALTH_EXPORTS = True
HEALTH_EXPORT_RETENTION = 7
TILE_MAINTENANCE_INTERVAL = 604800  # seconds
TILE_MAX_AGE_DAYS = 30
TILE_CACHE_LIMIT_MB = 512
COMPRESS_OFFLINE_TILES = True
ROUTE_PREFETCH_INTERVAL = 3600  # seconds
ROUTE_PREFETCH_LOOKAHEAD = 5
REMOTE_SYNC_INTERVAL = 60  # minutes
HANDSHAKE_CACHE_SECONDS_DEFAULT = 10.0
LOG_TAIL_CACHE_SECONDS_DEFAULT = 1.0
NOTIFY_CPU_TEMP_DEFAULT = 80.0
NOTIFY_DISK_PERCENT_DEFAULT = 90.0

# Cloud upload defaults
CLOUD_BUCKET = ""
CLOUD_PREFIX = ""
CLOUD_PROFILE = ""


def get_config_path(profile: Optional[str] = None) -> str:
    """Return path to ``profile`` or the main ``config.json``."""
    if profile is None:
        profile = get_active_profile()
    return _profile_path(profile) if profile else CONFIG_PATH


def config_mtime(profile: Optional[str] = None) -> Optional[float]:  # noqa: V103
    """Return modification time for the active config file if it exists."""
    path = get_config_path(profile)
    try:
        return Path(path).stat().st_mtime
    except FileNotFoundError:
        return None


@dataclass
class Config:
    """Persistent application configuration."""

    theme: str = "Dark"  # noqa: V107
    map_poll_gps: int = 10  # noqa: V107
    map_poll_gps_max: int = 30  # noqa: V107
    map_poll_aps: int = 60  # noqa: V107
    map_poll_bt: int = 60  # noqa: V107
    map_poll_wigle: int = 0  # noqa: V107
    map_show_gps: bool = True  # noqa: V107
    map_follow_gps: bool = True  # noqa: V107
    map_show_aps: bool = True  # noqa: V107
    map_show_bt: bool = False  # noqa: V107
    map_show_wigle: bool = False  # noqa: V107
    map_show_heatmap: bool = False  # noqa: V107
    map_cluster_aps: bool = False  # noqa: V107
    map_cluster_capacity: int = 8  # noqa: V107
    map_use_offline: bool = False  # noqa: V107
    map_auto_prefetch: bool = False  # noqa: V107
    disable_scanning: bool = False  # noqa: V107
    kismet_logdir: str = "/mnt/ssd/kismet_logs"  # noqa: V107
    bettercap_caplet: str = "/usr/local/etc/bettercap/alfa.cap"  # noqa: V107
    dashboard_layout: List[Any] = field(default_factory=list)  # noqa: V107
    debug_mode: bool = False  # noqa: V107
    offline_tile_path: str = "/mnt/ssd/tiles/offline.mbtiles"  # noqa: V107
    log_paths: List[str] = field(
        default_factory=lambda: [
            "/var/log/syslog",
            "/var/log/kismet.log",
            "/var/log/bettercap.log",
        ]
    )
    restart_services: List[str] = field(default_factory=list)  # noqa: V107
    health_poll_interval: int = 10  # noqa: V107
    log_rotate_interval: int = 3600  # noqa: V107
    log_rotate_archives: int = 3  # noqa: V107
    cleanup_rotated_logs: bool = True  # noqa: V107
    reports_dir: str = REPORTS_DIR  # noqa: V107
    health_export_interval: int = HEALTH_EXPORT_INTERVAL  # noqa: V107
    health_export_dir: str = HEALTH_EXPORT_DIR  # noqa: V107
    compress_health_exports: bool = COMPRESS_HEALTH_EXPORTS  # noqa: V107
    health_export_retention: int = HEALTH_EXPORT_RETENTION  # noqa: V107
    tile_maintenance_interval: int = TILE_MAINTENANCE_INTERVAL  # noqa: V107
    tile_max_age_days: int = TILE_MAX_AGE_DAYS  # noqa: V107
    tile_cache_limit_mb: int = TILE_CACHE_LIMIT_MB  # noqa: V107
    compress_offline_tiles: bool = COMPRESS_OFFLINE_TILES  # noqa: V107
    route_prefetch_interval: int = ROUTE_PREFETCH_INTERVAL  # noqa: V107
    route_prefetch_lookahead: int = ROUTE_PREFETCH_LOOKAHEAD  # noqa: V107
    widget_battery_status: bool = False  # noqa: V107
    ui_font_size: int = 16  # noqa: V107
    admin_password_hash: str = ""  # noqa: V107
    remote_sync_url: str = ""  # noqa: V107
    remote_sync_token: str = ""  # noqa: V107
    remote_sync_timeout: int = 5  # noqa: V107
    remote_sync_retries: int = 3  # noqa: V107
    remote_sync_interval: int = REMOTE_SYNC_INTERVAL  # noqa: V107
    handshake_cache_seconds: float = HANDSHAKE_CACHE_SECONDS_DEFAULT  # noqa: V107
    log_tail_cache_seconds: float = LOG_TAIL_CACHE_SECONDS_DEFAULT  # noqa: V107
    notification_webhooks: List[str] = field(default_factory=list)  # noqa: V107
    notify_cpu_temp: float = NOTIFY_CPU_TEMP_DEFAULT  # noqa: V107
    notify_disk_percent: float = NOTIFY_DISK_PERCENT_DEFAULT  # noqa: V107
    wigle_api_name: str = ""  # noqa: V107
    wigle_api_key: str = ""  # noqa: V107
    gps_movement_threshold: float = 1.0  # noqa: V107
    baseline_history_days: int = 30  # noqa: V107
    baseline_threshold: float = 5.0  # noqa: V107
    cloud_bucket: str = CLOUD_BUCKET  # noqa: V107
    cloud_prefix: str = CLOUD_PREFIX  # noqa: V107
    cloud_profile: str = CLOUD_PROFILE  # noqa: V107
    mysql_host: str = "localhost"  # noqa: V107
    mysql_port: int = 3306  # noqa: V107
    mysql_user: str = "piwardrive"  # noqa: V107
    mysql_password: str = ""  # noqa: V107
    mysql_db: str = "piwardrive"  # noqa: V107
<<<<<<< HEAD
    scan_rules: Dict[str, Any] = field(default_factory=dict)  # noqa: V107
=======
    influx_url: str = ""  # noqa: V107
    influx_token: str = ""  # noqa: V107
    influx_org: str = ""  # noqa: V107
    influx_bucket: str = ""  # noqa: V107
    postgres_dsn: str = ""  # noqa: V107
>>>>>>> 47d9c771


DEFAULT_CONFIG = Config()
DEFAULTS = asdict(DEFAULT_CONFIG)

# Mapping of environment variable names to configuration keys
ENV_OVERRIDE_MAP: Dict[str, str] = {
    f"PW_{name.upper()}": name for name in DEFAULTS.keys()
}


def list_env_overrides() -> Dict[str, str]:
    """Return available ``PW_`` environment variable overrides."""
    return dict(ENV_OVERRIDE_MAP)


class FileConfigModel(BaseModel):
    """Validation model for configuration files."""

    theme: Optional[str] = None
    map_poll_gps: Optional[int] = None
    map_poll_gps_max: Optional[int] = None
    map_poll_aps: Optional[int] = None
    map_poll_wigle: Optional[int] = None
    map_show_gps: Optional[bool] = None
    map_follow_gps: Optional[bool] = None
    map_show_aps: Optional[bool] = None
    map_cluster_aps: Optional[bool] = None
    map_show_heatmap: Optional[bool] = None
    map_show_wigle: Optional[bool] = None
    map_cluster_capacity: Optional[int] = Field(default=None, ge=1)
    map_use_offline: Optional[bool] = None
    map_auto_prefetch: Optional[bool] = None
    disable_scanning: Optional[bool] = None
    kismet_logdir: Optional[str] = Field(default=None, min_length=1)
    bettercap_caplet: Optional[str] = Field(default=None, min_length=1)
    dashboard_layout: List[Any] = Field(default_factory=list)
    debug_mode: Optional[bool] = None
    offline_tile_path: Optional[str] = Field(default=None, min_length=1)
    health_poll_interval: Optional[int] = Field(default=None, ge=1)
    log_rotate_interval: Optional[int] = Field(default=None, ge=1)
    log_rotate_archives: Optional[int] = Field(default=None, ge=1)
    cleanup_rotated_logs: Optional[bool] = None
    reports_dir: Optional[str] = Field(default=None, min_length=1)
    health_export_interval: Optional[int] = Field(default=None, ge=1)
    health_export_dir: Optional[str] = Field(default=None, min_length=1)
    compress_health_exports: Optional[bool] = None
    health_export_retention: Optional[int] = Field(default=None, ge=1)
    tile_maintenance_interval: Optional[int] = Field(default=None, ge=1)
    tile_max_age_days: Optional[int] = Field(default=None, ge=1)
    tile_cache_limit_mb: Optional[int] = Field(default=None, ge=1)
    compress_offline_tiles: Optional[bool] = None
    route_prefetch_interval: Optional[int] = Field(default=None, ge=1)
    route_prefetch_lookahead: Optional[int] = Field(default=None, ge=1)
    widget_battery_status: Optional[bool] = None
    log_paths: List[str] = Field(default_factory=list)
    restart_services: List[str] = Field(default_factory=list)
    ui_font_size: Optional[int] = Field(default=None, ge=1)
    admin_password_hash: Optional[str] = ""
    remote_sync_url: Optional[str] = Field(default=None, min_length=1)
    remote_sync_token: Optional[str] = None
    remote_sync_timeout: Optional[int] = Field(default=None, ge=1)
    remote_sync_retries: Optional[int] = Field(default=None, ge=1)
    remote_sync_interval: Optional[int] = Field(default=None, ge=1)
    handshake_cache_seconds: Optional[float] = Field(default=None, ge=0)
    log_tail_cache_seconds: Optional[float] = Field(default=None, ge=0)
    notification_webhooks: List[str] = Field(default_factory=list)
    notify_cpu_temp: Optional[float] = Field(default=None, ge=0)
    notify_disk_percent: Optional[float] = Field(default=None, ge=0)
    wigle_api_name: Optional[str] = None
    wigle_api_key: Optional[str] = None
    gps_movement_threshold: Optional[float] = Field(default=None, gt=0)
    baseline_history_days: Optional[int] = Field(default=None, ge=1)
    baseline_threshold: Optional[float] = Field(default=None, ge=0)
    cloud_bucket: Optional[str] = None
    cloud_prefix: Optional[str] = None
    cloud_profile: Optional[str] = None
    mysql_host: Optional[str] = None
    mysql_port: Optional[int] = Field(default=None, ge=1)
    mysql_user: Optional[str] = None
    mysql_password: Optional[str] = None
    mysql_db: Optional[str] = None
<<<<<<< HEAD
    scan_rules: Dict[str, Any] = Field(default_factory=dict)
=======
    influx_url: Optional[str] = None
    influx_token: Optional[str] = None
    influx_org: Optional[str] = None
    influx_bucket: Optional[str] = None
    postgres_dsn: Optional[str] = None
>>>>>>> 47d9c771


class ConfigModel(FileConfigModel):
    """Extended validation used by :func:`validate_config_data`."""

    map_poll_gps: int = Field(..., gt=0)
    map_poll_wigle: int = Field(default=0, ge=0)
    map_cluster_capacity: int = Field(default=8, ge=1)
    ui_font_size: int = Field(default=16, ge=1)
    log_paths: List[str] = Field(default_factory=list)
    restart_services: List[str] = Field(default_factory=list)
    health_export_interval: int = Field(default=6, ge=1)
    health_export_dir: str = DEFAULTS["health_export_dir"]
    reports_dir: str = DEFAULTS["reports_dir"]
    compress_health_exports: bool = DEFAULTS["compress_health_exports"]
    health_export_retention: int = Field(default=7, ge=1)
    map_auto_prefetch: bool = DEFAULTS["map_auto_prefetch"]
    map_follow_gps: bool = DEFAULTS["map_follow_gps"]
    map_show_wigle: bool = DEFAULTS["map_show_wigle"]
    handshake_cache_seconds: float = Field(
        default=DEFAULTS["handshake_cache_seconds"], ge=0
    )
    log_tail_cache_seconds: float = Field(
        default=DEFAULTS["log_tail_cache_seconds"], ge=0
    )
    notification_webhooks: List[str] = Field(default_factory=list)
    notify_cpu_temp: float = Field(default=DEFAULTS["notify_cpu_temp"], ge=0)
    notify_disk_percent: float = Field(default=DEFAULTS["notify_disk_percent"], ge=0)
    baseline_history_days: int = Field(default=DEFAULTS["baseline_history_days"], ge=1)
    baseline_threshold: float = Field(default=DEFAULTS["baseline_threshold"], ge=0)
    mysql_host: str = DEFAULTS["mysql_host"]
    mysql_port: int = Field(default=DEFAULTS["mysql_port"], ge=1)
    mysql_user: str = DEFAULTS["mysql_user"]
    mysql_password: str = DEFAULTS["mysql_password"]
    mysql_db: str = DEFAULTS["mysql_db"]
<<<<<<< HEAD
    scan_rules: Dict[str, Any] = field(default_factory=dict)
    scan_rules: Dict[str, Any] = Field(default_factory=dict)
=======
    influx_url: str = DEFAULTS["influx_url"]
    influx_token: str = DEFAULTS["influx_token"]
    influx_org: str = DEFAULTS["influx_org"]
    influx_bucket: str = DEFAULTS["influx_bucket"]
    postgres_dsn: str = DEFAULTS["postgres_dsn"]
>>>>>>> 47d9c771

    theme: Theme

    @field_validator("theme", mode="before")
    def check_theme(cls, value: Any) -> Theme:
        """Validate that ``value`` is a known :class:`Theme`."""
        try:
            return Theme(value)
        except Exception as exc:  # pragma: no cover - should raise
            raise ConfigError(f"Invalid theme: {value}") from exc


def _parse_env_value(raw: str, default: Any) -> Any:
    """Return ``raw`` converted to the type of ``default``."""
    if isinstance(default, bool):
        return raw.lower() in {"1", "true", "yes", "on"}
    if isinstance(default, int):
        try:
            return int(raw)
        except ValueError:
            return default
    if isinstance(default, float):
        try:
            return float(raw)
        except ValueError:
            return default
    if isinstance(default, list):
        try:
            return json.loads(raw)
        except json.JSONDecodeError:
            return default
    return raw


def validate_config_data(data: Dict[str, Any]) -> None:
    """Validate configuration values using :class:`ConfigModel`."""
    if data.get("remote_sync_url") == "":
        data["remote_sync_url"] = None
    ConfigModel(**data)


def _apply_env_overrides(cfg: Dict[str, Any]) -> Dict[str, Any]:
    """Return a copy of ``cfg`` with ``PW_`` environment overrides."""
    result = dict(cfg)
    for env_var, key in ENV_OVERRIDE_MAP.items():
        default = DEFAULTS[key]
        raw = os.getenv(env_var)
        if raw is not None:
            if key == "theme":
                try:
                    result[key] = Theme(raw)
                except ValueError:
                    result[key] = raw
            else:
                result[key] = _parse_env_value(raw, default)
        elif key == "remote_sync_url" and result.get(key, default) == "":
            # Allow missing remote sync URL
            result[key] = None
    return result


def _profile_path(name: str) -> str:
    return str(Path(PROFILES_DIR) / f"{Path(name).stem}.json")


def list_profiles() -> List[str]:
    """Return available profile names under ``PROFILES_DIR``."""
    profiles_dir = Path(PROFILES_DIR)
    if not profiles_dir.is_dir():
        return []
    return [p.stem for p in profiles_dir.iterdir() if p.suffix == ".json"]


def get_active_profile() -> Optional[str]:
    """Return the active profile name if set."""
    env = os.getenv("PW_PROFILE_NAME")
    if env:
        return env
    try:
        with open(ACTIVE_PROFILE_FILE, "r", encoding="utf-8") as f:
            name = f.read().strip()
            return name or None
    except FileNotFoundError:
        return None


def set_active_profile(name: str) -> None:
    """Persist ``name`` as the active profile."""
    Path(CONFIG_DIR).mkdir(parents=True, exist_ok=True)
    with open(ACTIVE_PROFILE_FILE, "w", encoding="utf-8") as f:
        f.write(name)


def load_config(profile: Optional[str] = None) -> Config:
    """Load configuration from ``profile`` or ``CONFIG_PATH``."""
    if profile is None:
        profile = get_active_profile()
    path = get_config_path(profile)

    data: Dict[str, Any] = {}
    try:
        with open(path, "r", encoding="utf-8") as f:
            loaded = json.load(f)
        FileConfigModel(**loaded)
        data = loaded
    except FileNotFoundError:
        pass
    except (json.JSONDecodeError, ValidationError):
        pass
    merged = {**DEFAULTS, **data}
    return Config(**merged)


def save_config(config: Config, profile: Optional[str] = None) -> None:
    """Persist ``config`` dataclass to ``profile`` or ``CONFIG_PATH``."""
    if profile is None:
        profile = get_active_profile()
    path = get_config_path(profile)
    data = asdict(config)
    validate_config_data(data)
    os.makedirs(os.path.dirname(path), exist_ok=True)
    Path(path).parent.mkdir(parents=True, exist_ok=True)
    with open(path, "w", encoding="utf-8") as f:
        json.dump(data, f, indent=2)


def export_config(config: Config, path: str) -> None:
    """Export ``config`` to ``path`` in JSON or YAML format."""
    ext = Path(path).suffix.lower()
    Path(path).parent.mkdir(parents=True, exist_ok=True)
    data = asdict(config)
    if ext == ".json":
        with open(path, "w", encoding="utf-8") as f:
            json.dump(data, f, indent=2)
    elif ext in {".yaml", ".yml"}:
        try:
            import yaml
        except Exception as exc:  # pragma: no cover - optional dep
            raise ConfigError("PyYAML required for YAML export") from exc
        with open(path, "w", encoding="utf-8") as f:
            yaml.safe_dump(data, f, sort_keys=False)
    else:
        raise ConfigError(f"Unsupported export format: {ext}")


def import_config(path: str) -> Config:
    """Load configuration from ``path`` (JSON or YAML)."""
    ext = Path(path).suffix.lower()
    with open(path, "r", encoding="utf-8") as f:
        if ext == ".json":
            data = json.load(f)
        elif ext in {".yaml", ".yml"}:
            try:
                import yaml
            except Exception as exc:  # pragma: no cover - optional dep
                raise ConfigError("PyYAML required for YAML import") from exc
            data = yaml.safe_load(f) or {}
        else:
            raise ConfigError(f"Unsupported config format: {ext}")
    FileConfigModel(**data)
    merged = {**DEFAULTS, **data}
    return Config(**merged)


@dataclass
class AppConfig:
    """Typed configuration container."""

    theme: str = DEFAULTS["theme"]
    map_poll_gps: int = DEFAULTS["map_poll_gps"]
    map_poll_gps_max: int = DEFAULTS["map_poll_gps_max"]
    map_poll_aps: int = DEFAULTS["map_poll_aps"]
    map_poll_bt: int = DEFAULTS["map_poll_bt"]
    map_poll_wigle: int = DEFAULTS["map_poll_wigle"]
    map_show_gps: bool = DEFAULTS["map_show_gps"]
    map_follow_gps: bool = DEFAULTS["map_follow_gps"]
    map_show_aps: bool = DEFAULTS["map_show_aps"]
    map_show_bt: bool = DEFAULTS["map_show_bt"]
    map_show_heatmap: bool = DEFAULTS["map_show_heatmap"]
    map_show_wigle: bool = DEFAULTS["map_show_wigle"]
    map_cluster_aps: bool = DEFAULTS["map_cluster_aps"]
    map_cluster_capacity: int = DEFAULTS["map_cluster_capacity"]
    map_use_offline: bool = DEFAULTS["map_use_offline"]
    map_auto_prefetch: bool = DEFAULTS["map_auto_prefetch"]
    disable_scanning: bool = DEFAULTS["disable_scanning"]
    offline_tile_path: str = DEFAULTS["offline_tile_path"]
    kismet_logdir: str = DEFAULTS["kismet_logdir"]
    bettercap_caplet: str = DEFAULTS["bettercap_caplet"]
    dashboard_layout: List[Any] = field(default_factory=list)
    debug_mode: bool = DEFAULTS["debug_mode"]
    health_poll_interval: int = DEFAULTS["health_poll_interval"]
    log_paths: List[str] = field(default_factory=lambda: DEFAULTS["log_paths"])
    restart_services: List[str] = field(
        default_factory=lambda: DEFAULTS["restart_services"]
    )
    log_rotate_interval: int = DEFAULTS["log_rotate_interval"]
    log_rotate_archives: int = DEFAULTS["log_rotate_archives"]
    cleanup_rotated_logs: bool = DEFAULTS["cleanup_rotated_logs"]
    reports_dir: str = DEFAULTS["reports_dir"]
    health_export_interval: int = DEFAULTS["health_export_interval"]
    health_export_dir: str = DEFAULTS["health_export_dir"]
    compress_health_exports: bool = DEFAULTS["compress_health_exports"]
    health_export_retention: int = DEFAULTS["health_export_retention"]
    tile_maintenance_interval: int = DEFAULTS["tile_maintenance_interval"]
    tile_max_age_days: int = DEFAULTS["tile_max_age_days"]
    tile_cache_limit_mb: int = DEFAULTS["tile_cache_limit_mb"]
    compress_offline_tiles: bool = DEFAULTS["compress_offline_tiles"]
    route_prefetch_interval: int = DEFAULTS["route_prefetch_interval"]
    route_prefetch_lookahead: int = DEFAULTS["route_prefetch_lookahead"]
    widget_battery_status: bool = DEFAULTS["widget_battery_status"]
    ui_font_size: int = DEFAULTS["ui_font_size"]
    admin_password_hash: str = DEFAULTS.get("admin_password_hash", "")
    remote_sync_url: str = DEFAULTS["remote_sync_url"]
    remote_sync_token: str = DEFAULTS["remote_sync_token"]
    remote_sync_timeout: int = DEFAULTS["remote_sync_timeout"]
    remote_sync_retries: int = DEFAULTS["remote_sync_retries"]
    remote_sync_interval: int = DEFAULTS["remote_sync_interval"]
    handshake_cache_seconds: float = DEFAULTS["handshake_cache_seconds"]
    log_tail_cache_seconds: float = DEFAULTS["log_tail_cache_seconds"]
    notification_webhooks: List[str] = field(default_factory=list)
    notify_cpu_temp: float = DEFAULTS["notify_cpu_temp"]
    notify_disk_percent: float = DEFAULTS["notify_disk_percent"]
    wigle_api_name: str = DEFAULTS["wigle_api_name"]
    wigle_api_key: str = DEFAULTS["wigle_api_key"]
    gps_movement_threshold: float = DEFAULTS["gps_movement_threshold"]
    baseline_history_days: int = DEFAULTS["baseline_history_days"]
    baseline_threshold: float = DEFAULTS["baseline_threshold"]
    cloud_bucket: str = DEFAULTS["cloud_bucket"]
    cloud_prefix: str = DEFAULTS["cloud_prefix"]
    cloud_profile: str = DEFAULTS["cloud_profile"]
    mysql_host: str = DEFAULTS["mysql_host"]
    mysql_port: int = DEFAULTS["mysql_port"]
    mysql_user: str = DEFAULTS["mysql_user"]
    mysql_password: str = DEFAULTS["mysql_password"]
    mysql_db: str = DEFAULTS["mysql_db"]

    @classmethod
    def load(cls) -> "AppConfig":
        """Load configuration with environment overrides."""
        file_cfg = asdict(load_config())
        merged = _apply_env_overrides(file_cfg)
        validate_config_data(merged)
        return cls(**merged)

    def to_dict(self) -> Dict[str, Any]:
        """Return configuration as a plain dictionary."""
        return {field: getattr(self, field) for field in DEFAULTS.keys()}


def switch_profile(name: str) -> Config:
    """Set ``name`` as active and load its configuration."""
    set_active_profile(name)
    return load_config(profile=name)


def export_profile(name: str, dest: str) -> None:
    """Write ``name`` profile to ``dest`` path."""
    src = _profile_path(name)
    with (
        open(src, "r", encoding="utf-8") as fsrc,
        open(dest, "w", encoding="utf-8") as fdst,
    ):
        fdst.write(fsrc.read())


def import_profile(path: str, name: Optional[str] = None) -> str:
    """Import a profile from ``path`` and save as ``name``."""
    with open(path, "r", encoding="utf-8") as f:
        data = json.load(f)
    FileConfigModel(**data)
    cfg = Config(**{**DEFAULTS, **data})
    if name is None:
        name = Path(path).stem
    save_config(cfg, profile=name)
    return name


def delete_profile(name: str) -> None:
    """Remove the specified profile file."""
    try:
        os.remove(_profile_path(name))
    except FileNotFoundError:
        pass<|MERGE_RESOLUTION|>--- conflicted
+++ resolved
@@ -139,15 +139,12 @@
     mysql_user: str = "piwardrive"  # noqa: V107
     mysql_password: str = ""  # noqa: V107
     mysql_db: str = "piwardrive"  # noqa: V107
-<<<<<<< HEAD
     scan_rules: Dict[str, Any] = field(default_factory=dict)  # noqa: V107
-=======
     influx_url: str = ""  # noqa: V107
     influx_token: str = ""  # noqa: V107
     influx_org: str = ""  # noqa: V107
     influx_bucket: str = ""  # noqa: V107
     postgres_dsn: str = ""  # noqa: V107
->>>>>>> 47d9c771
 
 
 DEFAULT_CONFIG = Config()
@@ -230,15 +227,12 @@
     mysql_user: Optional[str] = None
     mysql_password: Optional[str] = None
     mysql_db: Optional[str] = None
-<<<<<<< HEAD
     scan_rules: Dict[str, Any] = Field(default_factory=dict)
-=======
     influx_url: Optional[str] = None
     influx_token: Optional[str] = None
     influx_org: Optional[str] = None
     influx_bucket: Optional[str] = None
     postgres_dsn: Optional[str] = None
->>>>>>> 47d9c771
 
 
 class ConfigModel(FileConfigModel):
@@ -274,17 +268,13 @@
     mysql_user: str = DEFAULTS["mysql_user"]
     mysql_password: str = DEFAULTS["mysql_password"]
     mysql_db: str = DEFAULTS["mysql_db"]
-<<<<<<< HEAD
     scan_rules: Dict[str, Any] = field(default_factory=dict)
     scan_rules: Dict[str, Any] = Field(default_factory=dict)
-=======
     influx_url: str = DEFAULTS["influx_url"]
     influx_token: str = DEFAULTS["influx_token"]
     influx_org: str = DEFAULTS["influx_org"]
     influx_bucket: str = DEFAULTS["influx_bucket"]
     postgres_dsn: str = DEFAULTS["postgres_dsn"]
->>>>>>> 47d9c771
-
     theme: Theme
 
     @field_validator("theme", mode="before")
