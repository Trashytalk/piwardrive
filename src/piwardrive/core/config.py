--- conflicted
+++ resolved
@@ -243,14 +243,11 @@
     log_tail_cache_seconds: float = Field(
         default=DEFAULTS["log_tail_cache_seconds"], ge=0
     )
-<<<<<<< HEAD
     notification_webhooks: List[str] = Field(default_factory=list)
     notify_cpu_temp: float = Field(default=DEFAULTS["notify_cpu_temp"], ge=0)
     notify_disk_percent: float = Field(default=DEFAULTS["notify_disk_percent"], ge=0)
-=======
     baseline_history_days: int = Field(default=DEFAULTS["baseline_history_days"], ge=1)
     baseline_threshold: float = Field(default=DEFAULTS["baseline_threshold"], ge=0)
->>>>>>> ee20496c
     mysql_host: str = DEFAULTS["mysql_host"]
     mysql_port: int = Field(default=DEFAULTS["mysql_port"], ge=1)
     mysql_user: str = DEFAULTS["mysql_user"]
