--- conflicted
+++ resolved
@@ -139,17 +139,14 @@
     mysql_user: str = "piwardrive"  # noqa: V107
     mysql_password: str = ""  # noqa: V107
     mysql_db: str = "piwardrive"  # noqa: V107
-<<<<<<< HEAD
     enable_graphql: bool = False  # noqa: V107
     enable_mqtt: bool = False  # noqa: V107
-=======
     scan_rules: Dict[str, Any] = field(default_factory=dict)  # noqa: V107
     influx_url: str = ""  # noqa: V107
     influx_token: str = ""  # noqa: V107
     influx_org: str = ""  # noqa: V107
     influx_bucket: str = ""  # noqa: V107
     postgres_dsn: str = ""  # noqa: V107
->>>>>>> 0326374f
 
 
 DEFAULT_CONFIG = Config()
@@ -232,17 +229,14 @@
     mysql_user: Optional[str] = None
     mysql_password: Optional[str] = None
     mysql_db: Optional[str] = None
-<<<<<<< HEAD
     enable_graphql: Optional[bool] = None
     enable_mqtt: Optional[bool] = None
-=======
     scan_rules: Dict[str, Any] = Field(default_factory=dict)
     influx_url: Optional[str] = None
     influx_token: Optional[str] = None
     influx_org: Optional[str] = None
     influx_bucket: Optional[str] = None
     postgres_dsn: Optional[str] = None
->>>>>>> 0326374f
 
 
 class ConfigModel(FileConfigModel):
@@ -278,11 +272,8 @@
     mysql_user: str = DEFAULTS["mysql_user"]
     mysql_password: str = DEFAULTS["mysql_password"]
     mysql_db: str = DEFAULTS["mysql_db"]
-<<<<<<< HEAD
     enable_graphql: bool = DEFAULTS["enable_graphql"]
     enable_mqtt: bool = DEFAULTS["enable_mqtt"]
-
-=======
     scan_rules: Dict[str, Any] = field(default_factory=dict)
     scan_rules: Dict[str, Any] = Field(default_factory=dict)
     influx_url: str = DEFAULTS["influx_url"]
@@ -290,7 +281,6 @@
     influx_org: str = DEFAULTS["influx_org"]
     influx_bucket: str = DEFAULTS["influx_bucket"]
     postgres_dsn: str = DEFAULTS["postgres_dsn"]
->>>>>>> 0326374f
     theme: Theme
 
     @field_validator("theme", mode="before")
