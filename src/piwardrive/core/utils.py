--- conflicted
+++ resolved
@@ -20,13 +20,8 @@
 
 try:  # pragma: no cover - optional dependency
     from piwardrive.sigint_suite.models import BluetoothDevice
-<<<<<<< HEAD
 except Exception:  # pragma: no cover - fallback when sigint_suite is missing
     BluetoothDevice = dict  # type: ignore[misc]
-=======
-except Exception:  # pragma: no cover - missing optional module
-    BluetoothDevice = object  # type: ignore[misc,assignment]
->>>>>>> 81f629eb
 from concurrent.futures import Future
 
 try:  # pragma: no cover - allow running without Kivy
@@ -47,19 +42,11 @@
 
 import psutil
 import requests  # type: ignore
-<<<<<<< HEAD
 try:  # pragma: no cover - optional caching
     import requests_cache
 except Exception:  # pragma: no cover - if missing use plain requests
     requests_cache = None  # type: ignore
 import aiohttp
-=======
-import requests_cache
-try:  # pragma: no cover - optional dependency
-    import aiohttp
-except Exception:  # pragma: no cover - allow running without aiohttp
-    aiohttp = None  # type: ignore
->>>>>>> 81f629eb
 from piwardrive import persistence
 
 GPSD_CACHE_SECONDS = 2.0  # cache ttl in seconds
