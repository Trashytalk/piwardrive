"""Utility functions for the PiWardrive GUI application."""

# pylint: disable=broad-exception-caught,unspecified-encoding,subprocess-run-check

import asyncio
import functools
import glob
import logging
import mmap
import os
import subprocess
import threading
import time
from contextlib import asynccontextmanager
from datetime import datetime
from pathlib import Path
from typing import (
    TYPE_CHECKING,
    Any,
    Awaitable,
    Callable,
    Coroutine,
    Iterable,
    Sequence,
    TypedDict,
    TypeVar,
)

from piwardrive import config as pw_config
from piwardrive.gpsd_client import client as gps_client

from . import fastjson

try:  # pragma: no cover - optional dependency
    from piwardrive.sigint_suite.models import BluetoothDevice
except Exception:  # pragma: no cover - fallback when sigint_suite is missing
    BluetoothDevice = dict[str, Any]
from concurrent.futures import Future
<<<<<<< HEAD

try:  # pragma: no cover - optional dependency
    from kivy.app import App as KivyApp
except Exception:
    KivyApp = None  # type: ignore[assignment]

App = KivyApp
=======
>>>>>>> 5a1523f8
from enum import IntEnum

import psutil
import requests

try:
    import requests_cache
except Exception:  # pragma: no cover - optional dependency
    requests_cache = None
import aiohttp

from piwardrive import persistence

GPSD_CACHE_SECONDS = 2.0  # cache ttl in seconds


class _GPSDEntry(TypedDict):
    timestamp: float
    accuracy: float | None
    fix: str


_GPSD_CACHE: _GPSDEntry = {
    "timestamp": 0.0,
    "accuracy": None,
    "fix": "Unknown",
}


# Track previous network counters for throughput calculations
# psutil may be replaced with a mock in tests. Avoid touching internals at
# runtime to prevent import errors when ``psutil._common`` is missing.
if TYPE_CHECKING:  # pragma: no cover - typing only
    from psutil._common import snetio as _SnetIO
else:  # pragma: no cover - runtime fallback
    _SnetIO = object


class _NetIOEntry(TypedDict):
    timestamp: float
    counters: _SnetIO


_NET_IO_CACHE: dict[str | None, _NetIOEntry] = {
    None: {
        "timestamp": time.time(),
        "counters": psutil.net_io_counters(),
    }
}

_NET_IO_CACHE_LOCK = threading.Lock()
# Cache for frequently polled system metrics
MEM_USAGE_CACHE_SECONDS = 2.0


class _MemUsageEntry(TypedDict):
    timestamp: float
    percent: float | None


_MEM_USAGE_CACHE: _MemUsageEntry = {"timestamp": 0.0, "percent": None}

DISK_USAGE_CACHE_SECONDS = 2.0


class _DiskUsageEntry(TypedDict):
    timestamp: float
    percent: float | None


_DISK_USAGE_CACHE: dict[str, _DiskUsageEntry] = {}


# Cache for HTTP requests issued via :func:`safe_request`
# Default TTL in seconds and maximum cache size
SAFE_REQUEST_CACHE_SECONDS = 10.0
SAFE_REQUEST_CACHE_MAX_SIZE = 128
_SAFE_REQUEST_CACHE: dict[str, tuple[float, requests.Response | Any]] = {}

_SAFE_REQUEST_CACHE_LOCK = threading.Lock()

# Cache for BetterCAP handshake counts
HANDSHAKE_CACHE_SECONDS = pw_config.DEFAULT_CONFIG.handshake_cache_seconds
_HANDSHAKE_CACHE: dict[str, tuple[float, float, int]] = {}
_HANDSHAKE_CACHE_LOCK = threading.Lock()

# Cache for tail_file results
TAIL_FILE_CACHE_SECONDS = pw_config.DEFAULT_CONFIG.log_tail_cache_seconds
_TAIL_FILE_CACHE: dict[str, tuple[float, float, list[str]]] = {}
_TAIL_FILE_CACHE_LOCK = threading.Lock()

# Cache for service endpoint data
KISMET_CACHE_SECONDS = 2.0
WIGLE_CACHE_SECONDS = 30.0


if requests_cache is not None:
    HTTP_SESSION = requests_cache.CachedSession(expire_after=SAFE_REQUEST_CACHE_SECONDS)
else:  # pragma: no cover - fallback without requests_cache

    class _DummySession:
        def get(self, *args: Any, **kwargs: Any) -> Any:
            """Fallback ``requests.get`` with a default timeout."""
            timeout = kwargs.pop("timeout", 5)
            return requests.get(*args, timeout=timeout, **kwargs)

    HTTP_SESSION = _DummySession()


def _prune_safe_request_cache(now: float) -> None:
    """Remove expired or excess cached responses."""
    expired: list[str] = []
    for url, (ts, _) in list(_SAFE_REQUEST_CACHE.items()):
        if now - ts > SAFE_REQUEST_CACHE_SECONDS:
            expired.append(url)
    for url in expired:
        _SAFE_REQUEST_CACHE.pop(url, None)

    if len(_SAFE_REQUEST_CACHE) > SAFE_REQUEST_CACHE_MAX_SIZE:
        sorted_items = sorted(_SAFE_REQUEST_CACHE.items(), key=lambda it: it[1][0])
        limit = len(_SAFE_REQUEST_CACHE) - SAFE_REQUEST_CACHE_MAX_SIZE
        for url, _ in sorted_items[:limit]:
            _SAFE_REQUEST_CACHE.pop(url, None)


def async_ttl_cache(ttl_getter: float | Callable[[], float]):
    """Return decorator caching async function results for ``ttl`` seconds."""

    def decorator(func: Callable[..., Awaitable[T]]) -> Callable[..., Awaitable[T]]:
        cache: dict[tuple[Any, ...], tuple[float, T]] = {}
        lock = asyncio.Lock()

        @functools.wraps(func)
        async def wrapper(*args: Any, **kwargs: Any) -> T:
            ttl = ttl_getter() if callable(ttl_getter) else ttl_getter
            key = (args, tuple(sorted(kwargs.items())))
            try:
                now = time.time()
            except Exception:
                # In tests ``time.time`` may be replaced by a side effect that
                # runs out of values. Skip caching in that case.
                now = None
            async with lock:
                entry = cache.get(key)
                if entry and now is not None and now - entry[0] <= ttl:
                    return entry[1]
            result = await func(*args, **kwargs)
            async with lock:
                cache[key] = ((0.0 if now is None else now), result)
            return result

        return wrapper

    return decorator


class ErrorCode(IntEnum):
    """Enumerate application error codes."""

    INVALID_KISMET_LOG_DIR = 201
    INVALID_BETTERCAP_CAPLET = 202
    GPS_POLL_RATE_INVALID = 203
    INVALID_OFFLINE_TILE_PATH = 204
    CONFIG_SAVE_FAILED = 205
    AP_POLL_RATE_INVALID = 206
    HEALTH_POLL_INVALID = 207
    LOG_ROTATE_INVALID = 208
    LOG_ARCHIVES_INVALID = 209
    BT_POLL_RATE_INVALID = 210

    KISMET_API_REQUEST_FAILED = 301
    KISMET_API_JSON_ERROR = 302
    KISMET_API_ERROR = 303


ERROR_PREFIX = "E"


def network_scanning_disabled() -> bool:
    """Return ``True`` if scanning is globally disabled."""
<<<<<<< HEAD
    app = App.get_running_app() if App is not None else None
    if app is not None:
        disabled = bool(getattr(app, "disable_scanning", False))
    else:
        disabled = os.getenv("PW_DISABLE_SCANNING", "0").lower() in {
            "1",
            "true",
            "yes",
            "on",
        }
=======
    disabled = os.getenv("PW_DISABLE_SCANNING", "0").lower() in {
        "1",
        "true",
        "yes",
        "on",
    }
>>>>>>> 5a1523f8
    if disabled:
        logging.debug("Network scanning disabled")
    return disabled


_async_loop: asyncio.AbstractEventLoop | None = None
_async_thread: threading.Thread | None = None


def _ensure_async_loop_running() -> None:
    """Create and start the background asyncio loop if needed."""
    global _async_loop, _async_thread

    if _async_loop is None or _async_loop.is_closed():
        _async_loop = asyncio.new_event_loop()
        _async_thread = None

    if _async_thread is None or not _async_thread.is_alive():
        assert _async_loop is not None  # for type checkers
        _async_thread = threading.Thread(target=_async_loop.run_forever, daemon=True)
        _async_thread.start()


def shutdown_async_loop(timeout: float | None = 5.0) -> None:
    """Stop the background asyncio loop and join its thread."""
    global _async_loop, _async_thread

    if _async_thread is not None and _async_thread.is_alive():
        if _async_loop is not None and _async_loop.is_running():
            _async_loop.call_soon_threadsafe(_async_loop.stop)
        _async_thread.join(timeout)

    if _async_loop is not None and not _async_loop.is_closed():
        _async_loop.close()

    _async_thread = None
    _async_loop = None


def format_error(code: int | IntEnum, message: str) -> str:
    """Return standardized error string like ``[E001] message``."""
    return f"[{ERROR_PREFIX}{int(code):03d}] {message}"


def report_error(message: str) -> None:
    """Log the error and show an alert via the running app if possible.

    ``message`` should include a numeric error code prefix like ``[E001]``.
    """
    logging.error(message)
<<<<<<< HEAD
    try:
        app = App.get_running_app() if App is not None else None
        if app and hasattr(app, "show_alert"):
            app.show_alert("Error", message)
    except Exception as exc:  # pragma: no cover - app may not be running
        logging.exception("Failed to display error alert: %s", exc)
=======
>>>>>>> 5a1523f8


T = TypeVar("T")


def require_id(widget: Any, name: str) -> Any:
    """Return ``widget.ids[name]`` or raise with context.

    The available IDs are logged before raising ``RuntimeError`` if the lookup
    fails. The error message reminds the caller to ensure ``kv/main.kv`` is
    consistent with the code.
    """
    try:
        return widget.ids[name]
    except KeyError as exc:  # pragma: no cover - UI errors
        ids = list(widget.ids.keys())
        logging.error("ID '%s' not found; available IDs: %s", name, ids)
        raise RuntimeError(
            f"ID '{name}' not found. Ensure kv/main.kv matches. Available IDs: {ids}"
        ) from exc


def run_async_task(
    coro: Coroutine[Any, Any, T],
    callback: Callable[[T], None] | None = None,
) -> Future[T]:
    """Schedule ``coro`` on the background loop and invoke ``callback``."""
    _ensure_async_loop_running()
    assert _async_loop is not None  # for mypy
    fut: Future[T] = asyncio.run_coroutine_threadsafe(coro, _async_loop)

    if callback is not None:

        def _done(f: Future[T]) -> None:
            try:
                result = f.result()
            except Exception as exc:  # pragma: no cover - background errors
                logging.exception("Async task failed: %s", exc)
            else:
                callback(result)

        fut.add_done_callback(_done)

    return fut


def retry_call(func: Callable[[], T], attempts: int = 3, delay: float = 0) -> T:
    """Call ``func`` repeatedly until it succeeds or attempts are exhausted."""
    last_exc: Exception | None = None
    for _ in range(attempts):
        try:
            return func()
        except Exception as exc:  # pragma: no cover - simple retry logic
            last_exc = exc
            if delay:
                time.sleep(delay)
    if last_exc is not None:
        raise last_exc
    raise RuntimeError("Unreachable")


def safe_request(
    url: str,
    *,
    attempts: int = 3,
    timeout: float = 5,
    cache_seconds: float = SAFE_REQUEST_CACHE_SECONDS,
    fallback: Callable[[], T] | None = None,
    **kwargs: Any,
) -> T | Any | None:
    """Return ``requests.get(url)`` with retries and optional fallback.

    ``requests_cache`` handles caching using :data:`HTTP_SESSION`.
    The ``cache_seconds`` argument controls the per-request expiration.
    Passing ``cache_seconds`` as ``0`` disables caching.
    """
    now = time.time()
    _prune_safe_request_cache(now)
    if cache_seconds and url in _SAFE_REQUEST_CACHE:
        ts, cached = _SAFE_REQUEST_CACHE[url]
        if now - ts <= cache_seconds:
            return cached
    if cache_seconds:
        with _SAFE_REQUEST_CACHE_LOCK:
            entry = _SAFE_REQUEST_CACHE.get(url)
        if entry is not None:
            ts, cached = entry
            if now - ts <= cache_seconds:
                return cached

    def _get() -> Any:
        return HTTP_SESSION.get(
            url,
            timeout=timeout,
            expire_after=cache_seconds or None,
            **kwargs,
        )

    try:
        resp = retry_call(_get, attempts=attempts, delay=1)
        resp.raise_for_status()
        with _SAFE_REQUEST_CACHE_LOCK:
            _SAFE_REQUEST_CACHE[url] = (now, resp)
        return resp
    except requests.Timeout as exc:
        report_error(f"Request timeout for {url}: {exc}")
    except requests.HTTPError as exc:
        status = (
            exc.response.status_code if getattr(exc, "response", None) else "Unknown"
        )
        report_error(f"HTTP {status} error for {url}: {exc}")
    except requests.RequestException as exc:
        report_error(f"Request exception for {url}: {exc}")
    except Exception as exc:  # pragma: no cover - unexpected errors
        report_error(f"Unexpected error for {url}: {exc}")
    if fallback is not None:
        try:
            result = fallback()
            _SAFE_REQUEST_CACHE[url] = (time.time(), result)
            return result
        except Exception as exc2:  # pragma: no cover - fallback failed
            report_error(f"Fallback for {url} failed: {exc2}")
    return None


def ensure_service_running(
    service: str, *, attempts: int = 3, delay: float = 1.0
) -> bool:
    """Ensure ``service`` is active, attempting a restart if not."""
    from piwardrive.security import validate_service_name

    validate_service_name(service)

    if service_status(service):
        return True

    report_error(f"{service} service not active, attempting restart")
    ok, _out, err = run_service_cmd(service, "restart", attempts=attempts, delay=delay)
    if not ok:
        msg = err.strip() if isinstance(err, str) else err
        report_error(f"Failed to restart {service}: {msg or 'Unknown error'}")
    return ok and service_status(service)


def get_cpu_temp() -> float | None:
    """Read the Raspberry Pi CPU temperature from sysfs.

    Returns temperature in °C as a float, or None on failure.
    """
    try:
        with open("/sys/class/thermal/thermal_zone0/temp", "r") as f:
            temp_str = f.read().strip()
        return float(temp_str) / 1000.0
    except Exception:
        return None


def get_mem_usage() -> float | None:
    """Return system memory usage percentage."""
    now = time.time()
    pct = _MEM_USAGE_CACHE.get("percent")
    ts = _MEM_USAGE_CACHE.get("timestamp", 0.0)
    if pct is not None and now - ts <= MEM_USAGE_CACHE_SECONDS:
        return pct
    try:
        pct = psutil.virtual_memory().percent
    except Exception:
        return pct
    _MEM_USAGE_CACHE["timestamp"] = now
    _MEM_USAGE_CACHE["percent"] = pct
    return pct


def get_disk_usage(path: str = "/mnt/ssd") -> float | None:
    """Return disk usage percentage for given path."""
    now = time.time()
    cache = _DISK_USAGE_CACHE.get(path)
    if cache is not None:
        pct_cached = cache.get("percent")
        ts = cache.get("timestamp", 0.0)
        if pct_cached is not None and now - ts <= DISK_USAGE_CACHE_SECONDS:
            return pct_cached
    try:
        pct = psutil.disk_usage(path).percent
    except Exception:
        return cache.get("percent") if cache else None
    _DISK_USAGE_CACHE[path] = {"timestamp": now, "percent": pct}
    return pct


def get_network_throughput(iface: str | None = None) -> tuple[float, float]:
    """Return ``(rx_kbps, tx_kbps)`` since the last call.

    If ``iface`` is provided, only counters for that interface are used.
    The first call for a given ``iface`` returns ``(0.0, 0.0)``.
    """
    try:
        if iface:
            counters = psutil.net_io_counters(pernic=True)
            cur = counters.get(iface)
            if cur is None:
                return 0.0, 0.0
        else:
            cur = psutil.net_io_counters()
    except Exception:
        return 0.0, 0.0
    now = time.time()
    with _NET_IO_CACHE_LOCK:
        cache = _NET_IO_CACHE.setdefault(iface, {"counters": cur, "timestamp": now})
        prev = cache.get("counters")
        prev_ts = cache.get("timestamp", now)
        cache["counters"] = cur
        cache["timestamp"] = now
    dt = now - prev_ts if prev_ts else 0.0
    rx_kbps = tx_kbps = 0.0
    if prev is not None and dt > 0:
        rx_kbps = (cur.bytes_recv - prev.bytes_recv) / dt / 1024.0
        tx_kbps = (cur.bytes_sent - prev.bytes_sent) / dt / 1024.0
    return rx_kbps, tx_kbps


def get_smart_status(mount_point: str = "/mnt/ssd") -> str | None:
    """Return SMART health status for the device mounted at ``mount_point``."""
    try:
        dev = next(
            (
                p.device
                for p in psutil.disk_partitions(all=False)
                if p.mountpoint == mount_point
            ),
            None,
        )
        if not dev:
            return None
        try:
            proc = subprocess.run(
                ["smartctl", "-H", dev],
                capture_output=True,
                text=True,
                check=True,
            )
        except subprocess.CalledProcessError:
            return None
        out = proc.stdout + proc.stderr
        return _parse_smartctl_output(out)
    except Exception:
        return None


def _parse_smartctl_output(output: str) -> str | None:
    """Map smartctl output to a simple status string."""
    for key, val in {"PASSED": "OK", "FAILED": "FAIL", "WARNING": "WARN"}.items():
        if key in output:
            return val
    return output.strip().splitlines()[-1] if output else None


def find_latest_file(directory: str, pattern: str = "*") -> str | None:
    """Return the newest file matching ``pattern`` under ``directory``."""
    dir_path = Path(directory)
    files = list(dir_path.glob(pattern))
    if not files:
        return None
    return str(max(files, key=lambda p: p.stat().st_mtime))


def tail_file(path: str, lines: int = 50) -> list[str]:
    """Return the last ``lines`` from ``path`` efficiently using ``mmap``."""
    now = time.time()
    try:
        mtime = os.path.getmtime(path)
    except OSError:
        mtime = 0.0
    with _TAIL_FILE_CACHE_LOCK:
        cached = _TAIL_FILE_CACHE.get(path)
        if cached:
            ts, cached_mtime, data = cached
            if now - ts <= TAIL_FILE_CACHE_SECONDS and cached_mtime == mtime:
                return data[-lines:]
    try:
        with (
            open(path, "rb") as f,
            mmap.mmap(f.fileno(), 0, access=mmap.ACCESS_READ) as mm,
        ):
            pos = mm.size()
            for _ in range(lines + 1):
                new_pos = mm.rfind(b"\n", 0, pos)
                if new_pos == -1:
                    pos = -1
                    break
                pos = new_pos
            start = 0 if pos < 0 else pos + 1
            text = mm[start:]
            result = text.decode("utf-8", errors="ignore").splitlines()
    except Exception:
        result = []
    with _TAIL_FILE_CACHE_LOCK:
        _TAIL_FILE_CACHE[path] = (now, mtime, result)
    return result[-lines:]


async def async_tail_file(path: str, lines: int = 50) -> list[str]:
    """Asynchronously return the last ``lines`` from ``path``."""
    loop = asyncio.get_running_loop()
    return await loop.run_in_executor(None, lambda: tail_file(path, lines))


def _run_systemctl(service: str, action: str) -> tuple[bool, str, str]:
    """Fallback ``systemctl`` invocation capturing output."""
    cmd = ["systemctl", action, f"{service}.service"]
    try:
        proc = subprocess.run(cmd, capture_output=True, text=True, check=True)
        return True, proc.stdout, proc.stderr
    except subprocess.CalledProcessError as exc:  # pragma: no cover - runtime errors
        out = exc.stdout or ""
        err = exc.stderr or str(exc)
        return False, out, err
    except Exception as exc:  # pragma: no cover - unexpected failures
        return False, "", str(exc)


def _run_service_cmd_sync(
    service: str, action: str, attempts: int = 1, delay: float = 0
) -> tuple[bool, str, str]:
    """Execute DBus service commands synchronously as a fallback."""
    try:
        import dbus
    except Exception:  # pragma: no cover - fallback when DBus missing
        return _run_systemctl(service, action)

    from piwardrive.security import validate_service_name

    validate_service_name(service)
    if action not in {"start", "stop", "restart", "is-active"}:
        raise ValueError(f"Invalid action: {action}")

    svc_name = f"{service}.service"

    def _call() -> tuple[bool, str, str]:
        bus = dbus.SystemBus()
        systemd = bus.get_object(
            "org.freedesktop.systemd1",
            "/org/freedesktop/systemd1",
        )
        manager = dbus.Interface(systemd, "org.freedesktop.systemd1.Manager")

        if action == "start":
            manager.StartUnit(svc_name, "replace")
            return True, "", ""
        if action == "stop":
            manager.StopUnit(svc_name, "replace")
            return True, "", ""
        if action == "restart":
            manager.RestartUnit(svc_name, "replace")
            return True, "", ""

        unit_path = manager.GetUnit(svc_name)
        unit = bus.get_object("org.freedesktop.systemd1", unit_path)
        props = dbus.Interface(unit, "org.freedesktop.DBus.Properties")
        state = props.Get("org.freedesktop.systemd1.Unit", "ActiveState")
        return True, str(state), ""

    try:
        return retry_call(_call, attempts=attempts, delay=delay)
    except Exception:
        return _run_systemctl(service, action)


@asynccontextmanager
async def message_bus() -> Any:
    """Yield a connected ``dbus-fast`` ``MessageBus`` instance."""
    from dbus_fast import BusType
    from dbus_fast.aio import MessageBus

    bus = MessageBus(bus_type=BusType.SYSTEM)
    await bus.connect()
    try:
        yield bus
    finally:
        bus.disconnect()


async def _run_service_cmd_async(
    service: str, action: str, attempts: int = 1, delay: float = 0
) -> tuple[bool, str, str]:
    """Async DBus implementation using ``dbus-fast``."""
    from piwardrive.security import validate_service_name

    validate_service_name(service)
    if action not in {"start", "stop", "restart", "is-active"}:
        raise ValueError(f"Invalid action: {action}")

    svc_name = f"{service}.service"

    try:
        import dbus_fast.aio  # noqa: F401
    except Exception:
        loop = asyncio.get_running_loop()
        return await loop.run_in_executor(
            None, lambda: _run_service_cmd_sync(service, action, attempts, delay)
        )

    async def _call() -> tuple[bool, str, str]:
        async with message_bus() as bus:
            intro = await bus.introspect(
                "org.freedesktop.systemd1", "/org/freedesktop/systemd1"
            )
            obj = bus.get_proxy_object(
                "org.freedesktop.systemd1", "/org/freedesktop/systemd1", intro
            )
            manager = obj.get_interface("org.freedesktop.systemd1.Manager")

            if action == "start":
                await manager.call_start_unit(svc_name, "replace")
                return True, "", ""
            if action == "stop":
                await manager.call_stop_unit(svc_name, "replace")
                return True, "", ""
            if action == "restart":
                await manager.call_restart_unit(svc_name, "replace")
                return True, "", ""

            unit_path = await manager.call_get_unit(svc_name)
            uintro = await bus.introspect("org.freedesktop.systemd1", unit_path)
            unit = bus.get_proxy_object("org.freedesktop.systemd1", unit_path, uintro)
            props = unit.get_interface("org.freedesktop.DBus.Properties")
            state = await props.call_get("org.freedesktop.systemd1.Unit", "ActiveState")
            return True, str(state), ""

    async def _retry() -> tuple[bool, str, str]:
        last_exc: Exception | None = None
        for _ in range(attempts):
            try:
                return await _call()
            except Exception as exc:
                last_exc = exc
                if delay:
                    await asyncio.sleep(delay)
        if last_exc is not None:
            raise last_exc
        raise RuntimeError("Unreachable")

    try:
        return await _retry()
    except Exception as exc:  # pragma: no cover - DBus failures
        logging.exception("Service command '%s %s' failed: %s", service, action, exc)
        return False, "", str(exc)


def run_service_cmd(
    service: str, action: str, attempts: int = 1, delay: float = 0
) -> tuple[bool, str, str]:
    """Run ``_run_service_cmd_async`` in a synchronous context."""
    fut = run_async_task(
        _run_service_cmd_async(service, action, attempts=attempts, delay=delay)
    )
    try:
        ok, out, err = fut.result()
        if not ok:
            if out:
                logging.error("%s %s stdout: %s", service, action, out.strip())
            if err:
                logging.error("%s %s stderr: %s", service, action, err.strip())
        return ok, out, err
    except Exception as exc:  # pragma: no cover - background failures
        logging.exception(
            "run_service_cmd encountered an error for '%s %s': %s",
            service,
            action,
            exc,
        )
        return False, "", str(exc)


async def service_status_async(
    service: str, attempts: int = 1, delay: float = 0
) -> bool:
    """Return ``True`` if the ``systemd`` service is active."""
    from piwardrive.security import validate_service_name

    validate_service_name(service)
    try:
        ok, out, _err = await _run_service_cmd_async(
            service, "is-active", attempts=attempts, delay=delay
        )
        return ok and out.strip() == "active"
    except Exception:
        return False


def service_status(service: str, attempts: int = 1, delay: float = 0) -> bool:
    """Check a service's status using the asynchronous helper."""
    fut = run_async_task(service_status_async(service, attempts=attempts, delay=delay))
    return fut.result()


def scan_bt_devices() -> list[BluetoothDevice]:
    """Return nearby Bluetooth devices via DBus."""
    if network_scanning_disabled():
        return []
    try:
        import dbus

        bus = dbus.SystemBus()
        obj = bus.get_object("org.bluez", "/")
        manager = dbus.Interface(obj, "org.freedesktop.DBus.ObjectManager")
        objects = manager.GetManagedObjects()
    except Exception:
        return []

    devices: list[BluetoothDevice] = []
    for ifaces in objects.values():
        dev = ifaces.get("org.bluez.Device1")
        if not dev:
            continue

        addr = str(dev.get("Address", ""))
        name = str(dev.get("Name", addr))
        info: dict[str, Any] = {"address": addr, "name": name}

        coords = dev.get("GPS Coordinates") or dev.get("GPSCoordinates")
        if isinstance(coords, (str, bytes)):
            vals = str(coords).split(",", 1)
            if len(vals) == 2:
                try:
                    info["lat"] = float(vals[0])
                    info["lon"] = float(vals[1])
                except Exception:
                    pass

        devices.append(BluetoothDevice(**info))

    return devices


def now_timestamp() -> str:
    """Return the current time as a formatted string."""
    return datetime.now().strftime("%Y-%m-%d %H:%M:%S")


def fetch_kismet_devices() -> tuple[list, list]:
    """Synchronize Kismet device data using the async helper."""
    fut = run_async_task(fetch_kismet_devices_async())
    return fut.result()


@async_ttl_cache(lambda: KISMET_CACHE_SECONDS)
async def fetch_kismet_devices_async() -> tuple[list, list]:
    """Asynchronously fetch Kismet device data using ``aiohttp``."""
    if network_scanning_disabled():
        return [], []

    urls = [
        "http://127.0.0.1:2501/kismet/devices/all.json",
        "http://127.0.0.1:2501/devices/all.json",
    ]
    timeout = aiohttp.ClientTimeout(total=5)

    async with aiohttp.ClientSession(timeout=timeout) as session:

        async def _fetch(url: str) -> dict | None:
            try:
                async with session.get(url) as resp:
                    if resp.status == 200:
                        text = await resp.text()
                        try:
                            return fastjson.loads(text)
                        except Exception as exc:  # pragma: no cover - JSON error
                            report_error(
                                format_error(
                                    ErrorCode.KISMET_API_JSON_ERROR,
                                    f"Kismet API JSON decode error: {exc}",
                                )
                            )
            except aiohttp.ClientError as exc:
                report_error(
                    format_error(
                        ErrorCode.KISMET_API_REQUEST_FAILED,
                        (
                            f"Kismet API request failed: {exc}. "
                            "Ensure Kismet is running."
                        ),
                    )
                )
            except Exception as exc:  # pragma: no cover - unexpected
                report_error(
                    format_error(
                        ErrorCode.KISMET_API_ERROR,
                        f"Kismet API error: {exc}",
                    )
                )
            return None

        results = await asyncio.gather(*(_fetch(url) for url in urls))
        for data in results:
            if data is not None:
                aps = data.get("access_points", [])
                clients = data.get("clients", [])
                try:
                    await persistence.save_ap_cache(
                        [
                            {
                                "bssid": ap.get("bssid"),
                                "ssid": ap.get("ssid"),
                                "encryption": ap.get("encryption"),
                                "lat": (ap.get("gps-info") or [None, None])[0],
                                "lon": (ap.get("gps-info") or [None, None])[1],
                                "last_time": ap.get("last_time"),
                            }
                            for ap in aps
                        ]
                    )
                except Exception:
                    logging.exception("Failed to save AP cache")
                return aps, clients

    try:
        cached = await persistence.load_ap_cache()
        if cached:
            return cached, []
    except Exception:
        pass
    return [], []


async def fetch_metrics_async(
    log_folder: str = "/mnt/ssd/kismet_logs",
) -> tuple[list, list, int]:
    """Fetch Kismet devices and BetterCAP handshake count concurrently."""
    if network_scanning_disabled():
        return [], [], 0
    aps_clients = fetch_kismet_devices_async()
    handshake = asyncio.to_thread(count_bettercap_handshakes, log_folder)
    aps, clients = await aps_clients
    count = await handshake
    return aps, clients, count


def count_bettercap_handshakes(
    log_folder: str = "/mnt/ssd/kismet_logs",
    *,
    cache_seconds: float = HANDSHAKE_CACHE_SECONDS,
) -> int:
    """Return handshake count using caching and glob lookup."""
    now = time.time()
    with _HANDSHAKE_CACHE_LOCK:
        cached = _HANDSHAKE_CACHE.get(log_folder)
        if cache_seconds and cached:
            ts, mtime, count = cached
            try:
                cur_mtime = os.path.getmtime(log_folder)
            except OSError:
                cur_mtime = 0.0
            if now - ts <= cache_seconds and mtime >= cur_mtime:
                return count
    try:
        pattern = os.path.join(log_folder, "*_bettercap", "**", "*.pcap")
        files = glob.glob(pattern, recursive=True)
        count = len(files)
    except OSError:
        count = 0
    try:
        folder_mtime = os.path.getmtime(log_folder)
    except OSError:
        folder_mtime = 0.0
    with _HANDSHAKE_CACHE_LOCK:
        _HANDSHAKE_CACHE[log_folder] = (now, folder_mtime, count)
    return count


def _get_cached_gps_data(force_refresh: bool = False) -> _GPSDEntry | None:
    """Return cached GPSD data or refresh if stale."""
    if not force_refresh and _GPSD_CACHE["accuracy"] is not None:
        age = time.time() - _GPSD_CACHE["timestamp"]
        if age <= GPSD_CACHE_SECONDS:
            return _GPSD_CACHE

    try:
        accuracy = gps_client.get_accuracy()
        fix = gps_client.get_fix_quality()
    except Exception:
        return _GPSD_CACHE if _GPSD_CACHE["accuracy"] is not None else None

    if accuracy is None or fix == "Unknown":
        return _GPSD_CACHE if _GPSD_CACHE["accuracy"] is not None else None

    _GPSD_CACHE["timestamp"] = time.time()
    _GPSD_CACHE["accuracy"] = accuracy
    _GPSD_CACHE["fix"] = fix
    return _GPSD_CACHE


def get_gps_accuracy(force_refresh: bool = False) -> float | None:
    """Return GPS accuracy from cached GPSD data."""
    data = _get_cached_gps_data(force_refresh)
    if not data:
        return None
    return data.get("accuracy")


def get_gps_fix_quality(force_refresh: bool = False) -> str:
    """Return human readable GPS fix quality from cached data."""
    data = _get_cached_gps_data(force_refresh)
    if not data:
        return "Unknown"
    return str(data.get("fix", "Unknown"))


def get_avg_rssi(aps: Iterable[dict[str, Any]]) -> float | None:
    """Compute average RSSI (signal_dbm) from a list of access_points.

    Returns float average or None if no data.
    """
    try:
        vals = []
        for ap in aps:
            val = ap.get("signal_dbm")
            if val is not None:
                vals.append(float(val))
        return sum(vals) / len(vals) if vals else None
    except Exception:
        return None


def parse_latest_gps_accuracy(force_refresh: bool = False) -> float | None:
    """Alias for :func:`get_gps_accuracy`."""
    return get_gps_accuracy(force_refresh=force_refresh)


def tail_log_file(path: str, lines: int = 50) -> list[str]:
    """Alias for tail_file."""
    return tail_file(path, lines)


def get_recent_bssids(limit: int = 5) -> list[str]:
    """Return the most recently observed BSSIDs from the Kismet API."""
    try:
        aps, _ = fetch_kismet_devices()
        # sort by last_time (epoch) descending
        sorted_aps = sorted(aps, key=lambda ap: ap.get("last_time", 0), reverse=True)
        # extract up to `limit` BSSIDs
        return [ap.get("bssid", "N/A") for ap in sorted_aps[:limit]]
    except Exception:
        return []


def _haversine_distance_py(p1: tuple[float, float], p2: tuple[float, float]) -> float:
    """Return great-circle distance between two ``(lat, lon)`` points in meters."""
    import math

    lat1, lon1 = p1
    lat2, lon2 = p2
    r = 6371000  # Earth radius in meters
    phi1 = math.radians(lat1)
    phi2 = math.radians(lat2)
    d_phi = math.radians(lat2 - lat1)
    d_lambda = math.radians(lon2 - lon1)
    a = (
        math.sin(d_phi / 2) ** 2
        + math.cos(phi1) * math.cos(phi2) * math.sin(d_lambda / 2) ** 2
    )
    c = 2 * math.atan2(math.sqrt(a), math.sqrt(1 - a))

    return r * c


def _polygon_area_py(points: Sequence[tuple[float, float]]) -> float:
    """Return planar area for a polygon of ``(lat, lon)`` points in square meters."""
    if len(points) < 3:
        return 0.0

    import math

    n = len(points)
    lat0 = sum(p[0] for p in points) / n
    lon0 = sum(p[1] for p in points) / n
    cos_lat0 = math.cos(math.radians(lat0))

    def project(p: tuple[float, float]) -> tuple[float, float]:
        return (p[1] - lon0) * cos_lat0, p[0] - lat0

    verts = [project(p) for p in points]
    prev_x, prev_y = verts[-1]
    area = 0.0
    for x, y in verts:
        area += prev_x * y - x * prev_y
        prev_x, prev_y = x, y

    area = abs(area) / 2
    meter_per_deg = 111320.0
    return area * (meter_per_deg**2)


def _point_in_polygon_py(
    point: tuple[float, float], polygon: Sequence[tuple[float, float]]
) -> bool:
    """Return True if ``point`` is inside ``polygon`` using ray casting."""
    lat, lon = point
    inside = False
    n = len(polygon)
    if n < 3:
        return False
    for i in range(n):
        lat1, lon1 = polygon[i]
        lat2, lon2 = polygon[(i + 1) % n]
        if (lon1 > lon) != (lon2 > lon):
            intersect = (lat2 - lat1) * (lon - lon1) / (lon2 - lon1 + 1e-12) + lat1
            if lat < intersect:
                inside = not inside
    return inside


try:  # pragma: no cover - optional geometry C extension for speed
    from cgeom import haversine_distance as _haversine_distance_c
    from cgeom import point_in_polygon as _point_in_polygon_c
    from cgeom import polygon_area as _polygon_area_c
except Exception:  # pragma: no cover - extension not built
    _haversine_distance_c = None
    _polygon_area_c = None
    _point_in_polygon_c = None

haversine_distance = _haversine_distance_c or _haversine_distance_py
polygon_area = _polygon_area_c or _polygon_area_py
point_in_polygon = _point_in_polygon_c or _point_in_polygon_py

try:  # pragma: no cover - optional C extension for speed
    from ckml import parse_coords as _parse_coords
except Exception:  # pragma: no cover - fallback to Python
    _parse_coords = None


def _parse_coord_text(text: str) -> list[tuple[float, float]]:
    """Parse a KML ``coordinates`` string into ``(lat, lon)`` tuples."""
    if _parse_coords:
        return _parse_coords(text)
    coords = []
    for pair in text.strip().split():
        parts = pair.split(",")
        lon = float(parts[0])
        lat = float(parts[1])
        coords.append((lat, lon))
    return coords


def load_kml(path: str) -> list[dict[str, Any]]:
    """Parse a ``.kml`` or ``.kmz`` file and return a list of features."""
    import zipfile

    from defusedxml import ElementTree as ET

    def _parse(root: ET.Element) -> list[dict[str, Any]]:
        ns = {"kml": root.tag.split("}")[0].strip("{")}
        feats = []
        for placemark in root.findall(".//kml:Placemark", ns):
            name = placemark.findtext("kml:name", default="", namespaces=ns)
            coords_text = placemark.findtext(".//kml:coordinates", namespaces=ns)
            if not coords_text:
                continue
            coords = _parse_coord_text(coords_text)
            if placemark.find("kml:Point", ns) is not None:
                feats.append({"name": name, "type": "Point", "coordinates": coords[0]})
            elif placemark.find("kml:LineString", ns) is not None:
                feats.append(
                    {
                        "name": name,
                        "type": "LineString",
                        "coordinates": coords,
                    }
                )
            elif placemark.find("kml:Polygon", ns) is not None:
                feats.append({"name": name, "type": "Polygon", "coordinates": coords})
        return feats

    if path.lower().endswith(".kmz"):
        with zipfile.ZipFile(path) as zf:
            for name in zf.namelist():
                if name.lower().endswith(".kml"):
                    data = zf.read(name)
                    root = ET.fromstring(data)
                    return _parse(root)
        return []
    root = ET.parse(path).getroot()
    return _parse(root)


__all__ = [
    "ErrorCode",
    "network_scanning_disabled",
    "shutdown_async_loop",
    "format_error",
    "report_error",
    "require_id",
    "run_async_task",
    "retry_call",
    "safe_request",
    "ensure_service_running",
    "get_cpu_temp",
    "get_mem_usage",
    "get_disk_usage",
    "get_network_throughput",
    "get_smart_status",
    "find_latest_file",
    "tail_file",
    "async_tail_file",
    "message_bus",
    "run_service_cmd",
    "service_status_async",
    "service_status",
    "scan_bt_devices",
    "now_timestamp",
    "fetch_kismet_devices",
    "fetch_kismet_devices_async",
    "fetch_metrics_async",
    "count_bettercap_handshakes",
    "get_gps_accuracy",
    "get_gps_fix_quality",
    "get_avg_rssi",
    "parse_latest_gps_accuracy",
    "tail_log_file",
    "get_recent_bssids",
    "haversine_distance",
    "polygon_area",
    "point_in_polygon",
    "load_kml",
    "HTTP_SESSION",
]<|MERGE_RESOLUTION|>--- conflicted
+++ resolved
@@ -36,7 +36,6 @@
 except Exception:  # pragma: no cover - fallback when sigint_suite is missing
     BluetoothDevice = dict[str, Any]
 from concurrent.futures import Future
-<<<<<<< HEAD
 
 try:  # pragma: no cover - optional dependency
     from kivy.app import App as KivyApp
@@ -44,8 +43,6 @@
     KivyApp = None  # type: ignore[assignment]
 
 App = KivyApp
-=======
->>>>>>> 5a1523f8
 from enum import IntEnum
 
 import psutil
@@ -226,7 +223,6 @@
 
 def network_scanning_disabled() -> bool:
     """Return ``True`` if scanning is globally disabled."""
-<<<<<<< HEAD
     app = App.get_running_app() if App is not None else None
     if app is not None:
         disabled = bool(getattr(app, "disable_scanning", False))
@@ -237,14 +233,7 @@
             "yes",
             "on",
         }
-=======
-    disabled = os.getenv("PW_DISABLE_SCANNING", "0").lower() in {
-        "1",
-        "true",
-        "yes",
-        "on",
-    }
->>>>>>> 5a1523f8
+
     if disabled:
         logging.debug("Network scanning disabled")
     return disabled
@@ -295,15 +284,12 @@
     ``message`` should include a numeric error code prefix like ``[E001]``.
     """
     logging.error(message)
-<<<<<<< HEAD
     try:
         app = App.get_running_app() if App is not None else None
         if app and hasattr(app, "show_alert"):
             app.show_alert("Error", message)
     except Exception as exc:  # pragma: no cover - app may not be running
         logging.exception("Failed to display error alert: %s", exc)
-=======
->>>>>>> 5a1523f8
 
 
 T = TypeVar("T")
