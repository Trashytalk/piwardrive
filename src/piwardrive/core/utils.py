"""Utility functions for the PiWardrive GUI application."""

# pylint: disable=broad-exception-caught,unspecified-encoding,subprocess-run-check

from . import fastjson
import asyncio
from contextlib import asynccontextmanager
import logging
import os
import subprocess
from pathlib import Path
from piwardrive.gpsd_client import client as gps_client
import time
import threading
import mmap
import glob

from datetime import datetime
from typing import Any, Callable, Coroutine, Iterable, Sequence, TypeVar

try:  # pragma: no cover - optional dependency
    from piwardrive.sigint_suite.models import BluetoothDevice
except Exception:  # pragma: no cover - fallback when sigint_suite is missing
    BluetoothDevice = dict  # type: ignore[misc]
from concurrent.futures import Future

try:  # pragma: no cover - allow running without Kivy
    from kivy.app import App as _RealApp
except Exception:
    _RealApp = None  # type: ignore

if _RealApp is not None:
    App = _RealApp
else:
    class _AppStub:
        @staticmethod
        def get_running_app() -> None:
            return None

    App = _AppStub
from enum import IntEnum

import psutil
import requests  # type: ignore
<<<<<<< HEAD
try:
    import requests_cache
except Exception:  # pragma: no cover - optional dependency
=======
try:  # pragma: no cover - optional caching
    import requests_cache
except Exception:  # pragma: no cover - if missing use plain requests
>>>>>>> ca07579d
    requests_cache = None  # type: ignore
import aiohttp
from piwardrive import persistence

GPSD_CACHE_SECONDS = 2.0  # cache ttl in seconds
_GPSD_CACHE: dict[str, Any] = {
    "timestamp": 0.0,
    "accuracy": None,
    "fix": "Unknown",
}

# Track previous network counters for throughput calculations
_NET_IO_CACHE: dict[str | None, dict[str, Any]] = {
    None: {
        "timestamp": time.time(),
        "counters": psutil.net_io_counters(),
    }
}

_NET_IO_CACHE_LOCK = threading.Lock()
# Cache for frequently polled system metrics
MEM_USAGE_CACHE_SECONDS = 2.0
_MEM_USAGE_CACHE: dict[str, Any] = {"timestamp": 0.0, "percent": None}

DISK_USAGE_CACHE_SECONDS = 2.0
_DISK_USAGE_CACHE: dict[str, dict[str, Any]] = {}


# Cache for HTTP requests issued via :func:`safe_request`
# Default TTL in seconds and maximum cache size
SAFE_REQUEST_CACHE_SECONDS = 10.0
SAFE_REQUEST_CACHE_MAX_SIZE = 128
_SAFE_REQUEST_CACHE: dict[str, tuple[float, Any]] = {}

_SAFE_REQUEST_CACHE_LOCK = threading.Lock()

# Cache for BetterCAP handshake counts
HANDSHAKE_CACHE_SECONDS = 10.0  # default TTL in seconds
_HANDSHAKE_CACHE: dict[str, tuple[float, int]] = {}


if requests_cache is not None:
    HTTP_SESSION = requests_cache.CachedSession(
        expire_after=SAFE_REQUEST_CACHE_SECONDS
    )
<<<<<<< HEAD
else:  # pragma: no cover - fallback without requests_cache
    class _DummySession:
        def get(self, *args: Any, **kwargs: Any) -> Any:
            return requests.get(*args, **kwargs)

    HTTP_SESSION = _DummySession()
=======
else:  # pragma: no cover - fallback without caching
    import requests

    HTTP_SESSION = requests.Session()
>>>>>>> ca07579d


def _prune_safe_request_cache(now: float) -> None:
    """Remove expired or excess cached responses."""
    expired: list[str] = []
    for url, (ts, _) in list(_SAFE_REQUEST_CACHE.items()):
        if now - ts > SAFE_REQUEST_CACHE_SECONDS:
            expired.append(url)
    for url in expired:
        _SAFE_REQUEST_CACHE.pop(url, None)

    if len(_SAFE_REQUEST_CACHE) > SAFE_REQUEST_CACHE_MAX_SIZE:
        sorted_items = sorted(_SAFE_REQUEST_CACHE.items(), key=lambda it: it[1][0])
        limit = len(_SAFE_REQUEST_CACHE) - SAFE_REQUEST_CACHE_MAX_SIZE
        for url, _ in sorted_items[:limit]:
            _SAFE_REQUEST_CACHE.pop(url, None)


class ErrorCode(IntEnum):
    """Enumerate application error codes."""

    INVALID_KISMET_LOG_DIR = 201
    INVALID_BETTERCAP_CAPLET = 202
    GPS_POLL_RATE_INVALID = 203
    INVALID_OFFLINE_TILE_PATH = 204
    CONFIG_SAVE_FAILED = 205
    AP_POLL_RATE_INVALID = 206
    HEALTH_POLL_INVALID = 207
    LOG_ROTATE_INVALID = 208
    LOG_ARCHIVES_INVALID = 209
    BT_POLL_RATE_INVALID = 210

    KISMET_API_REQUEST_FAILED = 301
    KISMET_API_JSON_ERROR = 302
    KISMET_API_ERROR = 303


ERROR_PREFIX = "E"


def network_scanning_disabled() -> bool:
    """Return ``True`` if scanning is globally disabled."""
    app = App.get_running_app()
    if app is not None:
        disabled = bool(getattr(app, "disable_scanning", False))
    else:
        disabled = os.getenv("PW_DISABLE_SCANNING", "0").lower() in {
            "1",
            "true",
            "yes",
            "on",
        }
    if disabled:
        logging.debug("Network scanning disabled")
    return disabled


_async_loop: asyncio.AbstractEventLoop | None = None
_async_thread: threading.Thread | None = None


def _ensure_async_loop_running() -> None:
    """Create and start the background asyncio loop if needed."""
    global _async_loop, _async_thread

    if _async_loop is None or _async_loop.is_closed():
        _async_loop = asyncio.new_event_loop()
        _async_thread = None

    if _async_thread is None or not _async_thread.is_alive():
        assert _async_loop is not None  # for type checkers
        _async_thread = threading.Thread(target=_async_loop.run_forever, daemon=True)
        _async_thread.start()


def shutdown_async_loop(timeout: float | None = 5.0) -> None:
    """Stop the background asyncio loop and join its thread."""
    global _async_loop, _async_thread

    if _async_thread is not None and _async_thread.is_alive():
        if _async_loop is not None and _async_loop.is_running():
            _async_loop.call_soon_threadsafe(_async_loop.stop)
        _async_thread.join(timeout)

    if _async_loop is not None and not _async_loop.is_closed():
        _async_loop.close()

    _async_thread = None
    _async_loop = None


def format_error(code: int | IntEnum, message: str) -> str:
    """Return standardized error string like ``[E001] message``."""
    return f"[{ERROR_PREFIX}{int(code):03d}] {message}"


def report_error(message: str) -> None:
    """Log the error and show an alert via the running app if possible.

    ``message`` should include a numeric error code prefix like ``[E001]``.
    """
    logging.error(message)
    try:
        app = App.get_running_app()
        if app and hasattr(app, "show_alert"):
            app.show_alert("Error", message)
    except Exception as exc:  # pragma: no cover - app may not be running
        logging.exception("Failed to display error alert: %s", exc)


T = TypeVar("T")


def require_id(widget: Any, name: str) -> Any:
    """Return ``widget.ids[name]`` or raise with context.

    The available IDs are logged before raising ``RuntimeError`` if the lookup
    fails. The error message reminds the caller to ensure ``kv/main.kv`` is
    consistent with the code.
    """
    try:
        return widget.ids[name]
    except KeyError as exc:  # pragma: no cover - UI errors
        ids = list(widget.ids.keys())
        logging.error("ID '%s' not found; available IDs: %s", name, ids)
        raise RuntimeError(
            f"ID '{name}' not found. Ensure kv/main.kv matches. Available IDs: {ids}"
        ) from exc


def run_async_task(
    coro: Coroutine[Any, Any, T],
    callback: Callable[[T], None] | None = None,
) -> Future[T]:
    """Schedule ``coro`` on the background loop and invoke ``callback``."""

    _ensure_async_loop_running()
    assert _async_loop is not None  # for mypy
    fut: Future[T] = asyncio.run_coroutine_threadsafe(coro, _async_loop)

    if callback is not None:

        def _done(f: Future[T]) -> None:
            try:
                result = f.result()
            except Exception as exc:  # pragma: no cover - background errors
                logging.exception("Async task failed: %s", exc)
            else:
                callback(result)

        fut.add_done_callback(_done)

    return fut


def retry_call(func: Callable[[], T], attempts: int = 3, delay: float = 0) -> T:
    """Call ``func`` repeatedly until it succeeds or attempts are exhausted."""
    last_exc: Exception | None = None
    for _ in range(attempts):
        try:
            return func()
        except Exception as exc:  # pragma: no cover - simple retry logic
            last_exc = exc
            if delay:
                time.sleep(delay)
    if last_exc is not None:
        raise last_exc
    raise RuntimeError("Unreachable")


def safe_request(
    url: str,
    *,
    attempts: int = 3,
    timeout: float = 5,
    cache_seconds: float = SAFE_REQUEST_CACHE_SECONDS,
    fallback: Callable[[], T] | None = None,
    **kwargs: Any,
) -> T | Any | None:
    """Return ``requests.get(url)`` with retries and optional fallback.

    ``requests_cache`` handles caching using :data:`HTTP_SESSION`.
    The ``cache_seconds`` argument controls the per-request expiration.
    Passing ``cache_seconds`` as ``0`` disables caching.
    """
    now = time.time()
    _prune_safe_request_cache(now)
    if cache_seconds and url in _SAFE_REQUEST_CACHE:
        ts, cached = _SAFE_REQUEST_CACHE[url]
        if now - ts <= cache_seconds:
            return cached
    if cache_seconds:
        with _SAFE_REQUEST_CACHE_LOCK:
            entry = _SAFE_REQUEST_CACHE.get(url)
        if entry is not None:
            ts, cached = entry
            if now - ts <= cache_seconds:
                return cached

    def _get() -> Any:
        return HTTP_SESSION.get(
            url,
            timeout=timeout,
            expire_after=cache_seconds or None,
            **kwargs,
        )

    try:
        resp = retry_call(_get, attempts=attempts, delay=1)
        resp.raise_for_status()
        with _SAFE_REQUEST_CACHE_LOCK:
            _SAFE_REQUEST_CACHE[url] = (now, resp)
        return resp
    except requests.Timeout as exc:
        report_error(f"Request timeout for {url}: {exc}")
    except requests.HTTPError as exc:
        status = exc.response.status_code if getattr(
            exc, "response", None) else "Unknown"
        report_error(f"HTTP {status} error for {url}: {exc}")
    except requests.RequestException as exc:
        report_error(f"Request exception for {url}: {exc}")
    except Exception as exc:  # pragma: no cover - unexpected errors
        report_error(f"Unexpected error for {url}: {exc}")
    if fallback is not None:
        try:
            result = fallback()
            _SAFE_REQUEST_CACHE[url] = (time.time(), result)
            return result
        except Exception as exc2:  # pragma: no cover - fallback failed
            report_error(f"Fallback for {url} failed: {exc2}")
    return None


def ensure_service_running(
    service: str, *, attempts: int = 3, delay: float = 1.0
) -> bool:
    """Ensure ``service`` is active, attempting a restart if not."""
    from piwardrive.security import validate_service_name

    validate_service_name(service)

    if service_status(service):
        return True

    report_error(f"{service} service not active, attempting restart")
    ok, _out, err = run_service_cmd(service, "restart", attempts=attempts, delay=delay)
    if not ok:
        msg = err.strip() if isinstance(err, str) else err
        report_error(f"Failed to restart {service}: {msg or 'Unknown error'}")
    return ok and service_status(service)


def get_cpu_temp() -> float | None:
    """
    Read the Raspberry Pi CPU temperature from sysfs.
    Returns temperature in °C as a float, or None on failure.
    """
    try:
        with open("/sys/class/thermal/thermal_zone0/temp", "r") as f:
            temp_str = f.read().strip()
        return float(temp_str) / 1000.0
    except Exception:
        return None


def get_mem_usage() -> float | None:
    """
    Return system memory usage percentage.
    """
    now = time.time()
    pct = _MEM_USAGE_CACHE.get("percent")
    ts = _MEM_USAGE_CACHE.get("timestamp", 0.0)
    if pct is not None and now - ts <= MEM_USAGE_CACHE_SECONDS:
        return pct
    try:
        pct = psutil.virtual_memory().percent
    except Exception:
        return pct
    _MEM_USAGE_CACHE["timestamp"] = now
    _MEM_USAGE_CACHE["percent"] = pct
    return pct


def get_disk_usage(path: str = '/mnt/ssd') -> float | None:
    """
    Return disk usage percentage for given path.
    """
    now = time.time()
    cache = _DISK_USAGE_CACHE.get(path)
    if cache is not None:
        pct_cached = cache.get("percent")
        ts = cache.get("timestamp", 0.0)
        if pct_cached is not None and now - ts <= DISK_USAGE_CACHE_SECONDS:
            return pct_cached
    try:
        pct = psutil.disk_usage(path).percent
    except Exception:
        return cache.get("percent") if cache else None
    _DISK_USAGE_CACHE[path] = {"timestamp": now, "percent": pct}
    return pct


def get_network_throughput(iface: str | None = None) -> tuple[float, float]:
    """Return ``(rx_kbps, tx_kbps)`` since the last call.

    If ``iface`` is provided, only counters for that interface are used.
    The first call for a given ``iface`` returns ``(0.0, 0.0)``.
    """
    try:
        if iface:
            counters = psutil.net_io_counters(pernic=True)
            cur = counters.get(iface)
            if cur is None:
                return 0.0, 0.0
        else:
            cur = psutil.net_io_counters()
    except Exception:
        return 0.0, 0.0
    now = time.time()
    with _NET_IO_CACHE_LOCK:
        cache = _NET_IO_CACHE.setdefault(iface, {"counters": cur, "timestamp": now})
        prev = cache.get("counters")
        prev_ts = cache.get("timestamp", now)
        cache["counters"] = cur
        cache["timestamp"] = now
    dt = now - prev_ts if prev_ts else 0.0
    rx_kbps = tx_kbps = 0.0
    if prev is not None and dt > 0:
        rx_kbps = (cur.bytes_recv - prev.bytes_recv) / dt / 1024.0
        tx_kbps = (cur.bytes_sent - prev.bytes_sent) / dt / 1024.0
    return rx_kbps, tx_kbps


def get_smart_status(mount_point: str = '/mnt/ssd') -> str | None:
    """Return SMART health status for the device mounted at ``mount_point``."""
    try:
        dev = next(
            (p.device for p in psutil.disk_partitions(all=False)
             if p.mountpoint == mount_point),
            None,
        )
        if not dev:
            return None
        try:
            proc = subprocess.run(
                ['smartctl', '-H', dev],
                capture_output=True,
                text=True,
                check=True,
            )
        except subprocess.CalledProcessError:
            return None
        out = proc.stdout + proc.stderr
        return _parse_smartctl_output(out)
    except Exception:
        return None


def _parse_smartctl_output(output: str) -> str | None:
    """Map smartctl output to a simple status string."""
    for key, val in {"PASSED": "OK", "FAILED": "FAIL", "WARNING": "WARN"}.items():
        if key in output:
            return val
    return output.strip().splitlines()[-1] if output else None


def find_latest_file(directory: str, pattern: str = '*') -> str | None:
    """Return the newest file matching ``pattern`` under ``directory``."""
    dir_path = Path(directory)
    files = list(dir_path.glob(pattern))
    if not files:
        return None
    return str(max(files, key=lambda p: p.stat().st_mtime))


def tail_file(path: str, lines: int = 50) -> list[str]:
    """Return the last ``lines`` from ``path`` efficiently using ``mmap``."""
    try:
        with open(path, "rb") as f, mmap.mmap(
            f.fileno(), 0, access=mmap.ACCESS_READ
        ) as mm:
            pos = mm.size()
            for _ in range(lines + 1):
                new_pos = mm.rfind(b"\n", 0, pos)
                if new_pos == -1:
                    pos = -1
                    break
                pos = new_pos
            start = 0 if pos < 0 else pos + 1
            text = mm[start:]
            return text.decode("utf-8", errors="ignore").splitlines()[-lines:]
    except Exception:
        return []


async def async_tail_file(path: str, lines: int = 50) -> list[str]:
    """Asynchronously return the last ``lines`` from ``path``."""
    try:
        import aiofiles  # type: ignore
    except Exception:
        loop = asyncio.get_running_loop()
        return await loop.run_in_executor(None, lambda: tail_file(path, lines))

    try:
        async with aiofiles.open(path, "rb") as f:
            fd = f.fileno()
            try:
                with mmap.mmap(fd, 0, access=mmap.ACCESS_READ) as mm:
                    pos = mm.size()
                    for _ in range(lines + 1):
                        new_pos = mm.rfind(b"\n", 0, pos)
                        if new_pos == -1:
                            pos = -1
                            break
                        pos = new_pos
                    start = 0 if pos < 0 else pos + 1
                    data = mm[start:]
                    return data.decode("utf-8", errors="ignore").splitlines()[-lines:]
            except Exception:
                await f.seek(0)
                data = await f.read()
                return data.decode("utf-8", errors="ignore").splitlines()[-lines:]
    except Exception:
        return []


def _run_systemctl(service: str, action: str) -> tuple[bool, str, str]:
    """Fallback ``systemctl`` invocation capturing output."""

    cmd = ["systemctl", action, f"{service}.service"]
    try:
        proc = subprocess.run(cmd, capture_output=True, text=True, check=True)
        return True, proc.stdout, proc.stderr
    except subprocess.CalledProcessError as exc:  # pragma: no cover - runtime errors
        out = exc.stdout or ""
        err = exc.stderr or str(exc)
        return False, out, err
    except Exception as exc:  # pragma: no cover - unexpected failures
        return False, "", str(exc)


def _run_service_cmd_sync(
    service: str, action: str, attempts: int = 1, delay: float = 0
) -> tuple[bool, str, str]:
    """Execute DBus service commands synchronously as a fallback."""

    try:
        import dbus
    except Exception:  # pragma: no cover - fallback when DBus missing
        return _run_systemctl(service, action)

    from piwardrive.security import validate_service_name

    validate_service_name(service)
    if action not in {"start", "stop", "restart", "is-active"}:
        raise ValueError(f"Invalid action: {action}")

    svc_name = f"{service}.service"

    def _call() -> tuple[bool, str, str]:
        bus = dbus.SystemBus()
        systemd = bus.get_object(
            "org.freedesktop.systemd1",
            "/org/freedesktop/systemd1",
        )
        manager = dbus.Interface(systemd, "org.freedesktop.systemd1.Manager")

        if action == "start":
            manager.StartUnit(svc_name, "replace")
            return True, "", ""
        if action == "stop":
            manager.StopUnit(svc_name, "replace")
            return True, "", ""
        if action == "restart":
            manager.RestartUnit(svc_name, "replace")
            return True, "", ""

        unit_path = manager.GetUnit(svc_name)
        unit = bus.get_object("org.freedesktop.systemd1", unit_path)
        props = dbus.Interface(unit, "org.freedesktop.DBus.Properties")
        state = props.Get("org.freedesktop.systemd1.Unit", "ActiveState")
        return True, str(state), ""

    try:
        return retry_call(_call, attempts=attempts, delay=delay)
    except Exception:
        return _run_systemctl(service, action)


@asynccontextmanager
async def message_bus() -> Any:
    """Yield a connected ``dbus-fast`` ``MessageBus`` instance."""

    from dbus_fast.aio import MessageBus
    from dbus_fast import BusType

    bus = MessageBus(bus_type=BusType.SYSTEM)
    await bus.connect()
    try:
        yield bus
    finally:
        bus.disconnect()


async def _run_service_cmd_async(
    service: str, action: str, attempts: int = 1, delay: float = 0
) -> tuple[bool, str, str]:
    """Async DBus implementation using ``dbus-fast``."""

    from piwardrive.security import validate_service_name

    validate_service_name(service)
    if action not in {"start", "stop", "restart", "is-active"}:
        raise ValueError(f"Invalid action: {action}")

    svc_name = f"{service}.service"

    try:
        import dbus_fast.aio  # type: ignore  # noqa: F401
    except Exception:
        loop = asyncio.get_running_loop()
        return await loop.run_in_executor(
            None, lambda: _run_service_cmd_sync(service, action, attempts, delay)
        )

    async def _call() -> tuple[bool, str, str]:
        async with message_bus() as bus:
            intro = await bus.introspect(
                "org.freedesktop.systemd1", "/org/freedesktop/systemd1"
            )
            obj = bus.get_proxy_object(
                "org.freedesktop.systemd1", "/org/freedesktop/systemd1", intro
            )
            manager = obj.get_interface("org.freedesktop.systemd1.Manager")

            if action == "start":
                await manager.call_start_unit(svc_name, "replace")
                return True, "", ""
            if action == "stop":
                await manager.call_stop_unit(svc_name, "replace")
                return True, "", ""
            if action == "restart":
                await manager.call_restart_unit(svc_name, "replace")
                return True, "", ""

            unit_path = await manager.call_get_unit(svc_name)
            uintro = await bus.introspect("org.freedesktop.systemd1", unit_path)
            unit = bus.get_proxy_object(
                "org.freedesktop.systemd1", unit_path, uintro
            )
            props = unit.get_interface("org.freedesktop.DBus.Properties")
            state = await props.call_get(
                "org.freedesktop.systemd1.Unit", "ActiveState"
            )
            return True, str(state), ""

    async def _retry() -> tuple[bool, str, str]:
        last_exc: Exception | None = None
        for _ in range(attempts):
            try:
                return await _call()
            except Exception as exc:
                last_exc = exc
                if delay:
                    await asyncio.sleep(delay)
        if last_exc is not None:
            raise last_exc
        raise RuntimeError("Unreachable")

    try:
        return await _retry()
    except Exception as exc:  # pragma: no cover - DBus failures
        logging.exception(
            "Service command '%s %s' failed: %s", service, action, exc
        )
        return await asyncio.get_running_loop().run_in_executor(
            None, lambda: _run_systemctl(service, action)
        )


def run_service_cmd(
    service: str, action: str, attempts: int = 1, delay: float = 0
) -> tuple[bool, str, str]:
    """Run ``_run_service_cmd_async`` in a synchronous context."""

    fut = run_async_task(
        _run_service_cmd_async(service, action, attempts=attempts, delay=delay)
    )
    try:
        ok, out, err = fut.result()
        if not ok:
            if out:
                logging.error("%s %s stdout: %s", service, action, out.strip())
            if err:
                logging.error("%s %s stderr: %s", service, action, err.strip())
        return ok, out, err
    except Exception as exc:  # pragma: no cover - background failures
        logging.exception(
            "run_service_cmd encountered an error for '%s %s': %s",
            service,
            action,
            exc,
        )
        return False, "", str(exc)


async def service_status_async(
    service: str, attempts: int = 1, delay: float = 0
) -> bool:
    """Return ``True`` if the ``systemd`` service is active."""
    from piwardrive.security import validate_service_name

    validate_service_name(service)
    try:
        ok, out, _err = await _run_service_cmd_async(
            service, "is-active", attempts=attempts, delay=delay
        )
        return ok and out.strip() == "active"
    except Exception:
        return False


def service_status(service: str, attempts: int = 1, delay: float = 0) -> bool:
    """Check a service's status using the asynchronous helper."""
    fut = run_async_task(
        service_status_async(service, attempts=attempts, delay=delay)
    )
    return fut.result()


def scan_bt_devices() -> list[BluetoothDevice]:
    """Return nearby Bluetooth devices via DBus."""
    if network_scanning_disabled():
        return []
    try:
        import dbus  # type: ignore

        bus = dbus.SystemBus()
        obj = bus.get_object("org.bluez", "/")
        manager = dbus.Interface(obj, "org.freedesktop.DBus.ObjectManager")
        objects = manager.GetManagedObjects()
    except Exception:
        return []

    devices: list[BluetoothDevice] = []
    for ifaces in objects.values():
        dev = ifaces.get("org.bluez.Device1")
        if not dev:
            continue

        addr = str(dev.get("Address", ""))
        name = str(dev.get("Name", addr))
        info: dict[str, Any] = {"address": addr, "name": name}

        coords = dev.get("GPS Coordinates") or dev.get("GPSCoordinates")
        if isinstance(coords, (str, bytes)):
            vals = str(coords).split(",", 1)
            if len(vals) == 2:
                try:
                    info["lat"] = float(vals[0])
                    info["lon"] = float(vals[1])
                except Exception:
                    pass

        devices.append(BluetoothDevice(**info))

    return devices


def now_timestamp() -> str:
    """
    Return the current time as a formatted string.
    """
    return datetime.now().strftime("%Y-%m-%d %H:%M:%S")


def fetch_kismet_devices() -> tuple[list, list]:
    """Synchronize Kismet device data using the async helper."""

    fut = run_async_task(fetch_kismet_devices_async())
    return fut.result()


async def fetch_kismet_devices_async() -> tuple[list, list]:
    """Asynchronously fetch Kismet device data using ``aiohttp``."""

    if network_scanning_disabled():
        return [], []

    urls = [
        "http://127.0.0.1:2501/kismet/devices/all.json",
        "http://127.0.0.1:2501/devices/all.json",
    ]
    timeout = aiohttp.ClientTimeout(total=5)

    async with aiohttp.ClientSession(timeout=timeout) as session:
        async def _fetch(url: str) -> dict | None:
            try:
                async with session.get(url) as resp:
                    if resp.status == 200:
                        text = await resp.text()
                        try:
                            return fastjson.loads(text)
                        except Exception as exc:  # pragma: no cover - JSON error
                            report_error(
                                format_error(
                                    ErrorCode.KISMET_API_JSON_ERROR,
                                    f"Kismet API JSON decode error: {exc}",
                                )
                            )
            except aiohttp.ClientError as exc:
                report_error(
                    format_error(
                        ErrorCode.KISMET_API_REQUEST_FAILED,
                        (
                            f"Kismet API request failed: {exc}. "
                            "Ensure Kismet is running."
                        ),
                    )
                )
            except Exception as exc:  # pragma: no cover - unexpected
                report_error(
                    format_error(
                        ErrorCode.KISMET_API_ERROR,
                        f"Kismet API error: {exc}",
                    )
                )
            return None

        results = await asyncio.gather(*(_fetch(url) for url in urls))
        for data in results:
            if data is not None:
                aps = data.get("access_points", [])
                clients = data.get("clients", [])
                try:
                    await persistence.save_ap_cache(
                        [
                            {
                                "bssid": ap.get("bssid"),
                                "ssid": ap.get("ssid"),
                                "encryption": ap.get("encryption"),
                                "lat": (ap.get("gps-info") or [None, None])[0],
                                "lon": (ap.get("gps-info") or [None, None])[1],
                                "last_time": ap.get("last_time"),
                            }
                            for ap in aps
                        ]
                    )
                except Exception:
                    logging.exception("Failed to save AP cache")
                return aps, clients

    try:
        cached = await persistence.load_ap_cache()
        if cached:
            return cached, []
    except Exception:
        pass
    return [], []


async def fetch_metrics_async(
    log_folder: str = '/mnt/ssd/kismet_logs',
) -> tuple[list, list, int]:
    """Fetch Kismet devices and BetterCAP handshake count concurrently."""
    if network_scanning_disabled():
        return [], [], 0
    aps_clients = fetch_kismet_devices_async()
    handshake = asyncio.to_thread(count_bettercap_handshakes, log_folder)
    aps, clients = await aps_clients
    count = await handshake
    return aps, clients, count


def count_bettercap_handshakes(
    log_folder: str = '/mnt/ssd/kismet_logs',
    *,
    cache_seconds: float = HANDSHAKE_CACHE_SECONDS,
) -> int:
    """Return handshake count using caching and glob lookup."""
    now = time.time()
    cached = _HANDSHAKE_CACHE.get(log_folder)
    if cache_seconds and cached:
        ts, count = cached
        if now - ts <= cache_seconds:
            return count
    try:
        pattern = os.path.join(log_folder, '*_bettercap', '**', '*.pcap')
        files = glob.glob(pattern, recursive=True)
        count = len(files)
    except OSError:
        count = 0
    _HANDSHAKE_CACHE[log_folder] = (now, count)
    return count


def _get_cached_gps_data(force_refresh: bool = False) -> dict[str, Any] | None:
    """Return cached GPSD data or refresh if stale."""
    if not force_refresh and _GPSD_CACHE["accuracy"] is not None:
        age = time.time() - _GPSD_CACHE["timestamp"]
        if age <= GPSD_CACHE_SECONDS:
            return _GPSD_CACHE

    try:
        accuracy = gps_client.get_accuracy()
        fix = gps_client.get_fix_quality()
    except Exception:
        return _GPSD_CACHE if _GPSD_CACHE["accuracy"] is not None else None

    if accuracy is None or fix == "Unknown":
        return _GPSD_CACHE if _GPSD_CACHE["accuracy"] is not None else None

    _GPSD_CACHE["timestamp"] = time.time()
    _GPSD_CACHE["accuracy"] = accuracy
    _GPSD_CACHE["fix"] = fix
    return _GPSD_CACHE


def get_gps_accuracy(force_refresh: bool = False) -> float | None:
    """Return GPS accuracy from cached GPSD data."""
    data = _get_cached_gps_data(force_refresh)
    if not data:
        return None
    return data.get("accuracy")


def get_gps_fix_quality(force_refresh: bool = False) -> str:
    """Return human readable GPS fix quality from cached data."""
    data = _get_cached_gps_data(force_refresh)
    if not data:
        return "Unknown"
    return str(data.get("fix", "Unknown"))


def get_avg_rssi(aps: Iterable[dict[str, Any]]) -> float | None:
    """
    Compute average RSSI (signal_dbm) from a list of access_points.
    Returns float average or None if no data.
    """
    try:
        vals = []
        for ap in aps:
            val = ap.get('signal_dbm')
            if val is not None:
                vals.append(float(val))
        return sum(vals) / len(vals) if vals else None
    except Exception:
        return None


def parse_latest_gps_accuracy(force_refresh: bool = False) -> float | None:
    """Alias for :func:`get_gps_accuracy`."""
    return get_gps_accuracy(force_refresh=force_refresh)


def tail_log_file(path: str, lines: int = 50) -> list[str]:
    """
    Alias for tail_file.
    """
    return tail_file(path, lines)


def get_recent_bssids(limit: int = 5) -> list[str]:
    """Return the most recently observed BSSIDs from the Kismet API."""
    try:
        aps, _ = fetch_kismet_devices()
        # sort by last_time (epoch) descending
        sorted_aps = sorted(aps, key=lambda ap: ap.get('last_time', 0), reverse=True)
        # extract up to `limit` BSSIDs
        return [ap.get('bssid', 'N/A') for ap in sorted_aps[:limit]]
    except Exception:
        return []


def _haversine_distance_py(p1: tuple[float, float], p2: tuple[float, float]) -> float:
    """Return great-circle distance between two ``(lat, lon)`` points in meters."""
    import math

    lat1, lon1 = p1
    lat2, lon2 = p2
    r = 6371000  # Earth radius in meters
    phi1 = math.radians(lat1)
    phi2 = math.radians(lat2)
    d_phi = math.radians(lat2 - lat1)
    d_lambda = math.radians(lon2 - lon1)
    a = (
        math.sin(d_phi / 2) ** 2
        + math.cos(phi1) * math.cos(phi2) * math.sin(d_lambda / 2) ** 2
    )
    c = 2 * math.atan2(math.sqrt(a), math.sqrt(1 - a))

    return r * c


def _polygon_area_py(points: Sequence[tuple[float, float]]) -> float:
    """Return planar area for a polygon of ``(lat, lon)`` points in square meters."""
    if len(points) < 3:
        return 0.0

    import math

    n = len(points)
    lat0 = sum(p[0] for p in points) / n
    lon0 = sum(p[1] for p in points) / n
    cos_lat0 = math.cos(math.radians(lat0))

    def project(p: tuple[float, float]) -> tuple[float, float]:
        return (p[1] - lon0) * cos_lat0, p[0] - lat0

    verts = [project(p) for p in points]
    prev_x, prev_y = verts[-1]
    area = 0.0
    for x, y in verts:
        area += prev_x * y - x * prev_y
        prev_x, prev_y = x, y

    area = abs(area) / 2
    meter_per_deg = 111320.0
    return area * (meter_per_deg**2)


def _point_in_polygon_py(
    point: tuple[float, float], polygon: Sequence[tuple[float, float]]
) -> bool:
    """Return True if ``point`` is inside ``polygon`` using ray casting."""
    lat, lon = point
    inside = False
    n = len(polygon)
    if n < 3:
        return False
    for i in range(n):
        lat1, lon1 = polygon[i]
        lat2, lon2 = polygon[(i + 1) % n]
        if ((lon1 > lon) != (lon2 > lon)):
            intersect = (lat2 - lat1) * (lon - lon1) / (lon2 - lon1 + 1e-12) + lat1
            if lat < intersect:
                inside = not inside
    return inside


try:  # pragma: no cover - optional geometry C extension for speed
    from cgeom import (
        haversine_distance as _haversine_distance_c,  # type: ignore
        polygon_area as _polygon_area_c,  # type: ignore
        point_in_polygon as _point_in_polygon_c,  # type: ignore
    )
except Exception:  # pragma: no cover - extension not built
    _haversine_distance_c = None
    _polygon_area_c = None
    _point_in_polygon_c = None

haversine_distance = _haversine_distance_c or _haversine_distance_py
polygon_area = _polygon_area_c or _polygon_area_py
point_in_polygon = _point_in_polygon_c or _point_in_polygon_py

try:  # pragma: no cover - optional C extension for speed
    from ckml import parse_coords as _parse_coords  # type: ignore
except Exception:  # pragma: no cover - fallback to Python
    _parse_coords = None


def _parse_coord_text(text: str) -> list[tuple[float, float]]:
    """Parse a KML ``coordinates`` string into ``(lat, lon)`` tuples."""
    if _parse_coords:
        return _parse_coords(text)
    coords = []
    for pair in text.strip().split():
        parts = pair.split(",")
        lon = float(parts[0])
        lat = float(parts[1])
        coords.append((lat, lon))
    return coords


def load_kml(path: str) -> list[dict[str, Any]]:
    """Parse a ``.kml`` or ``.kmz`` file and return a list of features."""
    import zipfile
    import xml.etree.ElementTree as ET

    def _parse(root: ET.Element) -> list[dict[str, Any]]:
        ns = {"kml": root.tag.split("}")[0].strip("{")}
        feats = []
        for placemark in root.findall(".//kml:Placemark", ns):
            name = placemark.findtext("kml:name", default="", namespaces=ns)
            coords_text = placemark.findtext(".//kml:coordinates", namespaces=ns)
            if not coords_text:
                continue
            coords = _parse_coord_text(coords_text)
            if placemark.find("kml:Point", ns) is not None:
                feats.append({"name": name, "type": "Point", "coordinates": coords[0]})
            elif placemark.find("kml:LineString", ns) is not None:
                feats.append({
                    "name": name,
                    "type": "LineString",
                    "coordinates": coords,
                })
            elif placemark.find("kml:Polygon", ns) is not None:
                feats.append({"name": name, "type": "Polygon", "coordinates": coords})
        return feats

    if path.lower().endswith(".kmz"):
        with zipfile.ZipFile(path) as zf:
            for name in zf.namelist():
                if name.lower().endswith(".kml"):
                    data = zf.read(name)
                    root = ET.fromstring(data)
                    return _parse(root)
        return []
    root = ET.parse(path).getroot()
    return _parse(root)


__all__ = [
    "App",
    "ErrorCode",
    "network_scanning_disabled",
    "shutdown_async_loop",
    "format_error",
    "report_error",
    "require_id",
    "run_async_task",
    "retry_call",
    "safe_request",
    "ensure_service_running",
    "get_cpu_temp",
    "get_mem_usage",
    "get_disk_usage",
    "get_network_throughput",
    "get_smart_status",
    "find_latest_file",
    "tail_file",
    "async_tail_file",
    "message_bus",
    "run_service_cmd",
    "service_status_async",
    "service_status",
    "scan_bt_devices",
    "now_timestamp",
    "fetch_kismet_devices",
    "fetch_kismet_devices_async",
    "fetch_metrics_async",
    "count_bettercap_handshakes",
    "get_gps_accuracy",
    "get_gps_fix_quality",
    "get_avg_rssi",
    "parse_latest_gps_accuracy",
    "tail_log_file",
    "get_recent_bssids",
    "haversine_distance",
    "polygon_area",
    "point_in_polygon",
    "load_kml",
    "HTTP_SESSION",
]<|MERGE_RESOLUTION|>--- conflicted
+++ resolved
@@ -42,15 +42,9 @@
 
 import psutil
 import requests  # type: ignore
-<<<<<<< HEAD
 try:
     import requests_cache
 except Exception:  # pragma: no cover - optional dependency
-=======
-try:  # pragma: no cover - optional caching
-    import requests_cache
-except Exception:  # pragma: no cover - if missing use plain requests
->>>>>>> ca07579d
     requests_cache = None  # type: ignore
 import aiohttp
 from piwardrive import persistence
@@ -96,19 +90,12 @@
     HTTP_SESSION = requests_cache.CachedSession(
         expire_after=SAFE_REQUEST_CACHE_SECONDS
     )
-<<<<<<< HEAD
 else:  # pragma: no cover - fallback without requests_cache
     class _DummySession:
         def get(self, *args: Any, **kwargs: Any) -> Any:
             return requests.get(*args, **kwargs)
 
     HTTP_SESSION = _DummySession()
-=======
-else:  # pragma: no cover - fallback without caching
-    import requests
-
-    HTTP_SESSION = requests.Session()
->>>>>>> ca07579d
 
 
 def _prune_safe_request_cache(now: float) -> None:
