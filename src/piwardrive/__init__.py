
"""PiWardrive package initializer."""

from importlib import import_module
import sys

# Expose ``sigint_suite`` as a top-level module for backwards compatibility
<<<<<<< HEAD
_sigint_name = "piwardrive.integrations.sigint_suite"
if _sigint_name in sys.modules:
    sigint_suite = sys.modules[_sigint_name]
else:
    try:  # pragma: no cover - optional dependency
        sigint_suite = import_module(_sigint_name)
    except Exception:  # pragma: no cover - missing optional modules
        sigint_suite = None

if sigint_suite is not None:
    # Register the module under legacy import paths
    sys.modules.setdefault("sigint_suite", sigint_suite)
    sys.modules.setdefault(__name__ + ".sigint_suite", sigint_suite)
=======
from types import ModuleType

try:  # pragma: no cover - optional dependency
    sigint_suite: ModuleType | None = import_module("piwardrive.integrations.sigint_suite")
    # Expose as ``sigint_suite`` and ``piwardrive.sigint_suite`` for backwards
    # compatibility with older paths used throughout the tests.
    if sigint_suite is not None:
        sys.modules.setdefault("sigint_suite", sigint_suite)
        sys.modules.setdefault(__name__ + ".sigint_suite", sigint_suite)
except Exception:  # pragma: no cover - missing optional modules
    sigint_suite = None
>>>>>>> b64b2b71

# Provide top-level access to frequently imported modules
for _mod in (
    "persistence",
    "utils",
    "vehicle_sensors",
    "orientation_sensors",
    "service",
    "config",
    "sync",
    "diagnostics",
    "exception_handler",
):
    try:  # pragma: no cover - optional imports may fail
        module = import_module(f"piwardrive.{_mod}")
        sys.modules.setdefault(_mod, module)
    except Exception:
        pass

__all__ = ["sigint_suite"]<|MERGE_RESOLUTION|>--- conflicted
+++ resolved
@@ -5,7 +5,6 @@
 import sys
 
 # Expose ``sigint_suite`` as a top-level module for backwards compatibility
-<<<<<<< HEAD
 _sigint_name = "piwardrive.integrations.sigint_suite"
 if _sigint_name in sys.modules:
     sigint_suite = sys.modules[_sigint_name]
@@ -19,7 +18,6 @@
     # Register the module under legacy import paths
     sys.modules.setdefault("sigint_suite", sigint_suite)
     sys.modules.setdefault(__name__ + ".sigint_suite", sigint_suite)
-=======
 from types import ModuleType
 
 try:  # pragma: no cover - optional dependency
@@ -31,7 +29,6 @@
         sys.modules.setdefault(__name__ + ".sigint_suite", sigint_suite)
 except Exception:  # pragma: no cover - missing optional modules
     sigint_suite = None
->>>>>>> b64b2b71
 
 # Provide top-level access to frequently imported modules
 for _mod in (
