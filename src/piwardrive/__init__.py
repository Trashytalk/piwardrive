
"""PiWardrive package initializer."""

from importlib import import_module
import sys

# Expose ``sigint_suite`` as a top-level module for backwards compatibility
try:  # pragma: no cover - optional dependency
    sigint_suite = import_module("piwardrive.integrations.sigint_suite")
    # Expose as ``sigint_suite`` and ``piwardrive.sigint_suite`` for backwards
    # compatibility with older paths used throughout the tests.
    sys.modules.setdefault("sigint_suite", sigint_suite)
<<<<<<< HEAD
    sys.modules.setdefault(__name__ + ".sigint_suite", sigint_suite)
=======
    sys.modules.setdefault("piwardrive.sigint_suite", sigint_suite)
>>>>>>> 7e5d3aba
except Exception:  # pragma: no cover - missing optional modules
    sigint_suite = None

# Provide top-level access to frequently imported modules
for _mod in (
    "persistence",
    "utils",
    "vehicle_sensors",
    "orientation_sensors",
    "config",
    "sync",
    "diagnostics",
    "exception_handler",
):
    try:  # pragma: no cover - optional imports may fail
        module = import_module(f"piwardrive.{_mod}")
        sys.modules.setdefault(_mod, module)
    except Exception:
        pass

__all__ = ["sigint_suite"]<|MERGE_RESOLUTION|>--- conflicted
+++ resolved
@@ -10,11 +10,7 @@
     # Expose as ``sigint_suite`` and ``piwardrive.sigint_suite`` for backwards
     # compatibility with older paths used throughout the tests.
     sys.modules.setdefault("sigint_suite", sigint_suite)
-<<<<<<< HEAD
     sys.modules.setdefault(__name__ + ".sigint_suite", sigint_suite)
-=======
-    sys.modules.setdefault("piwardrive.sigint_suite", sigint_suite)
->>>>>>> 7e5d3aba
 except Exception:  # pragma: no cover - missing optional modules
     sigint_suite = None
 
