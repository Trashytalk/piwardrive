--- conflicted
+++ resolved
@@ -3,7 +3,6 @@
 import sys
 from pathlib import Path
 
-<<<<<<< HEAD
 # ``piwardrive.scripts`` acts as a thin wrapper around the top level ``scripts``
 # directory that contains the actual CLI implementations.  Historically the
 # project used a `src` layout which places the package under ``src/piwardrive``
@@ -16,13 +15,6 @@
 SCRIPTS_DIR = os.path.normpath(
     os.path.join(os.path.dirname(__file__), "..", "..", "..", "scripts")
 )
-=======
-# Add the top level ``scripts`` directory to ``sys.path`` so that test modules
-# can import ``piwardrive.scripts.*``.  ``__file__`` is
-# ``src/piwardrive/scripts/__init__.py`` so ``parents[3]`` resolves to the
-# repository root.
-SCRIPTS_DIR = str(Path(__file__).resolve().parents[3] / "scripts")
->>>>>>> 3a1aa2ab
 if SCRIPTS_DIR not in sys.path:
     sys.path.insert(0, SCRIPTS_DIR)
 __path__ = [SCRIPTS_DIR]