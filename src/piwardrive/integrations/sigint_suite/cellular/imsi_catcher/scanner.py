"""Module scanner."""
import os
import shlex
import subprocess
import logging
import asyncio
from typing import Callable, List, Optional

from piwardrive.sigint_suite.models import ImsiRecord
from piwardrive.sigint_suite.cellular.parsers import parse_imsi_output
from piwardrive.sigint_suite.gps import get_position
from piwardrive.sigint_suite.hooks import apply_post_processors

logger = logging.getLogger(__name__)


def scan_imsis(
    cmd: Optional[str] = None,
    with_location: bool = True,
    enrich_func: Optional[Callable[[List[ImsiRecord]], List[ImsiRecord]]] = None,
    timeout: Optional[int] = None,
) -> List[ImsiRecord]:
    """Scan for IMSI numbers using an external command."""
    cmd_str = str(cmd or os.getenv("IMSI_CATCH_CMD", "imsi-catcher"))
    args = shlex.split(cmd_str)
    timeout = (
        timeout if timeout is not None else int(os.getenv("IMSI_SCAN_TIMEOUT", "10"))
    )
    try:
        output = subprocess.check_output(
            args, text=True, stderr=subprocess.DEVNULL, timeout=timeout
        )
    except Exception as exc:  # pragma: no cover - external command
        logging.exception("Failed to run IMSI catcher", exc_info=exc)
        return []

    records = parse_imsi_output(output)

    if with_location:
        pos = get_position()
        if pos:
            lat, lon = pos
            for rec in records:
                rec.lat = lat
                rec.lon = lon

    records = apply_post_processors("imsi", records)

    if enrich_func:
        try:
            records = list(enrich_func(records))
        except Exception:
            pass

    return [r.model_dump() for r in records]


async def async_scan_imsis(
    cmd: Optional[str] = None,
    with_location: bool = True,
    enrich_func: Optional[Callable[[List[ImsiRecord]], List[ImsiRecord]]] = None,
    timeout: int | None = None,
) -> List[ImsiRecord]:
    """Asynchronously scan for IMSI numbers."""
<<<<<<< HEAD
    cmd_str = cmd or os.getenv("IMSI_CATCH_CMD", "imsi-catcher")
=======

    cmd_str = str(cmd or os.getenv("IMSI_CATCH_CMD", "imsi-catcher"))
>>>>>>> 2a105a5a
    args = shlex.split(cmd_str)
    timeout = (
        timeout
        if timeout is not None
        else int(os.getenv("IMSI_SCAN_TIMEOUT", "10"))
    )
    logger.debug("Executing: %s", " ".join(args))
    try:
        proc = await asyncio.create_subprocess_exec(
            *args,
            stdout=asyncio.subprocess.PIPE,
            stderr=asyncio.subprocess.DEVNULL,
        )
        stdout, _ = await asyncio.wait_for(proc.communicate(), timeout=timeout)
        output = stdout.decode()
    except Exception as exc:
        logger.exception("IMSI scan failed: %s", exc)
        return []

    records = parse_imsi_output(output)

    if with_location:
        pos = get_position()
        if pos:
            lat, lon = pos
            for rec in records:
                rec.lat = lat
                rec.lon = lon

    records = apply_post_processors("imsi", records)

    if enrich_func:
        try:
            records = list(enrich_func(records))
        except Exception:
            pass

    return records


def main() -> None:  # pragma: no cover - CLI helper
    import argparse
    import json

    parser = argparse.ArgumentParser(description="Scan for IMSI numbers")
    parser.add_argument("--cmd", default=None, help="IMSI catcher command")
    parser.add_argument("--json", action="store_true", help="print results as JSON")
    parser.add_argument(
        "--no-location", action="store_true", help="disable GPS tagging"
    )
    args = parser.parse_args()

    data = scan_imsis(args.cmd, with_location=not args.no_location)
    if args.json:
        print(json.dumps([d.model_dump() for d in data], indent=2))
    else:
        for rec in data:
            fields = [rec.imsi, rec.mcc, rec.mnc, rec.rssi]
            if rec.lat is not None and rec.lon is not None:
                fields.extend([str(rec.lat), str(rec.lon)])
            print(" ".join(fields))


if __name__ == "__main__":  # pragma: no cover - manual execution
    main()<|MERGE_RESOLUTION|>--- conflicted
+++ resolved
@@ -62,12 +62,7 @@
     timeout: int | None = None,
 ) -> List[ImsiRecord]:
     """Asynchronously scan for IMSI numbers."""
-<<<<<<< HEAD
     cmd_str = cmd or os.getenv("IMSI_CATCH_CMD", "imsi-catcher")
-=======
-
-    cmd_str = str(cmd or os.getenv("IMSI_CATCH_CMD", "imsi-catcher"))
->>>>>>> 2a105a5a
     args = shlex.split(cmd_str)
     timeout = (
         timeout
