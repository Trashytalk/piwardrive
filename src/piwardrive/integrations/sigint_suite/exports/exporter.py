"""Module exporter."""
import csv
import json
<<<<<<< HEAD
from typing import Any, Iterable, Mapping, Sequence

from piwardrive import export as _exp

EXPORT_FORMATS = ("csv", "json", "yaml", "gpx", "kml", "geojson", "shp")
=======
from dataclasses import asdict, is_dataclass
from typing import Any, Iterable, Mapping
>>>>>>> e3da4b12


def export_json(records: Iterable[Any], path: str) -> None:
    """Export ``records`` to ``path`` in JSON format."""

    def normalise(record: Any) -> Any:
        if hasattr(record, "model_dump"):
            return record.model_dump()
        if is_dataclass(record):
            return asdict(record)
        if isinstance(record, Mapping):
            return dict(record)
        return record

    with open(path, "w", encoding="utf-8") as fh:
        fh.write("[\n")
        first = True
        for rec in records:
            if not first:
                fh.write(",\n")
            json.dump(normalise(rec), fh, indent=2)
            first = False
        if not first:
            fh.write("\n")
        fh.write("]")


def export_csv(records: Iterable[Mapping[str, str]], path: str) -> None:
    """Export ``records`` to ``path`` in CSV format."""
    it = iter(records)
    try:
        first = next(it)
    except StopIteration:
        open(path, "w", newline="", encoding="utf-8").close()
        return

    with open(path, "w", newline="", encoding="utf-8") as fh:
        writer = csv.DictWriter(fh, fieldnames=list(first.keys()))
        writer.writeheader()
        writer.writerow(first)
        for rec in it:
            writer.writerow(rec)


def export_yaml(records: Iterable[Any], path: str) -> None:
    """Export ``records`` to ``path`` in YAML format."""
    try:
        import yaml  # type: ignore
    except Exception as exc:  # pragma: no cover - optional dep
        raise RuntimeError("PyYAML required for YAML export") from exc

    data = []
    for rec in records:
        if hasattr(rec, "model_dump"):
            data.append(rec.model_dump())
        elif isinstance(rec, Mapping):
            data.append(dict(rec))
        else:
            data.append(rec)
    with open(path, "w", encoding="utf-8") as fh:
        yaml.safe_dump(data, fh, sort_keys=False)


def export_records(
    records: Iterable[Mapping[str, Any]],
    path: str,
    fmt: str,
    fields: Sequence[str] | None = None,
) -> None:
    """Export ``records`` using ``fmt`` similar to :func:`piwardrive.export.export_records`."""

    fmt = fmt.lower()
    if fmt not in EXPORT_FORMATS:
        raise ValueError(f"Unsupported format: {fmt}")

    if fields is not None:
        records = [{k: r.get(k) for k in fields} for r in records]

    if fmt == "json":
        export_json(records, path)
        return
    if fmt == "csv":
        export_csv(records, path)
        return
    if fmt == "yaml":
        export_yaml(records, path)
        return

    _exp.export_records(list(records), path, fmt)<|MERGE_RESOLUTION|>--- conflicted
+++ resolved
@@ -1,16 +1,11 @@
 """Module exporter."""
 import csv
 import json
-<<<<<<< HEAD
 from typing import Any, Iterable, Mapping, Sequence
 
 from piwardrive import export as _exp
 
 EXPORT_FORMATS = ("csv", "json", "yaml", "gpx", "kml", "geojson", "shp")
-=======
-from dataclasses import asdict, is_dataclass
-from typing import Any, Iterable, Mapping
->>>>>>> e3da4b12
 
 
 def export_json(records: Iterable[Any], path: str) -> None:
