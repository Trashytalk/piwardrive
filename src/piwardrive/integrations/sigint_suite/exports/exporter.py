--- conflicted
+++ resolved
@@ -76,14 +76,11 @@
     fmt: str,
     fields: Sequence[str] | None = None,
 ) -> None:
-<<<<<<< HEAD
     """Export ``records`` using ``fmt`` similar to
     :func:`piwardrive.export.export_records`.
     """
 
-=======
-    """Export ``records`` using ``fmt`` similar to :func:`piwardrive.export.export_records`."""
->>>>>>> 725a26a3
+
     fmt = fmt.lower()
     if fmt not in EXPORT_FORMATS:
         raise ValueError(f"Unsupported format: {fmt}")
