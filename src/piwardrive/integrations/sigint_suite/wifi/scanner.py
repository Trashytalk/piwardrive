"""Module scanner."""
import logging
import os
import shlex
import subprocess
import asyncio

<<<<<<< HEAD
from typing import Dict, Iterable, List, Optional
=======
from typing import Dict, List, Optional, Union
>>>>>>> 75bb3981
from piwardrive.sigint_suite.enrichment import cached_lookup_vendor
from piwardrive.sigint_suite.models import WifiNetwork
from piwardrive.sigint_suite.hooks import apply_post_processors, register_post_processor
from piwardrive import orientation_sensors

logger = logging.getLogger(__name__)

# expose lookup_vendor for tests, defaulting to cached_lookup_vendor
lookup_vendor = cached_lookup_vendor


def _vendor_hook(records: List[Dict[str, Union[str, float]]]) -> List[Dict[str, Union[str, float]]]:
    """Add vendor names based on BSSID prefixes."""
    for rec in records:
        bssid = rec.get("bssid")
        vendor = cached_lookup_vendor(bssid)
        if vendor:
            rec["vendor"] = vendor
    return records


register_post_processor("wifi", _vendor_hook)


<<<<<<< HEAD
def _parse_iwlist_output(output: str, heading: float | None) -> Iterable[Dict[str, str]]:
    """Yield dictionaries parsed from ``iwlist`` command output."""
    current: Dict[str, str] = {}
=======
def scan_wifi(
    interface: str = "wlan0",
    iwlist_cmd: Optional[str] = None,
    priv_cmd: Optional[str] = None,
    timeout: Optional[int] = None,
) -> List[WifiNetwork]:
    """Scan for Wi-Fi networks using ``iwlist`` and return results."""
    iwlist_cmd = str(iwlist_cmd or os.getenv("IWLIST_CMD", "iwlist"))
    priv_cmd = priv_cmd if priv_cmd is not None else os.getenv("IW_PRIV_CMD", "sudo")

    cmd: List[str] = []
    if priv_cmd:
        cmd.extend(shlex.split(priv_cmd))
    cmd.extend([iwlist_cmd, interface, "scanning"])
    timeout = (
        timeout if timeout is not None else int(os.getenv("WIFI_SCAN_TIMEOUT", "10"))
    )

    try:
        output = subprocess.check_output(
            cmd, text=True, stderr=subprocess.DEVNULL, timeout=timeout
        )
    except Exception as exc:
        logger.exception("Wi-Fi scan failed: %s", exc)
        return []

    heading = orientation_sensors.get_heading()
    records: List[Dict[str, Union[str, float]]] = []

    current: Dict[str, Union[str, float]] = {}
>>>>>>> 75bb3981
    enc_lines: List[str] = []

    for line in output.splitlines():
        line = line.strip()
        if line.startswith("Cell"):
            if current:
                if heading is not None:
                    current["heading"] = heading
                if enc_lines:
                    if "encryption" in current:
                        current["encryption"] = (
                            f"{current['encryption']} {' '.join(enc_lines)}"
                        ).strip()
                    else:
                        current["encryption"] = " ".join(enc_lines).strip()
                yield current
            bssid = None
            if "Address:" in line:
                bssid = line.split("Address:")[-1].strip()
            current = {"cell": line}
            if bssid:
                current["bssid"] = bssid
            enc_lines = []
        elif "ESSID" in line:
            current["ssid"] = line.split(":", 1)[-1].strip('"')
        elif line.startswith("Encryption key:"):
            current["encryption"] = line.split("Encryption key:")[-1].strip()
        elif line.startswith("IE:"):
            enc_lines.append(line.split("IE:", 1)[-1].strip())
        elif "Address" in line:
            current["bssid"] = line.split("Address:")[-1].strip()
        elif "Frequency" in line:
            current["frequency"] = line.split("Frequency:")[-1].split()[0]
            if "(Channel" in line:
                ch = line.split("(Channel")[-1].split(")")[0].strip()
                current["channel"] = ch
        elif line.startswith("Channel:"):
            current["channel"] = line.split("Channel:")[-1].strip()
        elif "Quality" in line:
            current["quality"] = line.split("Quality=")[-1].split()[0]

    if current:
        if heading is not None:
            current["heading"] = heading
        if enc_lines:
            if "encryption" in current:
                current["encryption"] = (
                    f"{current['encryption']} {' '.join(enc_lines)}"
                ).strip()
            else:
                current["encryption"] = " ".join(enc_lines).strip()
        yield current


def scan_wifi(
    interface: str = "wlan0",
    iwlist_cmd: Optional[str] = None,
    priv_cmd: Optional[str] = None,
    timeout: Optional[int] = None,
) -> List[Dict[str, str]]:
    """Scan for Wi-Fi networks using ``iwlist`` and return results."""
    iwlist_cmd = iwlist_cmd or os.getenv("IWLIST_CMD", "iwlist")
    priv_cmd = priv_cmd if priv_cmd is not None else os.getenv("IW_PRIV_CMD", "sudo")

    cmd: List[str] = []
    if priv_cmd:
        cmd.extend(shlex.split(priv_cmd))
    cmd.extend([iwlist_cmd, interface, "scanning"])
    timeout = (
        timeout if timeout is not None else int(os.getenv("WIFI_SCAN_TIMEOUT", "10"))
    )

    try:
        output = subprocess.check_output(
            cmd, text=True, stderr=subprocess.DEVNULL, timeout=timeout
        )
    except Exception as exc:
        logger.exception("Wi-Fi scan failed: %s", exc)
        return []

    heading = orientation_sensors.get_heading()
    records = [rec for rec in _parse_iwlist_output(output, heading)]
    records = apply_post_processors("wifi", records)
    return [WifiNetwork(**rec) for rec in records]


async def async_scan_wifi(
    interface: str = "wlan0",
    iwlist_cmd: Optional[str] = None,
    priv_cmd: Optional[str] = None,
    timeout: int | None = None,
) -> List[WifiNetwork]:
    """Asynchronously scan for Wi-Fi networks using ``iwlist``."""
    iwlist_cmd = iwlist_cmd or os.getenv("IWLIST_CMD", "iwlist")
    priv_cmd = priv_cmd if priv_cmd is not None else os.getenv("IW_PRIV_CMD", "sudo")

    cmd: List[str] = []
    if priv_cmd:
        cmd.extend(shlex.split(priv_cmd))
    cmd.extend([iwlist_cmd, interface, "scanning"])
    timeout = (
        timeout
        if timeout is not None
        else int(os.getenv("WIFI_SCAN_TIMEOUT", "10"))
    )
    try:
        proc = await asyncio.create_subprocess_exec(
            *cmd,
            stdout=asyncio.subprocess.PIPE,
            stderr=asyncio.subprocess.DEVNULL,
        )
        stdout, _ = await asyncio.wait_for(proc.communicate(), timeout=timeout)
        output = stdout.decode()
    except Exception:
        return []

    heading = orientation_sensors.get_heading()

<<<<<<< HEAD
    records = [rec for rec in _parse_iwlist_output(output, heading)]
=======
    records: List[Dict[str, Union[str, float]]] = []
    current: Dict[str, Union[str, float]] = {}
    for line in output.splitlines():
        line = line.strip()
        if line.startswith("Cell"):
            if current:
                if heading is not None:
                    current["heading"] = heading
                records.append(current)
            bssid = None
            if "Address:" in line:
                bssid = line.split("Address:")[-1].strip()
            current = {"cell": line}
            if bssid:
                current["bssid"] = bssid
        elif "ESSID" in line:
            current["ssid"] = line.split(":", 1)[-1].strip('"')
        elif "Address" in line:
            bssid = line.split("Address:")[-1].strip()
            current["bssid"] = bssid
            vendor = cached_lookup_vendor(bssid)
            if vendor:
                current["vendor"] = vendor
        elif "Frequency" in line:
            current["frequency"] = line.split("Frequency:")[-1].split(" ")[0]
        elif "Quality" in line:
            current["quality"] = line.split("Quality=")[-1].split(" ")[0]
    if current:
        if heading is not None:
            current["heading"] = heading
        records.append(current)
>>>>>>> 75bb3981
    records = apply_post_processors("wifi", records)
    return [WifiNetwork(**rec) for rec in records]


def main() -> None:  # pragma: no cover - CLI helper
    """Command-line interface for Wi-Fi scanning."""
    import argparse
    import json

    parser = argparse.ArgumentParser(description="Scan for Wi-Fi networks")
    parser.add_argument("--interface", default="wlan0", help="wireless interface")
    parser.add_argument("--json", action="store_true", help="print results as JSON")
    args = parser.parse_args()

    nets = scan_wifi(args.interface)
    if args.json:
        print(json.dumps([n.model_dump() for n in nets], indent=2))
    else:
        for rec in nets:
            ssid = rec.ssid or ""
            bssid = rec.bssid or ""
            print(f"{ssid} {bssid}")


if __name__ == "__main__":  # pragma: no cover - manual execution
    main()<|MERGE_RESOLUTION|>--- conflicted
+++ resolved
@@ -5,11 +5,8 @@
 import subprocess
 import asyncio
 
-<<<<<<< HEAD
 from typing import Dict, Iterable, List, Optional
-=======
 from typing import Dict, List, Optional, Union
->>>>>>> 75bb3981
 from piwardrive.sigint_suite.enrichment import cached_lookup_vendor
 from piwardrive.sigint_suite.models import WifiNetwork
 from piwardrive.sigint_suite.hooks import apply_post_processors, register_post_processor
@@ -34,11 +31,9 @@
 register_post_processor("wifi", _vendor_hook)
 
 
-<<<<<<< HEAD
 def _parse_iwlist_output(output: str, heading: float | None) -> Iterable[Dict[str, str]]:
     """Yield dictionaries parsed from ``iwlist`` command output."""
     current: Dict[str, str] = {}
-=======
 def scan_wifi(
     interface: str = "wlan0",
     iwlist_cmd: Optional[str] = None,
@@ -69,7 +64,6 @@
     records: List[Dict[str, Union[str, float]]] = []
 
     current: Dict[str, Union[str, float]] = {}
->>>>>>> 75bb3981
     enc_lines: List[str] = []
 
     for line in output.splitlines():
@@ -188,9 +182,7 @@
 
     heading = orientation_sensors.get_heading()
 
-<<<<<<< HEAD
     records = [rec for rec in _parse_iwlist_output(output, heading)]
-=======
     records: List[Dict[str, Union[str, float]]] = []
     current: Dict[str, Union[str, float]] = {}
     for line in output.splitlines():
@@ -222,7 +214,6 @@
         if heading is not None:
             current["heading"] = heading
         records.append(current)
->>>>>>> 75bb3981
     records = apply_post_processors("wifi", records)
     return [WifiNetwork(**rec) for rec in records]
 
