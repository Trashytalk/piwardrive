"""Module scanner."""
import logging
import os
import shlex
import subprocess
import asyncio

from typing import Dict, List, Optional, Union
from piwardrive.sigint_suite.enrichment import cached_lookup_vendor
from piwardrive.sigint_suite.models import WifiNetwork
from piwardrive.sigint_suite.hooks import apply_post_processors, register_post_processor
from piwardrive import orientation_sensors

logger = logging.getLogger(__name__)


def _vendor_hook(records: List[Dict[str, Union[str, float]]]) -> List[Dict[str, Union[str, float]]]:
    """Add vendor names based on BSSID prefixes."""
    for rec in records:
        bssid = rec.get("bssid")
        vendor = cached_lookup_vendor(bssid)
        if vendor:
            rec["vendor"] = vendor
    return records


register_post_processor("wifi", _vendor_hook)


def scan_wifi(
    interface: str = "wlan0",
    iwlist_cmd: Optional[str] = None,
    priv_cmd: Optional[str] = None,
    timeout: Optional[int] = None,
) -> List[WifiNetwork]:
    """Scan for Wi-Fi networks using ``iwlist`` and return results."""
    iwlist_cmd = str(iwlist_cmd or os.getenv("IWLIST_CMD", "iwlist"))
    priv_cmd = priv_cmd if priv_cmd is not None else os.getenv("IW_PRIV_CMD", "sudo")

    cmd: List[str] = []
    if priv_cmd:
        cmd.extend(shlex.split(priv_cmd))
    cmd.extend([iwlist_cmd, interface, "scanning"])
    timeout = (
        timeout if timeout is not None else int(os.getenv("WIFI_SCAN_TIMEOUT", "10"))
    )

    try:
        output = subprocess.check_output(
            cmd, text=True, stderr=subprocess.DEVNULL, timeout=timeout
        )
    except Exception as exc:
        logger.exception("Wi-Fi scan failed: %s", exc)
        return []

    heading = orientation_sensors.get_heading()
    records: List[Dict[str, Union[str, float]]] = []

    current: Dict[str, Union[str, float]] = {}
    enc_lines: List[str] = []

    for line in output.splitlines():
        line = line.strip()
        if line.startswith("Cell"):
            if current:
                if heading is not None:
                    current["heading"] = heading
                if enc_lines:
                    if "encryption" in current:
                        current["encryption"] = (
                            f"{current['encryption']} {' '.join(enc_lines)}"
                        ).strip()
                    else:
                        current["encryption"] = " ".join(enc_lines).strip()
                records.append(current)
            bssid = None
            if "Address:" in line:
                bssid = line.split("Address:")[-1].strip()
            current = {"cell": line}
            if bssid:
                current["bssid"] = bssid
            enc_lines = []
        elif "ESSID" in line:
            current["ssid"] = line.split(":", 1)[-1].strip('"')
        elif line.startswith("Encryption key:"):
            current["encryption"] = line.split("Encryption key:")[-1].strip()
        elif line.startswith("IE:"):
            enc_lines.append(line.split("IE:", 1)[-1].strip())
        elif "ESSID" in line:
            current["ssid"] = line.split(":", 1)[-1].strip('"')
        elif "Address" in line:
            current["bssid"] = line.split("Address:")[-1].strip()
        elif "Frequency" in line:
            current["frequency"] = line.split("Frequency:")[-1].split()[0]
            if "(Channel" in line:
                ch = line.split("(Channel")[-1].split(")")[0].strip()
                current["channel"] = ch
        elif line.startswith("Channel:"):
            current["channel"] = line.split("Channel:")[-1].strip()
        elif "Quality" in line:
            current["quality"] = line.split("Quality=")[-1].split()[0]

    if current:
        if heading is not None:
            current["heading"] = heading
        if enc_lines:
            if "encryption" in current:
                current["encryption"] = (
                    f"{current['encryption']} {' '.join(enc_lines)}"
                ).strip()
            else:
                current["encryption"] = " ".join(enc_lines).strip()
        records.append(current)

    records = apply_post_processors("wifi", records)
    return [WifiNetwork(**rec) for rec in records]


async def async_scan_wifi(
    interface: str = "wlan0",
    iwlist_cmd: Optional[str] = None,
    priv_cmd: Optional[str] = None,
    timeout: int | None = None,
) -> List[WifiNetwork]:
    """Asynchronously scan for Wi-Fi networks using ``iwlist``."""
<<<<<<< HEAD
    iwlist_cmd = iwlist_cmd or os.getenv("IWLIST_CMD", "iwlist")
=======

    iwlist_cmd = str(iwlist_cmd or os.getenv("IWLIST_CMD", "iwlist"))
>>>>>>> 2a105a5a
    priv_cmd = priv_cmd if priv_cmd is not None else os.getenv("IW_PRIV_CMD", "sudo")

    cmd: List[str] = []
    if priv_cmd:
        cmd.extend(shlex.split(priv_cmd))
    cmd.extend([iwlist_cmd, interface, "scanning"])
    timeout = (
        timeout
        if timeout is not None
        else int(os.getenv("WIFI_SCAN_TIMEOUT", "10"))
    )
    try:
        proc = await asyncio.create_subprocess_exec(
            *cmd,
            stdout=asyncio.subprocess.PIPE,
            stderr=asyncio.subprocess.DEVNULL,
        )
        stdout, _ = await asyncio.wait_for(proc.communicate(), timeout=timeout)
        output = stdout.decode()
    except Exception:
        return []

    heading = orientation_sensors.get_heading()

    records: List[Dict[str, Union[str, float]]] = []
    current: Dict[str, Union[str, float]] = {}
    for line in output.splitlines():
        line = line.strip()
        if line.startswith("Cell"):
            if current:
                if heading is not None:
                    current["heading"] = heading
                records.append(current)
            bssid = None
            if "Address:" in line:
                bssid = line.split("Address:")[-1].strip()
            current = {"cell": line}
            if bssid:
                current["bssid"] = bssid
        elif "ESSID" in line:
            current["ssid"] = line.split(":", 1)[-1].strip('"')
        elif "Address" in line:
            bssid = line.split("Address:")[-1].strip()
            current["bssid"] = bssid
            vendor = cached_lookup_vendor(bssid)
            if vendor:
                current["vendor"] = vendor
        elif "Frequency" in line:
            current["frequency"] = line.split("Frequency:")[-1].split(" ")[0]
        elif "Quality" in line:
            current["quality"] = line.split("Quality=")[-1].split(" ")[0]
    if current:
        if heading is not None:
            current["heading"] = heading
        records.append(current)
    records = apply_post_processors("wifi", records)
    return [WifiNetwork(**rec) for rec in records]


def main() -> None:  # pragma: no cover - CLI helper
    """Command-line interface for Wi-Fi scanning."""
    import argparse
    import json

    parser = argparse.ArgumentParser(description="Scan for Wi-Fi networks")
    parser.add_argument("--interface", default="wlan0", help="wireless interface")
    parser.add_argument("--json", action="store_true", help="print results as JSON")
    args = parser.parse_args()

    nets = scan_wifi(args.interface)
    if args.json:
        print(json.dumps([n.model_dump() for n in nets], indent=2))
    else:
        for rec in nets:
            ssid = rec.ssid or ""
            bssid = rec.bssid or ""
            print(f"{ssid} {bssid}")


if __name__ == "__main__":  # pragma: no cover - manual execution
    main()<|MERGE_RESOLUTION|>--- conflicted
+++ resolved
@@ -123,12 +123,7 @@
     timeout: int | None = None,
 ) -> List[WifiNetwork]:
     """Asynchronously scan for Wi-Fi networks using ``iwlist``."""
-<<<<<<< HEAD
     iwlist_cmd = iwlist_cmd or os.getenv("IWLIST_CMD", "iwlist")
-=======
-
-    iwlist_cmd = str(iwlist_cmd or os.getenv("IWLIST_CMD", "iwlist"))
->>>>>>> 2a105a5a
     priv_cmd = priv_cmd if priv_cmd is not None else os.getenv("IW_PRIV_CMD", "sudo")
 
     cmd: List[str] = []
