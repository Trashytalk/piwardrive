--- conflicted
+++ resolved
@@ -37,7 +37,6 @@
 
 
 def _parse_iwlist_output(
-<<<<<<< HEAD
     output: str, heading: float | None
 ) -> Iterable[Dict[str, Union[str, float]]]:
     """Parse ``iwlist`` command output into record dictionaries."""
@@ -73,40 +72,17 @@
 
     records: List[Dict[str, Union[str, float]]] = []
     current: Dict[str, Union[str, float]] = {}
-=======
-    output: str,
-    heading: float | None,
-) -> Iterable[Dict[str, str]]:
-    """Yield dictionaries parsed from ``iwlist`` command output."""
-    current: Dict[str, str] = {}
->>>>>>> 5f4b8582
     enc_lines: List[str] = []
     for line in output.splitlines():
         line = line.strip()
         if line.startswith("Cell"):
             if current:
-<<<<<<< HEAD
                 records.append(finalize(current, enc_lines))
             bssid = line.split("Address:")[-1].strip() if "Address:" in line else None
-=======
-                if heading is not None:
-                    current["heading"] = heading
-                if enc_lines:
-                    enc = " ".join(enc_lines).strip()
-                    if "encryption" in current:
-                        current["encryption"] = f"{current['encryption']} {enc}".strip()
-                    else:
-                        current["encryption"] = enc
-                yield current
-            bssid = None
-            if "Address:" in line:
-                bssid = line.split("Address:")[-1].strip()
->>>>>>> 5f4b8582
             current = {"cell": line}
             if bssid:
                 current["bssid"] = bssid
             enc_lines = []
-<<<<<<< HEAD
         else:
             parse_info(line, current, enc_lines)
 
@@ -114,35 +90,6 @@
         records.append(finalize(current, enc_lines))
 
     return records
-=======
-        elif "ESSID" in line:
-            current["ssid"] = line.split(":", 1)[-1].strip('"')
-        elif line.startswith("Encryption key:"):
-            current["encryption"] = line.split("Encryption key:")[-1].strip()
-        elif line.startswith("IE:"):
-            enc_lines.append(line.split("IE:", 1)[-1].strip())
-        elif "Address" in line:
-            current["bssid"] = line.split("Address:")[-1].strip()
-        elif "Frequency" in line:
-            current["frequency"] = line.split("Frequency:")[-1].split()[0]
-            if "(Channel" in line:
-                ch = line.split("(Channel")[-1].split(")")[0].strip()
-                current["channel"] = ch
-        elif line.startswith("Channel:"):
-            current["channel"] = line.split("Channel:")[-1].strip()
-        elif "Quality" in line:
-            current["quality"] = line.split("Quality=")[-1].split()[0]
-    if current:
-        if heading is not None:
-            current["heading"] = heading
-        if enc_lines:
-            enc = " ".join(enc_lines).strip()
-            if "encryption" in current:
-                current["encryption"] = f"{current['encryption']} {enc}".strip()
-            else:
-                current["encryption"] = enc
-        yield current
->>>>>>> 5f4b8582
 
 
 def scan_wifi(
@@ -211,12 +158,8 @@
         return []
 
     heading = orientation_sensors.get_heading()
-<<<<<<< HEAD
 
     records = [rec for rec in _parse_iwlist_output(output, heading)]
-=======
-    records = list(_parse_iwlist_output(output, heading))
->>>>>>> 5f4b8582
     records = apply_post_processors("wifi", records)
     return [WifiNetwork(**rec) for rec in records]
 
