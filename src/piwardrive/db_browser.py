"""Simple SQLite database browser."""

from __future__ import annotations

import http.server
import json
import logging
import sqlite3
from pathlib import Path


class _DBHandler(http.server.BaseHTTPRequestHandler):
    db_path: Path

<<<<<<< HEAD
    def do_GET(self) -> None:  # pragma: no cover - simple HTTP handler
        conn = None
=======
    def do_GET(self):  # pragma: no cover - simple HTTP handler
>>>>>>> 65369778
        try:
            with sqlite3.connect(self.db_path) as conn:
                cur = conn.execute(
                    "SELECT name FROM sqlite_master WHERE type='table'"
                )
                tables = [r[0] for r in cur.fetchall()]
                data = {
                    # The table names come from sqlite_master and are not user supplied
                    t: conn.execute(f"SELECT * FROM {t} LIMIT 100").fetchall()  # nosec B608
                    for t in tables
                }
        except sqlite3.Error as exc:
            logging.error("Database access failed: %s", exc)
            self.send_error(500, f"Database error: {exc}")
            return

        self.send_response(200)
        self.send_header("Content-Type", "application/json")
        self.end_headers()
        self.wfile.write(json.dumps(data, default=str).encode())


def launch_browser(db_path: str, port: int = 8080, host: str = "127.0.0.1") -> None:
    """Start a simple HTTP server exposing the contents of ``db_path``."""
    handler = type("Handler", (_DBHandler,), {"db_path": Path(db_path)})
    try:
        server = http.server.HTTPServer((host, port), handler)
    except OSError as exc:
        logging.error("Failed to start HTTP server: %s", exc)
        return
    server.serve_forever()<|MERGE_RESOLUTION|>--- conflicted
+++ resolved
@@ -12,12 +12,8 @@
 class _DBHandler(http.server.BaseHTTPRequestHandler):
     db_path: Path
 
-<<<<<<< HEAD
     def do_GET(self) -> None:  # pragma: no cover - simple HTTP handler
         conn = None
-=======
-    def do_GET(self):  # pragma: no cover - simple HTTP handler
->>>>>>> 65369778
         try:
             with sqlite3.connect(self.db_path) as conn:
                 cur = conn.execute(
