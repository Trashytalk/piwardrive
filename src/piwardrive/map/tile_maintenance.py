--- conflicted
+++ resolved
@@ -16,10 +16,7 @@
     TypeVar,
     cast,
 )
-<<<<<<< HEAD
-=======
-
->>>>>>> c013732e
+
 
 from piwardrive.scheduler import PollScheduler
 
