--- conflicted
+++ resolved
@@ -7,7 +7,6 @@
 import sqlite3
 import time
 from concurrent.futures import Future
-<<<<<<< HEAD
 from typing import (
     TYPE_CHECKING,
     Any,
@@ -17,9 +16,7 @@
     TypeVar,
     cast,
 )
-=======
-from typing import TYPE_CHECKING, Any, Callable, Coroutine, Optional, TypeVar, cast
->>>>>>> 40a3c819
+
 
 from piwardrive.scheduler import PollScheduler
 
