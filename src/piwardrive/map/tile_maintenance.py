"""Module tile_maintenance."""
import asyncio
import heapq
import logging
import os
import sqlite3
import time
<<<<<<< HEAD
import heapq
from piwardrive.scheduler import PollScheduler
from piwardrive import utils
from typing import Optional, TYPE_CHECKING
=======
>>>>>>> ca1170ed
import typing
from typing import Optional

from piwardrive import utils
from piwardrive.scheduler import PollScheduler

try:
    _run_async = utils.run_async_task
except AttributeError:  # pragma: no cover - core utils missing
    from concurrent.futures import Future
    from typing import Any, Callable, Coroutine, TypeVar

    T = TypeVar("T")

    def _run_async(
        coro: Coroutine[Any, Any, T], callback: Callable[[T], None] | None = None
    ) -> Future[T]:
        try:
            loop = asyncio.get_running_loop()
        except RuntimeError:
            result = asyncio.run(coro)
            fut: Future[T] = Future()
            fut.set_result(result)
            if callback is not None:
                callback(result)
            return fut
        else:
            task = loop.create_task(coro)
            if callback is not None:
                task.add_done_callback(lambda f: callback(f.result()))
            return typing.cast(Future[T], task)

<<<<<<< HEAD
if TYPE_CHECKING:  # pragma: no cover - type hints only
    from watchdog.observers import Observer
    from watchdog.events import FileSystemEventHandler
else:
    try:
        from watchdog.observers import Observer
        from watchdog.events import FileSystemEventHandler
    except Exception:  # pragma: no cover - watchdog optional for tests
        Observer = None  # type: ignore
        FileSystemEventHandler = object  # type: ignore
=======
try:
    from watchdog.events import FileSystemEventHandler
    from watchdog.observers import Observer
except Exception:  # pragma: no cover - watchdog optional for tests
    Observer = None  # type: ignore
    FileSystemEventHandler = object  # type: ignore
>>>>>>> ca1170ed


def purge_old_tiles(folder: str, max_age_days: int) -> None:
    """Delete cached tiles older than ``max_age_days`` days."""
    cutoff = time.time() - max_age_days * 86400
    try:
        if not os.path.isdir(folder):
            return
        for root, _, files in os.walk(folder):
            for f in files:
                path = os.path.join(root, f)
                if os.path.getmtime(path) < cutoff:
                    os.remove(path)
    except Exception as exc:  # pragma: no cover - filesystem errors
        logging.exception("Tile purge failed: %s", exc)


def enforce_cache_limit(folder: str, limit_mb: int) -> None:
    """Ensure tile cache does not exceed ``limit_mb`` megabytes."""
    try:
        if not os.path.isdir(folder):
            return

        max_bytes = limit_mb * 1024 * 1024
        total = 0
        stack = [folder]
        heap: list[tuple[float, int, str]] = []

        while stack:
            base = stack.pop()
            try:
                with os.scandir(base) as entries:
                    for entry in entries:
                        if entry.is_dir(follow_symlinks=False):
                            stack.append(entry.path)
                        elif entry.is_file(follow_symlinks=False):
                            stat = entry.stat()
                            size = stat.st_size
                            total += size
                            heapq.heappush(heap, (stat.st_mtime, size, entry.path))
                            while heap and total > max_bytes:
                                mtime, sz, path = heapq.heappop(heap)
                                try:
                                    os.remove(path)
                                except OSError:
                                    pass
                                total -= sz
            except OSError:
                continue

        while heap and total > max_bytes:
            mtime, sz, path = heapq.heappop(heap)
            try:
                os.remove(path)
            except OSError:
                pass
            total -= sz
    except Exception as exc:  # pragma: no cover - filesystem errors
        logging.exception("Cache limit enforcement failed: %s", exc)


def _folder_stats(folder: str) -> tuple[int, int]:
    """Return ``(file_count, total_bytes)`` for ``folder``."""
    count = 0
    size = 0
    if not os.path.isdir(folder):
        return count, size
    stack = [folder]
    while stack:
        base = stack.pop()
        try:
            with os.scandir(base) as entries:
                for entry in entries:
                    if entry.is_dir(follow_symlinks=False):
                        stack.append(entry.path)
                    elif entry.is_file(follow_symlinks=False):
                        stat = entry.stat()
                        count += 1
                        size += stat.st_size
        except OSError:
            continue
    return count, size


def vacuum_mbtiles(path: str) -> None:
    """Run VACUUM on an MBTiles file to compress it."""
    try:
        if os.path.isfile(path):
            with sqlite3.connect(path) as db:
                db.execute("VACUUM")
    except Exception as exc:  # pragma: no cover - database errors
        logging.exception("MBTiles VACUUM failed: %s", exc)


class _TileEventHandler(FileSystemEventHandler):
    """Handle file events for :class:`TileMaintainer`."""

    def __init__(self, maintainer: "TileMaintainer") -> None:
        self.maintainer = maintainer

    def on_any_event(self, _event) -> None:  # pragma: no cover - thin wrapper
        self.maintainer.check_thresholds()


class TileMaintainer:
    """Maintain cached tiles using ``watchdog`` and periodic checks."""

    def __init__(
        self,
        scheduler: PollScheduler,
        *,
        folder: str = "/mnt/ssd/tiles",
        offline_path: str | None = None,
        interval: int = 604800,
        max_age_days: int = 30,
        limit_mb: int = 512,
        vacuum: bool = True,
        trigger_file_count: int = 1000,
        start_observer: bool = True,
    ) -> None:
        self._folder = folder
        self._offline_path = offline_path
        self._max_age = max_age_days
        self._limit = limit_mb
        self._vacuum = vacuum
        self._trigger_files = trigger_file_count
        self._running = False
        self._observer: Optional[Observer] = None

        if interval > 0:
            scheduler.schedule(
                "tile_maintenance",
                lambda dt: _run_async(self._run()),
                interval,
            )

        if start_observer and Observer is not None:
            handler = _TileEventHandler(self)
            self._observer = Observer()
            self._observer.schedule(handler, self._folder, recursive=True)
            self._observer.start()

    async def _run(self) -> None:
        try:
            await asyncio.to_thread(purge_old_tiles, self._folder, self._max_age)
            await asyncio.to_thread(enforce_cache_limit, self._folder, self._limit)
            if self._vacuum and self._offline_path:
                await asyncio.to_thread(vacuum_mbtiles, self._offline_path)
        except Exception as exc:  # pragma: no cover - unexpected errors
            logging.exception("Tile maintenance failed: %s", exc)

    def stop(self) -> None:
        """Stop the ``watchdog`` observer if running."""
        if self._observer is not None:
            self._observer.stop()
            self._observer.join(1)
            self._observer = None

    def check_thresholds(self) -> None:
        """Run maintenance if file count or size exceed limits."""
        count, size = _folder_stats(self._folder)
        over_files = count >= self._trigger_files
        over_size = size >= self._limit * 1024 * 1024
        if (over_files or over_size) and not self._running:
            self._running = True

            async def _runner() -> None:
                try:
                    await self._run()
                finally:
                    self._running = False

            _run_async(_runner())<|MERGE_RESOLUTION|>--- conflicted
+++ resolved
@@ -5,13 +5,10 @@
 import os
 import sqlite3
 import time
-<<<<<<< HEAD
 import heapq
 from piwardrive.scheduler import PollScheduler
 from piwardrive import utils
 from typing import Optional, TYPE_CHECKING
-=======
->>>>>>> ca1170ed
 import typing
 from typing import Optional
 
@@ -44,7 +41,6 @@
                 task.add_done_callback(lambda f: callback(f.result()))
             return typing.cast(Future[T], task)
 
-<<<<<<< HEAD
 if TYPE_CHECKING:  # pragma: no cover - type hints only
     from watchdog.observers import Observer
     from watchdog.events import FileSystemEventHandler
@@ -55,14 +51,6 @@
     except Exception:  # pragma: no cover - watchdog optional for tests
         Observer = None  # type: ignore
         FileSystemEventHandler = object  # type: ignore
-=======
-try:
-    from watchdog.events import FileSystemEventHandler
-    from watchdog.observers import Observer
-except Exception:  # pragma: no cover - watchdog optional for tests
-    Observer = None  # type: ignore
-    FileSystemEventHandler = object  # type: ignore
->>>>>>> ca1170ed
 
 
 def purge_old_tiles(folder: str, max_age_days: int) -> None:
