--- conflicted
+++ resolved
@@ -68,15 +68,7 @@
 
 
 def reset_orientation_map() -> None:
-<<<<<<< HEAD
     """Restore :data:`_ORIENTATION_MAP` from ``PW_ORIENTATION_MAP_FILE`` if set."""
-=======
-    """Restore :data:`_ORIENTATION_MAP` from ``PW_ORIENTATION_MAP_FILE`` if set.
-
-    Any errors while loading the file fall back to :data:`DEFAULT_ORIENTATION_MAP`.
-    """
-
->>>>>>> 05506a60
     _ORIENTATION_MAP.clear()
     path = os.getenv(ORIENTATION_MAP_ENV)
     if path:
