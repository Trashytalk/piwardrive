import logging

<<<<<<< HEAD
try:
    from kivy.app import App as KivyApp
except Exception:  # pragma: no cover - optional dependency
    KivyApp = None  # type: ignore[assignment]

App = KivyApp

=======
>>>>>>> 5a1523f8
ERROR_PREFIX = "E"


def format_error(code: int, message: str) -> str:
    """Return standardized error string like ``[E001] message``."""
    return f"[{ERROR_PREFIX}{int(code):03d}] {message}"


def report_error(message: str) -> None:
    """Log the error."""
    logging.error(message)
<<<<<<< HEAD
    try:
        app = App.get_running_app() if App is not None else None
        if app and hasattr(app, "show_alert"):
            app.show_alert("Error", message)
    except Exception as exc:  # pragma: no cover - app may not be running
        logging.exception("Failed to display error alert: %s", exc)
=======
>>>>>>> 5a1523f8


__all__ = ["ERROR_PREFIX", "format_error", "report_error"]<|MERGE_RESOLUTION|>--- conflicted
+++ resolved
@@ -1,6 +1,5 @@
 import logging
 
-<<<<<<< HEAD
 try:
     from kivy.app import App as KivyApp
 except Exception:  # pragma: no cover - optional dependency
@@ -8,8 +7,7 @@
 
 App = KivyApp
 
-=======
->>>>>>> 5a1523f8
+
 ERROR_PREFIX = "E"
 
 
@@ -21,15 +19,13 @@
 def report_error(message: str) -> None:
     """Log the error."""
     logging.error(message)
-<<<<<<< HEAD
     try:
         app = App.get_running_app() if App is not None else None
         if app and hasattr(app, "show_alert"):
             app.show_alert("Error", message)
     except Exception as exc:  # pragma: no cover - app may not be running
         logging.exception("Failed to display error alert: %s", exc)
-=======
->>>>>>> 5a1523f8
+
 
 
 __all__ = ["ERROR_PREFIX", "format_error", "report_error"]