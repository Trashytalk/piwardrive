"""
Async performance optimization utilities for PiWardrive.

This module provides tools for optimizing async operations, managing
concurrent tasks, and monitoring async performance.
"""

import asyncio
import functools
import logging
import time
from collections import defaultdict, deque
from contextlib import asynccontextmanager
from dataclasses import dataclass
<<<<<<< HEAD
from typing import Any, Callable, Dict, List, Optional, TypeVar
=======
from typing import Any, Callable, Dict, List, Optional, Tuple, TypeVar, Union
>>>>>>> 160c7cf5
from weakref import WeakSet

logger = logging.getLogger(__name__)

T = TypeVar("T")


@dataclass
class AsyncMetrics:
    """Metrics for async operation performance."""

    operation_name: str
    execution_time: float
    queue_time: float
    success: bool
    error: Optional[str]
    timestamp: float


class AsyncPerformanceMonitor:
    """Monitor async operation performance and detect bottlenecks."""

    def __init__(self, max_metrics: int = 10000):
        """Initialize the async performance monitor.

        Args:
            max_metrics: Maximum number of metrics to store in memory.
        """
        self.metrics: deque[AsyncMetrics] = deque(maxlen=max_metrics)
        self.active_operations: Dict[str, Tuple[float, float]] = {}
        self.operation_counts: Dict[str, int] = defaultdict(int)
        self.slow_operations: List[AsyncMetrics] = []
        self.slow_threshold = 0.1  # 100ms

<<<<<<< HEAD
        # Queue time tracking
        self.queued_operations: Dict[str, float] = {}
        self.queue_metrics: Dict[str, List[float]] = defaultdict(list)

    def queue_operation(self, operation_name: str) -> str:
        """Queue an operation for execution tracking."""
        operation_id = f"{operation_name}_{time.time()}_{id(self)}"
        self.queued_operations[operation_id] = time.time()
        return operation_id

    def start_operation(self, operation_name: str) -> str:
        """Start tracking an async operation."""
        operation_id = f"{operation_name}_{time.time()}_{id(self)}"

        # Check if operation was previously queued
        if operation_id in self.queued_operations:
            # Calculate queue time
            queue_start = self.queued_operations.pop(operation_id)
            queue_time = time.time() - queue_start
            self.queue_metrics[operation_name].append(queue_time)

        self.active_operations[operation_id] = time.time()
=======
    def start_operation(self, operation_name: str, queued_time: Optional[float] = None) -> str:
        """Start tracking an async operation.

        Args:
            operation_name: Name of the operation.
            queued_time: Timestamp when the task was queued. If provided, the
                difference between the current time and ``queued_time`` will be
                stored as the queue duration.
        """
        operation_id = f"{operation_name}_{time.time()}_{id(self)}"
        start_time = time.time()
        queue_delay = start_time - queued_time if queued_time is not None else 0.0
        self.active_operations[operation_id] = (start_time, queue_delay)
>>>>>>> 160c7cf5
        return operation_id

    def end_operation(
        self, operation_id: str, success: bool = True, error: Optional[str] = None
    ):
        """End tracking an async operation."""
        if operation_id not in self.active_operations:
            return

        start_time, queue_delay = self.active_operations.pop(operation_id)
        execution_time = time.time() - start_time

        # Extract operation name from ID
        operation_name = operation_id.split("_")[0]

        # Calculate queue time from metrics
        queue_time = 0.0
        if operation_name in self.queue_metrics and self.queue_metrics[operation_name]:
            queue_time = self.queue_metrics[operation_name].pop(0)

        metric = AsyncMetrics(
            operation_name=operation_name,
            execution_time=execution_time,
<<<<<<< HEAD
            queue_time=queue_time,
=======
            queue_time=queue_delay,
>>>>>>> 160c7cf5
            success=success,
            error=error,
            timestamp=time.time(),
        )

        self.metrics.append(metric)
        self.operation_counts[operation_name] += 1

        # Track slow operations
        if execution_time > self.slow_threshold:
            self.slow_operations.append(metric)
            if len(self.slow_operations) > 100:  # Keep only recent slow operations
                self.slow_operations = self.slow_operations[-100:]

    def get_performance_summary(self) -> Dict[str, Any]:
        """Get a summary of async performance metrics."""
        if not self.metrics:
            return {"message": "No metrics available"}

        # Group metrics by operation
        operation_metrics = defaultdict(list)
        for metric in self.metrics:
            operation_metrics[metric.operation_name].append(metric)

        summary = {
            "total_operations": len(self.metrics),
            "active_operations": len(self.active_operations),
            "slow_operations": len(self.slow_operations),
            "operation_summary": {},
        }

        if self.metrics:
            summary["avg_queue_time"] = sum(m.queue_time for m in self.metrics) / len(self.metrics)
            summary["max_queue_time"] = max(m.queue_time for m in self.metrics)
            summary["min_queue_time"] = min(m.queue_time for m in self.metrics)

        for op_name, metrics in operation_metrics.items():
            successful = [m for m in metrics if m.success]
            [m for m in metrics if not m.success]

            if metrics:
                avg_time = sum(m.execution_time for m in metrics) / len(metrics)
                max_time = max(m.execution_time for m in metrics)
                min_time = min(m.execution_time for m in metrics)
                avg_queue = sum(m.queue_time for m in metrics) / len(metrics)
                max_queue = max(m.queue_time for m in metrics)
                min_queue = min(m.queue_time for m in metrics)

                # Calculate queue time statistics
                queue_times = [m.queue_time for m in metrics if m.queue_time > 0]
                avg_queue_time = (
                    sum(queue_times) / len(queue_times) if queue_times else 0
                )
                max_queue_time = max(queue_times) if queue_times else 0

                summary["operation_summary"][op_name] = {
                    "count": len(metrics),
                    "success_rate": len(successful) / len(metrics) * 100,
                    "avg_time": avg_time,
                    "max_time": max_time,
                    "min_time": min_time,
                    "avg_queue_time": avg_queue_time,
                    "max_queue_time": max_queue_time,
                    "slow_count": len(
                        [m for m in metrics if m.execution_time > self.slow_threshold]
                    ),
                    "avg_queue_time": avg_queue,
                    "max_queue_time": max_queue,
                    "min_queue_time": min_queue,
                }

        return summary

    @asynccontextmanager
    async def monitor_queued_operation(self, operation_name: str):
        """Context manager for monitoring queued operations."""
        self.queue_operation(operation_name)
        try:
            # When entering the context, start the operation
            actual_id = self.start_operation(operation_name)
            yield actual_id
            # Success
            self.end_operation(actual_id, success=True)
        except Exception as e:
            # Error
            self.end_operation(actual_id, success=False, error=str(e))
            raise

    def get_queue_statistics(self) -> Dict[str, Any]:
        """Get queue time statistics."""
        if not self.queue_metrics:
            return {"message": "No queue metrics available"}

        queue_stats = {}
        for op_name, queue_times in self.queue_metrics.items():
            if queue_times:
                queue_stats[op_name] = {
                    "count": len(queue_times),
                    "avg_queue_time": sum(queue_times) / len(queue_times),
                    "max_queue_time": max(queue_times),
                    "min_queue_time": min(queue_times),
                }

        return {
            "queue_statistics": queue_stats,
            "total_queued_operations": sum(
                len(times) for times in self.queue_metrics.values()
            ),
            "operations_with_queue_time": len(queue_stats),
        }


def monitor_async_performance(
    operation_name: str, monitor: Optional[AsyncPerformanceMonitor] = None
):
    """Monitor async function performance with metrics collection."""

    def decorator(func: Callable[..., T]) -> Callable[..., T]:
        @functools.wraps(func)
        async def wrapper(*args, **kwargs) -> T:
            if monitor is None:
                return await func(*args, **kwargs)

            operation_id = monitor.start_operation(operation_name)
            try:
                result = await func(*args, **kwargs)
                monitor.end_operation(operation_id, success=True)
                return result
            except Exception as e:
                monitor.end_operation(operation_id, success=False, error=str(e))
                raise

        return wrapper

    return decorator


class AsyncTaskQueue:
    """Priority-based async task queue for background processing."""

    def __init__(self, max_workers: int = 4, name: str = "TaskQueue"):
        self.max_workers = max_workers
        self.name = name
        self.queue = asyncio.PriorityQueue()
        self.workers: List[asyncio.Task] = []
        self.running = False
        self._stats = {
            "tasks_completed": 0,
            "tasks_failed": 0,
            "total_execution_time": 0,
            "queue_size": 0,
        }

    async def start(self):
        """Start the task queue workers."""
        if self.running:
            return

        self.running = True
        self.workers = [
            asyncio.create_task(self._worker(i)) for i in range(self.max_workers)
        ]
        logger.info(f"Started {self.name} with {self.max_workers} workers")

    async def stop(self):
        """Stop the task queue workers."""
        if not self.running:
            return

        self.running = False

        # Cancel all workers
        for worker in self.workers:
            worker.cancel()

        # Wait for workers to finish
        await asyncio.gather(*self.workers, return_exceptions=True)
        self.workers.clear()

        logger.info(f"Stopped {self.name}")

    async def add_task(self, priority: int, coro: Callable[..., Any], *args, **kwargs):
        """Add a task to the queue with given priority (lower number = higher priority)."""
        task_item = (priority, time.time(), coro, args, kwargs)
        await self.queue.put(task_item)
        self._stats["queue_size"] = self.queue.qsize()

    async def _worker(self, worker_id: int):
        """Worker coroutine that processes tasks from the queue."""
        logger.debug(f"Worker {worker_id} started for {self.name}")

        while self.running:
            try:
                # Get task from queue with timeout
                task_item = await asyncio.wait_for(self.queue.get(), timeout=1.0)
                priority, queued_time, coro, args, kwargs = task_item

                monitor = get_global_monitor()
                operation_name = getattr(coro, "__name__", "task")
                operation_id = monitor.start_operation(operation_name, queued_time=queued_time)

                # Execute the task
                start_time = time.time()
                try:
                    if asyncio.iscoroutinefunction(coro):
                        await coro(*args, **kwargs)
                    else:
                        # Run sync function in thread pool
                        await asyncio.get_event_loop().run_in_executor(
                            None, coro, *args, **kwargs
                        )

                    execution_time = time.time() - start_time
                    self._stats["tasks_completed"] += 1
                    self._stats["total_execution_time"] += execution_time

                    logger.debug(
                        f"Worker {worker_id} completed task in {execution_time:.3f}s"
                    )
                    monitor.end_operation(operation_id, success=True)

                except Exception as e:
                    self._stats["tasks_failed"] += 1
                    logger.error(f"Worker {worker_id} task failed: {e}")
                    monitor.end_operation(operation_id, success=False, error=str(e))
                finally:
                    self.queue.task_done()
                    self._stats["queue_size"] = self.queue.qsize()

            except asyncio.TimeoutError:
                # No task available, continue
                continue
            except Exception as e:
                logger.error(f"Worker {worker_id} error: {e}")
                if self.running:
                    await asyncio.sleep(1)  # Brief pause before retrying

    def get_stats(self) -> Dict[str, Any]:
        """Get task queue statistics."""
        _stats = dict(self.stats)
        _stats["workers"] = len(self.workers)
        _stats["running"] = self.running
        if _stats["tasks_completed"] > 0:
            _stats["avg_execution_time"] = (
                _stats["total_execution_time"] / _stats["tasks_completed"]
            )
        return _stats


class AsyncResourcePool:
    """Generic async resource pool for managing limited resources."""

    def __init__(
        self,
        create_resource: Callable[[], T],
        max_size: int = 10,
        name: str = "ResourcePool",
    ):
        self.create_resource = create_resource
        self.max_size = max_size
        self.name = name
        self.pool: asyncio.Queue[T] = asyncio.Queue(maxsize=max_size)
        self.created_count = 0
        self.active_resources: WeakSet[T] = WeakSet()
        self._stats = {
            "acquired": 0,
            "released": 0,
            "created": 0,
            "pool_size": 0,
            "active_count": 0,
        }

    async def acquire(self) -> T:
        """Acquire a resource from the pool."""
        try:
            # Try to get an existing resource
            resource = self.pool.get_nowait()
            self._stats["acquired"] += 1
            self._stats["pool_size"] = self.pool.qsize()
            self.active_resources.add(resource)
            return resource
        except asyncio.QueueEmpty:
            # Create new resource if under limit
            if self.created_count < self.max_size:
                resource = await self._create_resource()
                self.active_resources.add(resource)
                self._stats["acquired"] += 1
                self._stats["created"] += 1
                self.created_count += 1
                return resource
            else:
                # Wait for a resource to become available
                resource = await self.pool.get()
                self._stats["acquired"] += 1
                self._stats["pool_size"] = self.pool.qsize()
                self.active_resources.add(resource)
                return resource

    async def release(self, resource: T):
        """Release a resource back to the pool."""
        if resource in self.active_resources:
            self.active_resources.discard(resource)
            await self.pool.put(resource)
            self._stats["released"] += 1
            self._stats["pool_size"] = self.pool.qsize()

    async def _create_resource(self) -> T:
        """Create a new resource."""
        if asyncio.iscoroutinefunction(self.create_resource):
            return await self.create_resource()
        else:
            return self.create_resource()

    @asynccontextmanager
    async def get_resource(self):
        """Context manager for acquiring and releasing resources."""
        resource = await self.acquire()
        try:
            yield resource
        finally:
            await self.release(resource)

    def get_stats(self) -> Dict[str, Any]:
        """Get resource pool statistics."""
        _stats = dict(self.stats)
        _stats["max_size"] = self.max_size
        _stats["created_count"] = self.created_count
        _stats["active_count"] = len(self.active_resources)
        return _stats


class AsyncRateLimiter:
    """Rate limiter for async operations to prevent overwhelming resources."""

    def __init__(self, max_requests: int, time_window: float = 1.0):
        self.max_requests = max_requests
        self.time_window = time_window
        self.requests: deque[float] = deque()
        self.lock = asyncio.Lock()

    async def acquire(self):
        """Acquire permission to proceed (blocks if rate limit exceeded)."""
        async with self.lock:
            now = time.time()

            # Remove old requests outside the time window
            while self.requests and self.requests[0] <= now - self.time_window:
                self.requests.popleft()

            # If we're at the limit, wait until we can proceed
            if len(self.requests) >= self.max_requests:
                sleep_time = self.requests[0] + self.time_window - now
                if sleep_time > 0:
                    await asyncio.sleep(sleep_time)
                    return await self.acquire()  # Recursively try again

            # Record this request
            self.requests.append(now)

    @asynccontextmanager
    async def limit(self):
        """Context manager for rate limiting."""
        await self.acquire()
        yield


class AsyncCircuitBreaker:
    """Circuit breaker for async operations to handle service failures."""

    def __init__(
        self,
        failure_threshold: int = 5,
        recovery_timeout: float = 60.0,
        name: str = "CircuitBreaker",
    ):
        self.failure_threshold = failure_threshold
        self.recovery_timeout = recovery_timeout
        self.name = name
        self.failure_count = 0
        self.last_failure_time = None
        self.state = "CLOSED"  # CLOSED, OPEN, HALF_OPEN
        self.lock = asyncio.Lock()

    async def call(self, func: Callable[..., T], *args, **kwargs) -> T:
        """Call a function through the circuit breaker."""
        async with self.lock:
            if self.state == "OPEN":
                if (
                    self.last_failure_time
                    and time.time() - self.last_failure_time > self.recovery_timeout
                ):
                    self.state = "HALF_OPEN"
                    logger.info(f"Circuit breaker {self.name} entering HALF_OPEN state")
                else:
                    raise Exception(f"Circuit breaker {self.name} is OPEN")

        try:
            if asyncio.iscoroutinefunction(func):
                result = await func(*args, **kwargs)
            else:
                result = func(*args, **kwargs)

            # Success - reset failure count
            async with self.lock:
                if self.state == "HALF_OPEN":
                    self.state = "CLOSED"
                    logger.info(
                        f"Circuit breaker {self.name} returning to CLOSED state"
                    )
                self.failure_count = 0

            return result

        except Exception:
            async with self.lock:
                self.failure_count += 1
                self.last_failure_time = time.time()

                if self.failure_count >= self.failure_threshold:
                    self.state = "OPEN"
                    logger.warning(
                        f"Circuit breaker {self.name} opening due to {self.failure_count} failures"
                    )

            raise

    def get_state(self) -> Dict[str, Any]:
        """Get circuit breaker state."""
        return {
            "state": self.state,
            "failure_count": self.failure_count,
            "failure_threshold": self.failure_threshold,
            "last_failure_time": self.last_failure_time,
            "recovery_timeout": self.recovery_timeout,
        }


class AsyncBatchProcessor:
    """Batch processor for async operations to improve throughput."""

    def __init__(
        self,
        batch_size: int = 100,
        flush_interval: float = 1.0,
        processor: Callable[[List[T]], Any] = None,
    ):
        self.batch_size = batch_size
        self.flush_interval = flush_interval
        self.processor = processor
        self.batch: List[T] = []
        self.last_flush = time.time()
        self.lock = asyncio.Lock()
        self._stats = {
            "items_processed": 0,
            "batches_processed": 0,
            "total_processing_time": 0,
        }

    async def add_item(self, item: T):
        """Add an item to the batch."""
        async with self.lock:
            self.batch.append(item)

            # Flush if batch is full or enough time has passed
            if (
                len(self.batch) >= self.batch_size
                or time.time() - self.last_flush >= self.flush_interval
            ):
                await self._flush_batch()

    async def flush(self):
        """Manually flush the current batch."""
        async with self.lock:
            await self._flush_batch()

    async def _flush_batch(self):
        """Internal method to flush the current batch."""
        if not self.batch:
            return

        batch_to_process = self.batch.copy()
        self.batch.clear()
        self.last_flush = time.time()

        if self.processor:
            start_time = time.time()
            try:
                if asyncio.iscoroutinefunction(self.processor):
                    await self.processor(batch_to_process)
                else:
                    self.processor(batch_to_process)

                processing_time = time.time() - start_time
                self._stats["items_processed"] += len(batch_to_process)
                self._stats["batches_processed"] += 1
                self._stats["total_processing_time"] += processing_time

            except Exception as e:
                logger.error(f"Batch processing failed: {e}")

    def get_stats(self) -> Dict[str, Any]:
        """Get batch processing statistics."""
        _stats = dict(self.stats)
        _stats["current_batch_size"] = len(self.batch)
        _stats["batch_size_limit"] = self.batch_size
        _stats["flush_interval"] = self.flush_interval
        if _stats["batches_processed"] > 0:
            _stats["avg_processing_time"] = (
                _stats["total_processing_time"] / _stats["batches_processed"]
            )
            _stats["avg_batch_size"] = (
                _stats["items_processed"] / _stats["batches_processed"]
            )
        return _stats


class AsyncOptimizer:
    """Main async optimization coordinator that combines all async optimization tools."""

    def __init__(
        self,
        max_concurrent_tasks: int = 100,
        max_queue_size: int = 1000,
        monitor_slow_threshold: float = 0.1,
        enable_circuit_breaker: bool = True,
        enable_rate_limiting: bool = True,
    ):
        self.monitor = AsyncPerformanceMonitor()
        self.monitor.slow_threshold = monitor_slow_threshold

        self.task_queue = AsyncTaskQueue(max_size=max_queue_size)
        self.resource_pool = AsyncResourcePool(max_size=max_concurrent_tasks)

        self.circuit_breaker = None
        self.rate_limiter = None

        if enable_circuit_breaker:
            self.circuit_breaker = AsyncCircuitBreaker(
                failure_threshold=5, recovery_timeout=30.0, call_timeout=10.0
            )

        if enable_rate_limiting:
            self.rate_limiter = AsyncRateLimiter(
                rate=100, per=1.0  # 100 requests per second
            )

    async def optimize_coroutine(
        self, coro: Callable[..., Any], *args, **kwargs
    ) -> Any:
        """Optimize execution of a coroutine with monitoring and protection."""
        operation_name = getattr(coro, "__name__", "unknown")
        operation_id = self.monitor.start_operation(operation_name)

        try:
            # Apply rate limiting if enabled
            if self.rate_limiter:
                await self.rate_limiter.acquire()

            # Execute through circuit breaker if enabled
            if self.circuit_breaker:
                _result = await self.circuit_breaker.call(coro, *args, **kwargs)
            else:
                _result = await coro(*args, **kwargs)

            self.monitor.end_operation(operation_id, success=True)
            return _result

        except Exception as e:
            self.monitor.end_operation(operation_id, success=False, error=str(e))
            raise

    async def optimize_batch(
        self, coros: List[Callable[..., Any]], batch_size: int = 10
    ) -> List[Any]:
        """Optimize batch execution of coroutines."""
        processor = AsyncBatchProcessor(batch_size=batch_size)

        async def _execute_coro(coro_func):
            return await self.optimize_coroutine(coro_func)

        tasks = [_execute_coro(coro) for coro in coros]
        return await processor.process_batch(tasks)

    def get_performance_stats(self) -> Dict[str, Any]:
        """Get comprehensive performance statistics."""
        return self.monitor.get_summary()

    async def cleanup(self):
        """Clean up resources."""
        if hasattr(self.task_queue, "cleanup"):
            await self.task_queue.cleanup()
        if hasattr(self.resource_pool, "cleanup"):
            await self.resource_pool.cleanup()


# Global performance monitor instance
_global_monitor = AsyncPerformanceMonitor()


def get_global_monitor() -> AsyncPerformanceMonitor:
    """Get the global async performance monitor."""
    return _global_monitor


async def optimize_async_operations():
    """Apply async performance optimizations."""
    # Set optimal event loop policy
    if hasattr(asyncio, "WindowsSelectorEventLoopPolicy"):
        asyncio.set_event_loop_policy(asyncio.WindowsSelectorEventLoopPolicy())

    # Optimize task creation
    loop = asyncio.get_event_loop()
    loop.slow_callback_duration = 0.1  # Log slow callbacks

    logger.info("Applied async performance optimizations")


if __name__ == "__main__":
    import random

    async def test_async_performance():
        """Test async performance monitoring."""
        monitor = AsyncPerformanceMonitor()

        @monitor_async_performance("test_operation", monitor)
        async def test_operation(delay: float):
            await asyncio.sleep(delay)
            if random.random() < 0.1:  # 10% failure rate
                raise Exception("Random failure")

        # Test queued operations
        async def test_queued_operation(delay: float):
            operation_id = monitor.queue_operation("queued_test")
            await asyncio.sleep(0.01)  # Simulate queue wait time
            monitor.start_operation("queued_test")
            try:
                await asyncio.sleep(delay)
                monitor.end_operation(operation_id, success=True)
            except Exception as e:
                monitor.end_operation(operation_id, success=False, error=str(e))

        # Run test operations
        tasks = []
        for i in range(100):
            delay = random.uniform(0.01, 0.2)
            tasks.append(test_operation(delay))

        # Run some queued operations
        for i in range(20):
            delay = random.uniform(0.01, 0.1)
            tasks.append(test_queued_operation(delay))

        # Execute with some failures
        _results = await asyncio.gather(*tasks, return_exceptions=True)

        # Print performance summary
        summary = monitor.get_performance_summary()
        print("Async Performance Test Results:")
        print(f"Total operations: {summary['total_operations']}")
        print(f"Slow operations: {summary['slow_operations']}")

        for op_name, stats in summary["operation_summary"].items():
            print(f"\n{op_name}:")
            print(f"  Count: {stats['count']}")
            print(f"  Success rate: {stats['success_rate']:.1f}%")
            print(f"  Avg time: {stats['avg_time']:.3f}s")
            print(f"  Max time: {stats['max_time']:.3f}s")
            print(f"  Avg queue time: {stats['avg_queue_time']:.3f}s")
            print(f"  Max queue time: {stats['max_queue_time']:.3f}s")
            print(f"  Slow count: {stats['slow_count']}")

        # Print queue statistics
        queue_stats = monitor.get_queue_statistics()
        print(f"\nQueue Statistics:")
        print(
            f"Total queued operations: {queue_stats.get('total_queued_operations', 0)}"
        )
        print(
            f"Operations with queue time: {queue_stats.get('operations_with_queue_time', 0)}"
        )
        for op_name, stats in queue_stats.get("queue_statistics", {}).items():
            print(
                f"  {op_name}: avg={stats['avg_queue_time']:.3f}s, max={stats['max_queue_time']:.3f}s"
            )

    asyncio.run(test_async_performance())<|MERGE_RESOLUTION|>--- conflicted
+++ resolved
@@ -12,11 +12,7 @@
 from collections import defaultdict, deque
 from contextlib import asynccontextmanager
 from dataclasses import dataclass
-<<<<<<< HEAD
-from typing import Any, Callable, Dict, List, Optional, TypeVar
-=======
 from typing import Any, Callable, Dict, List, Optional, Tuple, TypeVar, Union
->>>>>>> 160c7cf5
 from weakref import WeakSet
 
 logger = logging.getLogger(__name__)
@@ -41,7 +37,7 @@
 
     def __init__(self, max_metrics: int = 10000):
         """Initialize the async performance monitor.
-
+        
         Args:
             max_metrics: Maximum number of metrics to store in memory.
         """
@@ -51,30 +47,6 @@
         self.slow_operations: List[AsyncMetrics] = []
         self.slow_threshold = 0.1  # 100ms
 
-<<<<<<< HEAD
-        # Queue time tracking
-        self.queued_operations: Dict[str, float] = {}
-        self.queue_metrics: Dict[str, List[float]] = defaultdict(list)
-
-    def queue_operation(self, operation_name: str) -> str:
-        """Queue an operation for execution tracking."""
-        operation_id = f"{operation_name}_{time.time()}_{id(self)}"
-        self.queued_operations[operation_id] = time.time()
-        return operation_id
-
-    def start_operation(self, operation_name: str) -> str:
-        """Start tracking an async operation."""
-        operation_id = f"{operation_name}_{time.time()}_{id(self)}"
-
-        # Check if operation was previously queued
-        if operation_id in self.queued_operations:
-            # Calculate queue time
-            queue_start = self.queued_operations.pop(operation_id)
-            queue_time = time.time() - queue_start
-            self.queue_metrics[operation_name].append(queue_time)
-
-        self.active_operations[operation_id] = time.time()
-=======
     def start_operation(self, operation_name: str, queued_time: Optional[float] = None) -> str:
         """Start tracking an async operation.
 
@@ -88,7 +60,6 @@
         start_time = time.time()
         queue_delay = start_time - queued_time if queued_time is not None else 0.0
         self.active_operations[operation_id] = (start_time, queue_delay)
->>>>>>> 160c7cf5
         return operation_id
 
     def end_operation(
@@ -104,19 +75,10 @@
         # Extract operation name from ID
         operation_name = operation_id.split("_")[0]
 
-        # Calculate queue time from metrics
-        queue_time = 0.0
-        if operation_name in self.queue_metrics and self.queue_metrics[operation_name]:
-            queue_time = self.queue_metrics[operation_name].pop(0)
-
         metric = AsyncMetrics(
             operation_name=operation_name,
             execution_time=execution_time,
-<<<<<<< HEAD
-            queue_time=queue_time,
-=======
             queue_time=queue_delay,
->>>>>>> 160c7cf5
             success=success,
             error=error,
             timestamp=time.time(),
@@ -155,7 +117,7 @@
 
         for op_name, metrics in operation_metrics.items():
             successful = [m for m in metrics if m.success]
-            [m for m in metrics if not m.success]
+            _failed = [m for m in metrics if not m.success]
 
             if metrics:
                 avg_time = sum(m.execution_time for m in metrics) / len(metrics)
@@ -165,21 +127,12 @@
                 max_queue = max(m.queue_time for m in metrics)
                 min_queue = min(m.queue_time for m in metrics)
 
-                # Calculate queue time statistics
-                queue_times = [m.queue_time for m in metrics if m.queue_time > 0]
-                avg_queue_time = (
-                    sum(queue_times) / len(queue_times) if queue_times else 0
-                )
-                max_queue_time = max(queue_times) if queue_times else 0
-
                 summary["operation_summary"][op_name] = {
                     "count": len(metrics),
                     "success_rate": len(successful) / len(metrics) * 100,
                     "avg_time": avg_time,
                     "max_time": max_time,
                     "min_time": min_time,
-                    "avg_queue_time": avg_queue_time,
-                    "max_queue_time": max_queue_time,
                     "slow_count": len(
                         [m for m in metrics if m.execution_time > self.slow_threshold]
                     ),
@@ -190,44 +143,6 @@
 
         return summary
 
-    @asynccontextmanager
-    async def monitor_queued_operation(self, operation_name: str):
-        """Context manager for monitoring queued operations."""
-        self.queue_operation(operation_name)
-        try:
-            # When entering the context, start the operation
-            actual_id = self.start_operation(operation_name)
-            yield actual_id
-            # Success
-            self.end_operation(actual_id, success=True)
-        except Exception as e:
-            # Error
-            self.end_operation(actual_id, success=False, error=str(e))
-            raise
-
-    def get_queue_statistics(self) -> Dict[str, Any]:
-        """Get queue time statistics."""
-        if not self.queue_metrics:
-            return {"message": "No queue metrics available"}
-
-        queue_stats = {}
-        for op_name, queue_times in self.queue_metrics.items():
-            if queue_times:
-                queue_stats[op_name] = {
-                    "count": len(queue_times),
-                    "avg_queue_time": sum(queue_times) / len(queue_times),
-                    "max_queue_time": max(queue_times),
-                    "min_queue_time": min(queue_times),
-                }
-
-        return {
-            "queue_statistics": queue_stats,
-            "total_queued_operations": sum(
-                len(times) for times in self.queue_metrics.values()
-            ),
-            "operations_with_queue_time": len(queue_stats),
-        }
-
 
 def monitor_async_performance(
     operation_name: str, monitor: Optional[AsyncPerformanceMonitor] = None
@@ -242,7 +157,7 @@
 
             operation_id = monitor.start_operation(operation_name)
             try:
-                result = await func(*args, **kwargs)
+                _result = await func(*args, **kwargs)
                 monitor.end_operation(operation_id, success=True)
                 return result
             except Exception as e:
@@ -263,7 +178,7 @@
         self.queue = asyncio.PriorityQueue()
         self.workers: List[asyncio.Task] = []
         self.running = False
-        self._stats = {
+        self.stats = {
             "tasks_completed": 0,
             "tasks_failed": 0,
             "total_execution_time": 0,
@@ -302,7 +217,7 @@
         """Add a task to the queue with given priority (lower number = higher priority)."""
         task_item = (priority, time.time(), coro, args, kwargs)
         await self.queue.put(task_item)
-        self._stats["queue_size"] = self.queue.qsize()
+        self.stats["queue_size"] = self.queue.qsize()
 
     async def _worker(self, worker_id: int):
         """Worker coroutine that processes tasks from the queue."""
@@ -330,8 +245,8 @@
                         )
 
                     execution_time = time.time() - start_time
-                    self._stats["tasks_completed"] += 1
-                    self._stats["total_execution_time"] += execution_time
+                    self.stats["tasks_completed"] += 1
+                    self.stats["total_execution_time"] += execution_time
 
                     logger.debug(
                         f"Worker {worker_id} completed task in {execution_time:.3f}s"
@@ -339,12 +254,12 @@
                     monitor.end_operation(operation_id, success=True)
 
                 except Exception as e:
-                    self._stats["tasks_failed"] += 1
+                    self.stats["tasks_failed"] += 1
                     logger.error(f"Worker {worker_id} task failed: {e}")
                     monitor.end_operation(operation_id, success=False, error=str(e))
                 finally:
                     self.queue.task_done()
-                    self._stats["queue_size"] = self.queue.qsize()
+                    self.stats["queue_size"] = self.queue.qsize()
 
             except asyncio.TimeoutError:
                 # No task available, continue
@@ -357,13 +272,13 @@
     def get_stats(self) -> Dict[str, Any]:
         """Get task queue statistics."""
         _stats = dict(self.stats)
-        _stats["workers"] = len(self.workers)
-        _stats["running"] = self.running
-        if _stats["tasks_completed"] > 0:
-            _stats["avg_execution_time"] = (
-                _stats["total_execution_time"] / _stats["tasks_completed"]
+        stats["workers"] = len(self.workers)
+        stats["running"] = self.running
+        if stats["tasks_completed"] > 0:
+            stats["avg_execution_time"] = (
+                stats["total_execution_time"] / stats["tasks_completed"]
             )
-        return _stats
+        return stats
 
 
 class AsyncResourcePool:
@@ -381,7 +296,7 @@
         self.pool: asyncio.Queue[T] = asyncio.Queue(maxsize=max_size)
         self.created_count = 0
         self.active_resources: WeakSet[T] = WeakSet()
-        self._stats = {
+        self.stats = {
             "acquired": 0,
             "released": 0,
             "created": 0,
@@ -394,8 +309,8 @@
         try:
             # Try to get an existing resource
             resource = self.pool.get_nowait()
-            self._stats["acquired"] += 1
-            self._stats["pool_size"] = self.pool.qsize()
+            self.stats["acquired"] += 1
+            self.stats["pool_size"] = self.pool.qsize()
             self.active_resources.add(resource)
             return resource
         except asyncio.QueueEmpty:
@@ -403,15 +318,15 @@
             if self.created_count < self.max_size:
                 resource = await self._create_resource()
                 self.active_resources.add(resource)
-                self._stats["acquired"] += 1
-                self._stats["created"] += 1
+                self.stats["acquired"] += 1
+                self.stats["created"] += 1
                 self.created_count += 1
                 return resource
             else:
                 # Wait for a resource to become available
                 resource = await self.pool.get()
-                self._stats["acquired"] += 1
-                self._stats["pool_size"] = self.pool.qsize()
+                self.stats["acquired"] += 1
+                self.stats["pool_size"] = self.pool.qsize()
                 self.active_resources.add(resource)
                 return resource
 
@@ -420,8 +335,8 @@
         if resource in self.active_resources:
             self.active_resources.discard(resource)
             await self.pool.put(resource)
-            self._stats["released"] += 1
-            self._stats["pool_size"] = self.pool.qsize()
+            self.stats["released"] += 1
+            self.stats["pool_size"] = self.pool.qsize()
 
     async def _create_resource(self) -> T:
         """Create a new resource."""
@@ -442,10 +357,10 @@
     def get_stats(self) -> Dict[str, Any]:
         """Get resource pool statistics."""
         _stats = dict(self.stats)
-        _stats["max_size"] = self.max_size
-        _stats["created_count"] = self.created_count
-        _stats["active_count"] = len(self.active_resources)
-        return _stats
+        stats["max_size"] = self.max_size
+        stats["created_count"] = self.created_count
+        stats["active_count"] = len(self.active_resources)
+        return stats
 
 
 class AsyncRateLimiter:
@@ -515,9 +430,9 @@
 
         try:
             if asyncio.iscoroutinefunction(func):
-                result = await func(*args, **kwargs)
+                __result = await func(*args, **kwargs)
             else:
-                result = func(*args, **kwargs)
+                __result = func(*args, **kwargs)
 
             # Success - reset failure count
             async with self.lock:
@@ -530,7 +445,7 @@
 
             return result
 
-        except Exception:
+        except Exception as e:
             async with self.lock:
                 self.failure_count += 1
                 self.last_failure_time = time.time()
@@ -569,7 +484,7 @@
         self.batch: List[T] = []
         self.last_flush = time.time()
         self.lock = asyncio.Lock()
-        self._stats = {
+        self.stats = {
             "items_processed": 0,
             "batches_processed": 0,
             "total_processing_time": 0,
@@ -610,9 +525,9 @@
                     self.processor(batch_to_process)
 
                 processing_time = time.time() - start_time
-                self._stats["items_processed"] += len(batch_to_process)
-                self._stats["batches_processed"] += 1
-                self._stats["total_processing_time"] += processing_time
+                self.stats["items_processed"] += len(batch_to_process)
+                self.stats["batches_processed"] += 1
+                self.stats["total_processing_time"] += processing_time
 
             except Exception as e:
                 logger.error(f"Batch processing failed: {e}")
@@ -620,17 +535,17 @@
     def get_stats(self) -> Dict[str, Any]:
         """Get batch processing statistics."""
         _stats = dict(self.stats)
-        _stats["current_batch_size"] = len(self.batch)
-        _stats["batch_size_limit"] = self.batch_size
-        _stats["flush_interval"] = self.flush_interval
-        if _stats["batches_processed"] > 0:
-            _stats["avg_processing_time"] = (
-                _stats["total_processing_time"] / _stats["batches_processed"]
+        stats["current_batch_size"] = len(self.batch)
+        stats["batch_size_limit"] = self.batch_size
+        stats["flush_interval"] = self.flush_interval
+        if stats["batches_processed"] > 0:
+            stats["avg_processing_time"] = (
+                stats["total_processing_time"] / stats["batches_processed"]
             )
-            _stats["avg_batch_size"] = (
-                _stats["items_processed"] / _stats["batches_processed"]
+            stats["avg_batch_size"] = (
+                stats["items_processed"] / stats["batches_processed"]
             )
-        return _stats
+        return stats
 
 
 class AsyncOptimizer:
@@ -655,19 +570,20 @@
 
         if enable_circuit_breaker:
             self.circuit_breaker = AsyncCircuitBreaker(
-                failure_threshold=5, recovery_timeout=30.0, call_timeout=10.0
+                failure_threshold=5,
+                recovery_timeout=30.0,
+                call_timeout=10.0
             )
 
         if enable_rate_limiting:
             self.rate_limiter = AsyncRateLimiter(
-                rate=100, per=1.0  # 100 requests per second
+                rate=100,  # 100 requests per second
+                per=1.0
             )
 
-    async def optimize_coroutine(
-        self, coro: Callable[..., Any], *args, **kwargs
-    ) -> Any:
+    async def optimize_coroutine(self, coro: Callable[..., Any], *args, **kwargs) -> Any:
         """Optimize execution of a coroutine with monitoring and protection."""
-        operation_name = getattr(coro, "__name__", "unknown")
+        operation_name = getattr(coro, '__name__', 'unknown')
         operation_id = self.monitor.start_operation(operation_name)
 
         try:
@@ -677,20 +593,18 @@
 
             # Execute through circuit breaker if enabled
             if self.circuit_breaker:
-                _result = await self.circuit_breaker.call(coro, *args, **kwargs)
+                result = await self.circuit_breaker.call(coro, *args, **kwargs)
             else:
-                _result = await coro(*args, **kwargs)
+                result = await coro(*args, **kwargs)
 
             self.monitor.end_operation(operation_id, success=True)
-            return _result
+            return result
 
         except Exception as e:
             self.monitor.end_operation(operation_id, success=False, error=str(e))
             raise
 
-    async def optimize_batch(
-        self, coros: List[Callable[..., Any]], batch_size: int = 10
-    ) -> List[Any]:
+    async def optimize_batch(self, coros: List[Callable[..., Any]], batch_size: int = 10) -> List[Any]:
         """Optimize batch execution of coroutines."""
         processor = AsyncBatchProcessor(batch_size=batch_size)
 
@@ -706,9 +620,9 @@
 
     async def cleanup(self):
         """Clean up resources."""
-        if hasattr(self.task_queue, "cleanup"):
+        if hasattr(self.task_queue, 'cleanup'):
             await self.task_queue.cleanup()
-        if hasattr(self.resource_pool, "cleanup"):
+        if hasattr(self.resource_pool, 'cleanup'):
             await self.resource_pool.cleanup()
 
 
@@ -747,27 +661,11 @@
             if random.random() < 0.1:  # 10% failure rate
                 raise Exception("Random failure")
 
-        # Test queued operations
-        async def test_queued_operation(delay: float):
-            operation_id = monitor.queue_operation("queued_test")
-            await asyncio.sleep(0.01)  # Simulate queue wait time
-            monitor.start_operation("queued_test")
-            try:
-                await asyncio.sleep(delay)
-                monitor.end_operation(operation_id, success=True)
-            except Exception as e:
-                monitor.end_operation(operation_id, success=False, error=str(e))
-
         # Run test operations
         tasks = []
         for i in range(100):
             delay = random.uniform(0.01, 0.2)
             tasks.append(test_operation(delay))
-
-        # Run some queued operations
-        for i in range(20):
-            delay = random.uniform(0.01, 0.1)
-            tasks.append(test_queued_operation(delay))
 
         # Execute with some failures
         _results = await asyncio.gather(*tasks, return_exceptions=True)
@@ -784,22 +682,6 @@
             print(f"  Success rate: {stats['success_rate']:.1f}%")
             print(f"  Avg time: {stats['avg_time']:.3f}s")
             print(f"  Max time: {stats['max_time']:.3f}s")
-            print(f"  Avg queue time: {stats['avg_queue_time']:.3f}s")
-            print(f"  Max queue time: {stats['max_queue_time']:.3f}s")
             print(f"  Slow count: {stats['slow_count']}")
 
-        # Print queue statistics
-        queue_stats = monitor.get_queue_statistics()
-        print(f"\nQueue Statistics:")
-        print(
-            f"Total queued operations: {queue_stats.get('total_queued_operations', 0)}"
-        )
-        print(
-            f"Operations with queue time: {queue_stats.get('operations_with_queue_time', 0)}"
-        )
-        for op_name, stats in queue_stats.get("queue_statistics", {}).items():
-            print(
-                f"  {op_name}: avg={stats['avg_queue_time']:.3f}s, max={stats['max_queue_time']:.3f}s"
-            )
-
     asyncio.run(test_async_performance())