--- conflicted
+++ resolved
@@ -16,7 +16,6 @@
         self._lock = Lock()
 
     def register_instance(self, key: str, instance: Any) -> None:
-<<<<<<< HEAD
         with self._lock:
             self._instances[key] = instance
 
@@ -37,7 +36,7 @@
     def has(self, key: str) -> bool:
         with self._lock:
             return key in self._instances or key in self._factories
-=======
+
         """Register a concrete instance for ``key``."""
         self._instances[key] = instance
 
@@ -57,5 +56,4 @@
 
     def has(self, key: str) -> bool:
         """Return ``True`` if ``key`` has a provider or instance."""
-        return key in self._instances or key in self._factories
->>>>>>> 6c108766
+        return key in self._instances or key in self._factories