"""Utility functions for the PiWardrive GUI application."""

# pylint: disable=broad-exception-caught,unspecified-encoding,subprocess-run-check

import json
from . import fastjson
import asyncio
from contextlib import asynccontextmanager
import logging
import os
import subprocess
from pathlib import Path
from gpsd_client import client as gps_client
import time
import threading
import mmap
import glob

from datetime import datetime
from typing import Any, Callable, Coroutine, Iterable, Sequence, TypeVar

from sigint_suite.models import BluetoothDevice
from concurrent.futures import Future

try:  # pragma: no cover - allow running without Kivy
    from kivy.app import App as _RealApp
except Exception:
    _RealApp = None  # type: ignore

if _RealApp is not None:
    App = _RealApp
else:
    class _AppStub:
        @staticmethod
        def get_running_app() -> None:
            return None

    App = _AppStub
from enum import IntEnum

import psutil
import requests  # type: ignore
import requests_cache
import aiohttp
import persistence

GPSD_CACHE_SECONDS = 2.0  # cache ttl in seconds
_GPSD_CACHE: dict[str, Any] = {
    "timestamp": 0.0,
    "accuracy": None,
    "fix": "Unknown",
}

# Track previous network counters for throughput calculations
_NET_IO_CACHE: dict[str | None, dict[str, Any]] = {
    None: {
        "timestamp": time.time(),
        "counters": psutil.net_io_counters(),
    }
}

<<<<<<< HEAD
_NET_IO_CACHE_LOCK = threading.Lock()
=======
# Cache for frequently polled system metrics
MEM_USAGE_CACHE_SECONDS = 2.0
_MEM_USAGE_CACHE: dict[str, Any] = {"timestamp": 0.0, "percent": None}

DISK_USAGE_CACHE_SECONDS = 2.0
_DISK_USAGE_CACHE: dict[str, dict[str, Any]] = {}
>>>>>>> fb2c3e4d

# Cache for HTTP requests issued via :func:`safe_request`
SAFE_REQUEST_CACHE_SECONDS = 10.0  # default TTL in seconds
_SAFE_REQUEST_CACHE: dict[str, tuple[float, Any]] = {}

<<<<<<< HEAD
_SAFE_REQUEST_CACHE_LOCK = threading.Lock()
=======
# Cache for BetterCAP handshake counts
HANDSHAKE_CACHE_SECONDS = 10.0  # default TTL in seconds
_HANDSHAKE_CACHE: dict[str, tuple[float, int]] = {}


HTTP_SESSION = requests_cache.CachedSession(expire_after=SAFE_REQUEST_CACHE_SECONDS)
>>>>>>> fb2c3e4d


class ErrorCode(IntEnum):
    """Enumerate application error codes."""

    INVALID_KISMET_LOG_DIR = 201
    INVALID_BETTERCAP_CAPLET = 202
    GPS_POLL_RATE_INVALID = 203
    INVALID_OFFLINE_TILE_PATH = 204
    CONFIG_SAVE_FAILED = 205
    AP_POLL_RATE_INVALID = 206
    HEALTH_POLL_INVALID = 207
    LOG_ROTATE_INVALID = 208
    LOG_ARCHIVES_INVALID = 209
    BT_POLL_RATE_INVALID = 210

    KISMET_API_REQUEST_FAILED = 301
    KISMET_API_JSON_ERROR = 302
    KISMET_API_ERROR = 303

ERROR_PREFIX = "E"

def network_scanning_disabled() -> bool:
    """Return ``True`` if scanning is globally disabled."""
    app = App.get_running_app()
    if app is not None:
        disabled = bool(getattr(app, "disable_scanning", False))
    else:
        disabled = os.getenv("PW_DISABLE_SCANNING", "0").lower() in {
            "1",
            "true",
            "yes",
            "on",
        }
    if disabled:
        logging.debug("Network scanning disabled")
    return disabled

_async_loop: asyncio.AbstractEventLoop | None = None
_async_thread: threading.Thread | None = None

def _ensure_async_loop_running() -> None:
    """Create and start the background asyncio loop if needed."""
    global _async_loop, _async_thread

    if _async_loop is None or _async_loop.is_closed():
        _async_loop = asyncio.new_event_loop()
        _async_thread = None

    if _async_thread is None or not _async_thread.is_alive():
        assert _async_loop is not None  # for type checkers
        _async_thread = threading.Thread(target=_async_loop.run_forever, daemon=True)
        _async_thread.start()

def shutdown_async_loop(timeout: float | None = 5.0) -> None:
    """Stop the background asyncio loop and join its thread."""
    global _async_loop, _async_thread

    if _async_thread is not None and _async_thread.is_alive():
        if _async_loop is not None and _async_loop.is_running():
            _async_loop.call_soon_threadsafe(_async_loop.stop)
        _async_thread.join(timeout)

    if _async_loop is not None and not _async_loop.is_closed():
        _async_loop.close()

    _async_thread = None
    _async_loop = None

def format_error(code: int | IntEnum, message: str) -> str:
    """Return standardized error string like ``[E001] message``."""
    return f"[{ERROR_PREFIX}{int(code):03d}] {message}"

def report_error(message: str) -> None:
    """Log the error and show an alert via the running app if possible.

    ``message`` should include a numeric error code prefix like ``[E001]``.
    """
    logging.error(message)
    try:
        app = App.get_running_app()
        if app and hasattr(app, "show_alert"):
            app.show_alert("Error", message)
    except Exception as exc:  # pragma: no cover - app may not be running
        logging.exception("Failed to display error alert: %s", exc)

T = TypeVar("T")

def require_id(widget: Any, name: str) -> Any:
    """Return ``widget.ids[name]`` or raise with context.

    The available IDs are logged before raising ``RuntimeError`` if the lookup
    fails. The error message reminds the caller to ensure ``kv/main.kv`` is
    consistent with the code.
    """
    try:
        return widget.ids[name]
    except KeyError as exc:  # pragma: no cover - UI errors
        ids = list(widget.ids.keys())
        logging.error("ID '%s' not found; available IDs: %s", name, ids)
        raise RuntimeError(
            f"ID '{name}' not found. Ensure kv/main.kv matches. Available IDs: {ids}"
        ) from exc

def run_async_task(
    coro: Coroutine[Any, Any, T],
    callback: Callable[[T], None] | None = None,
) -> Future[T]:
    """Schedule ``coro`` on the background loop and invoke ``callback``."""

    _ensure_async_loop_running()
    assert _async_loop is not None  # for mypy
    fut: Future[T] = asyncio.run_coroutine_threadsafe(coro, _async_loop)

    if callback is not None:

        def _done(f: Future[T]) -> None:
            try:
                result = f.result()
            except Exception as exc:  # pragma: no cover - background errors
                logging.exception("Async task failed: %s", exc)
            else:
                callback(result)

        fut.add_done_callback(_done)

    return fut

def retry_call(func: Callable[[], T], attempts: int = 3, delay: float = 0) -> T:
    """Call ``func`` repeatedly until it succeeds or attempts are exhausted."""
    last_exc: Exception | None = None
    for _ in range(attempts):
        try:
            return func()
        except Exception as exc:  # pragma: no cover - simple retry logic
            last_exc = exc
            if delay:
                time.sleep(delay)
    if last_exc is not None:
        raise last_exc
    raise RuntimeError("Unreachable")

def safe_request(
    url: str,
    *,
    attempts: int = 3,
    timeout: float = 5,
    cache_seconds: float = SAFE_REQUEST_CACHE_SECONDS,
    fallback: Callable[[], T] | None = None,
    **kwargs: Any,
) -> T | Any | None:

    """Return ``requests.get(url)`` with retries and optional fallback.

    ``requests_cache`` handles caching using :data:`HTTP_SESSION`.
    The ``cache_seconds`` argument controls the per-request expiration.
    Passing ``cache_seconds`` as ``0`` disables caching.
    """
<<<<<<< HEAD
    now = time.time()
    if cache_seconds:
        with _SAFE_REQUEST_CACHE_LOCK:
            entry = _SAFE_REQUEST_CACHE.get(url)
        if entry is not None:
            ts, cached = entry
            if now - ts <= cache_seconds:
                return cached
=======
>>>>>>> fb2c3e4d

    def _get() -> Any:
        return HTTP_SESSION.get(
            url,
            timeout=timeout,
            expire_after=cache_seconds or None,
            **kwargs,
        )

    try:
        resp = retry_call(_get, attempts=attempts, delay=1)
        resp.raise_for_status()
<<<<<<< HEAD
        with _SAFE_REQUEST_CACHE_LOCK:
            _SAFE_REQUEST_CACHE[url] = (now, resp)
=======
>>>>>>> fb2c3e4d
        return resp
    except Exception as exc:  # pragma: no cover - network errors
        report_error(f"Request error for {url}: {exc}")
        if fallback is not None:
            try:
<<<<<<< HEAD
                result = fallback()
                with _SAFE_REQUEST_CACHE_LOCK:
                    _SAFE_REQUEST_CACHE[url] = (time.time(), result)
                return result
=======
                return fallback()
>>>>>>> fb2c3e4d
            except Exception as exc2:  # pragma: no cover - fallback failed
                report_error(f"Fallback for {url} failed: {exc2}")
        return None

<<<<<<< HEAD

=======
>>>>>>> fb2c3e4d
def ensure_service_running(
    service: str, *, attempts: int = 3, delay: float = 1.0
) -> bool:
    """Ensure ``service`` is active, attempting a restart if not."""
    from security import validate_service_name

    validate_service_name(service)

    if service_status(service):
        return True

    report_error(f"{service} service not active, attempting restart")
    ok, _out, err = run_service_cmd(service, "restart", attempts=attempts, delay=delay)
    if not ok:
        msg = err.strip() if isinstance(err, str) else err
        report_error(f"Failed to restart {service}: {msg or 'Unknown error'}")
    return ok and service_status(service)

def get_cpu_temp() -> float | None:
    """
    Read the Raspberry Pi CPU temperature from sysfs.
    Returns temperature in °C as a float, or None on failure.
    """
    try:
        with open("/sys/class/thermal/thermal_zone0/temp", "r") as f:
            temp_str = f.read().strip()
        return float(temp_str) / 1000.0
    except Exception:
        return None

def get_mem_usage() -> float | None:
    """
    Return system memory usage percentage.
    """
    now = time.time()
    pct = _MEM_USAGE_CACHE.get("percent")
    ts = _MEM_USAGE_CACHE.get("timestamp", 0.0)
    if pct is not None and now - ts <= MEM_USAGE_CACHE_SECONDS:
        return pct
    try:
        pct = psutil.virtual_memory().percent
    except Exception:
        return pct
    _MEM_USAGE_CACHE["timestamp"] = now
    _MEM_USAGE_CACHE["percent"] = pct
    return pct

def get_disk_usage(path: str = '/mnt/ssd') -> float | None:
    """
    Return disk usage percentage for given path.
    """
    now = time.time()
    cache = _DISK_USAGE_CACHE.get(path)
    if cache is not None:
        pct_cached = cache.get("percent")
        ts = cache.get("timestamp", 0.0)
        if pct_cached is not None and now - ts <= DISK_USAGE_CACHE_SECONDS:
            return pct_cached
    try:
        pct = psutil.disk_usage(path).percent
    except Exception:
        return cache.get("percent") if cache else None
    _DISK_USAGE_CACHE[path] = {"timestamp": now, "percent": pct}
    return pct

def get_network_throughput(iface: str | None = None) -> tuple[float, float]:
    """Return ``(rx_kbps, tx_kbps)`` since the last call.

    If ``iface`` is provided, only counters for that interface are used.
    The first call for a given ``iface`` returns ``(0.0, 0.0)``.
    """
    try:
        if iface:
            counters = psutil.net_io_counters(pernic=True)
            cur = counters.get(iface)
            if cur is None:
                return 0.0, 0.0
        else:
            cur = psutil.net_io_counters()
    except Exception:
        return 0.0, 0.0
    now = time.time()
    with _NET_IO_CACHE_LOCK:
        cache = _NET_IO_CACHE.setdefault(iface, {"counters": cur, "timestamp": now})
        prev = cache.get("counters")
        prev_ts = cache.get("timestamp", now)
        cache["counters"] = cur
        cache["timestamp"] = now
    dt = now - prev_ts if prev_ts else 0.0
    rx_kbps = tx_kbps = 0.0
    if prev is not None and dt > 0:
        rx_kbps = (cur.bytes_recv - prev.bytes_recv) / dt / 1024.0
        tx_kbps = (cur.bytes_sent - prev.bytes_sent) / dt / 1024.0
    return rx_kbps, tx_kbps

def get_smart_status(mount_point: str = '/mnt/ssd') -> str | None:
    """Return SMART health status for the device mounted at ``mount_point``."""
    try:
        dev = next(
            (p.device for p in psutil.disk_partitions(all=False)
             if p.mountpoint == mount_point),
            None,
        )
        if not dev:
            return None
        try:
            proc = subprocess.run(
                ['smartctl', '-H', dev],
                capture_output=True,
                text=True,
                check=True,
            )
        except subprocess.CalledProcessError:
            return None
        out = proc.stdout + proc.stderr
        return _parse_smartctl_output(out)
    except Exception:
        return None

def _parse_smartctl_output(output: str) -> str | None:
    """Map smartctl output to a simple status string."""
    for key, val in {"PASSED": "OK", "FAILED": "FAIL", "WARNING": "WARN"}.items():
        if key in output:
            return val
    return output.strip().splitlines()[-1] if output else None

def find_latest_file(directory: str, pattern: str = '*') -> str | None:
    """Return the newest file matching ``pattern`` under ``directory``."""
    dir_path = Path(directory)
    files = list(dir_path.glob(pattern))
    if not files:
        return None
    return str(max(files, key=lambda p: p.stat().st_mtime))

def tail_file(path: str, lines: int = 50) -> list[str]:
    """Return the last ``lines`` from ``path`` efficiently using ``mmap``."""
    try:
        with open(path, "rb") as f, mmap.mmap(
            f.fileno(), 0, access=mmap.ACCESS_READ
        ) as mm:
            pos = mm.size()
            for _ in range(lines + 1):
                new_pos = mm.rfind(b"\n", 0, pos)
                if new_pos == -1:
                    pos = -1
                    break
                pos = new_pos
            start = 0 if pos < 0 else pos + 1
            text = mm[start:]
            return text.decode("utf-8", errors="ignore").splitlines()[-lines:]
    except Exception:
        return []

async def async_tail_file(path: str, lines: int = 50) -> list[str]:
    """Asynchronously return the last ``lines`` from ``path``."""
    try:
        import aiofiles  # type: ignore
    except Exception:
        loop = asyncio.get_running_loop()
        return await loop.run_in_executor(None, lambda: tail_file(path, lines))

    try:
        async with aiofiles.open(path, "rb") as f:
            fd = f.fileno()
            try:
                with mmap.mmap(fd, 0, access=mmap.ACCESS_READ) as mm:
                    pos = mm.size()
                    for _ in range(lines + 1):
                        new_pos = mm.rfind(b"\n", 0, pos)
                        if new_pos == -1:
                            pos = -1
                            break
                        pos = new_pos
                    start = 0 if pos < 0 else pos + 1
                    data = mm[start:]
                    return data.decode("utf-8", errors="ignore").splitlines()[-lines:]
            except Exception:
                await f.seek(0)
                data = await f.read()
                return data.decode("utf-8", errors="ignore").splitlines()[-lines:]
    except Exception:
        return []

def _run_systemctl(service: str, action: str) -> tuple[bool, str, str]:
    """Fallback ``systemctl`` invocation capturing output."""

    cmd = ["systemctl", action, f"{service}.service"]
    try:
        proc = subprocess.run(cmd, capture_output=True, text=True, check=True)
        return True, proc.stdout, proc.stderr
    except subprocess.CalledProcessError as exc:  # pragma: no cover - runtime errors
        out = exc.stdout or ""
        err = exc.stderr or str(exc)
        return False, out, err
    except Exception as exc:  # pragma: no cover - unexpected failures
        return False, "", str(exc)

def _run_service_cmd_sync(
    service: str, action: str, attempts: int = 1, delay: float = 0
) -> tuple[bool, str, str]:
    """Execute DBus service commands synchronously as a fallback."""

    try:
        import dbus
    except Exception:  # pragma: no cover - fallback when DBus missing
        return _run_systemctl(service, action)

    from security import validate_service_name

    validate_service_name(service)
    if action not in {"start", "stop", "restart", "is-active"}:
        raise ValueError(f"Invalid action: {action}")

    svc_name = f"{service}.service"

    def _call() -> tuple[bool, str, str]:
        bus = dbus.SystemBus()
        systemd = bus.get_object(
            "org.freedesktop.systemd1",
            "/org/freedesktop/systemd1",
        )
        manager = dbus.Interface(systemd, "org.freedesktop.systemd1.Manager")

        if action == "start":
            manager.StartUnit(svc_name, "replace")
            return True, "", ""
        if action == "stop":
            manager.StopUnit(svc_name, "replace")
            return True, "", ""
        if action == "restart":
            manager.RestartUnit(svc_name, "replace")
            return True, "", ""

        unit_path = manager.GetUnit(svc_name)
        unit = bus.get_object("org.freedesktop.systemd1", unit_path)
        props = dbus.Interface(unit, "org.freedesktop.DBus.Properties")
        state = props.Get("org.freedesktop.systemd1.Unit", "ActiveState")
        return True, str(state), ""

    try:
        return retry_call(_call, attempts=attempts, delay=delay)
    except Exception:
        return _run_systemctl(service, action)

@asynccontextmanager
async def message_bus() -> Any:
    """Yield a connected ``dbus-fast`` ``MessageBus`` instance."""

    from dbus_fast.aio import MessageBus
    from dbus_fast import BusType

    bus = MessageBus(bus_type=BusType.SYSTEM)
    await bus.connect()
    try:
        yield bus
    finally:
        bus.disconnect()

async def _run_service_cmd_async(
    service: str, action: str, attempts: int = 1, delay: float = 0
) -> tuple[bool, str, str]:
    """Async DBus implementation using ``dbus-fast``."""

    from security import validate_service_name

    validate_service_name(service)
    if action not in {"start", "stop", "restart", "is-active"}:
        raise ValueError(f"Invalid action: {action}")

    svc_name = f"{service}.service"

    try:
        import dbus_fast.aio  # type: ignore  # noqa: F401
    except Exception:
        loop = asyncio.get_running_loop()
        return await loop.run_in_executor(
            None, lambda: _run_service_cmd_sync(service, action, attempts, delay)
        )

    async def _call() -> tuple[bool, str, str]:
        async with message_bus() as bus:
            intro = await bus.introspect(
                "org.freedesktop.systemd1", "/org/freedesktop/systemd1"
            )
            obj = bus.get_proxy_object(
                "org.freedesktop.systemd1", "/org/freedesktop/systemd1", intro
            )
            manager = obj.get_interface("org.freedesktop.systemd1.Manager")

            if action == "start":
                await manager.call_start_unit(svc_name, "replace")
                return True, "", ""
            if action == "stop":
                await manager.call_stop_unit(svc_name, "replace")
                return True, "", ""
            if action == "restart":
                await manager.call_restart_unit(svc_name, "replace")
                return True, "", ""

            unit_path = await manager.call_get_unit(svc_name)
            uintro = await bus.introspect("org.freedesktop.systemd1", unit_path)
            unit = bus.get_proxy_object(
                "org.freedesktop.systemd1", unit_path, uintro
            )
            props = unit.get_interface("org.freedesktop.DBus.Properties")
            state = await props.call_get(
                "org.freedesktop.systemd1.Unit", "ActiveState"
            )
            return True, str(state), ""

    async def _retry() -> tuple[bool, str, str]:
        last_exc: Exception | None = None
        for _ in range(attempts):
            try:
                return await _call()
            except Exception as exc:
                last_exc = exc
                if delay:
                    await asyncio.sleep(delay)
        if last_exc is not None:
            raise last_exc
        raise RuntimeError("Unreachable")

    try:
        return await _retry()
    except Exception as exc:  # pragma: no cover - DBus failures
        logging.exception(
            "Service command '%s %s' failed: %s", service, action, exc
        )
        return await asyncio.get_running_loop().run_in_executor(
            None, lambda: _run_systemctl(service, action)
        )

def run_service_cmd(
    service: str, action: str, attempts: int = 1, delay: float = 0
) -> tuple[bool, str, str]:
    """Run ``_run_service_cmd_async`` in a synchronous context."""

    fut = run_async_task(
        _run_service_cmd_async(service, action, attempts=attempts, delay=delay)
    )
    try:
        ok, out, err = fut.result()
        if not ok:
            if out:
                logging.error("%s %s stdout: %s", service, action, out.strip())
            if err:
                logging.error("%s %s stderr: %s", service, action, err.strip())
        return ok, out, err
    except Exception as exc:  # pragma: no cover - background failures
        logging.exception(
            "run_service_cmd encountered an error for '%s %s': %s",
            service,
            action,
            exc,
        )
        return False, "", str(exc)

async def service_status_async(
    service: str, attempts: int = 1, delay: float = 0
) -> bool:
    """Return ``True`` if the ``systemd`` service is active."""
    from security import validate_service_name

    validate_service_name(service)
    try:
        ok, out, _err = await _run_service_cmd_async(
            service, "is-active", attempts=attempts, delay=delay
        )
        return ok and out.strip() == "active"
    except Exception:
        return False

def service_status(service: str, attempts: int = 1, delay: float = 0) -> bool:
    """Check a service's status using the asynchronous helper."""
    fut = run_async_task(
        service_status_async(service, attempts=attempts, delay=delay)
    )
    return fut.result()

def scan_bt_devices() -> list[BluetoothDevice]:
    """Return nearby Bluetooth devices via DBus."""
    if network_scanning_disabled():
        return []
    try:
        import dbus  # type: ignore

        bus = dbus.SystemBus()
        obj = bus.get_object("org.bluez", "/")
        manager = dbus.Interface(obj, "org.freedesktop.DBus.ObjectManager")
        objects = manager.GetManagedObjects()
    except Exception:
        return []

    devices: list[BluetoothDevice] = []
    for ifaces in objects.values():
        dev = ifaces.get("org.bluez.Device1")
        if not dev:
            continue

        addr = str(dev.get("Address", ""))
        name = str(dev.get("Name", addr))
        info: dict[str, Any] = {"address": addr, "name": name}

        coords = dev.get("GPS Coordinates") or dev.get("GPSCoordinates")
        if isinstance(coords, (str, bytes)):
            vals = str(coords).split(",", 1)
            if len(vals) == 2:
                try:
                    info["lat"] = float(vals[0])
                    info["lon"] = float(vals[1])
                except Exception:
                    pass

        devices.append(BluetoothDevice(**info))

    return devices

def now_timestamp() -> str:
    """
    Return the current time as a formatted string.
    """
    return datetime.now().strftime("%Y-%m-%d %H:%M:%S")

def fetch_kismet_devices() -> tuple[list, list]:
    """Synchronize Kismet device data using the async helper."""

    fut = run_async_task(fetch_kismet_devices_async())
    return fut.result()

async def fetch_kismet_devices_async() -> tuple[list, list]:
    """Asynchronously fetch Kismet device data using ``aiohttp``."""

    if network_scanning_disabled():
        return [], []

    urls = [
        "http://127.0.0.1:2501/kismet/devices/all.json",
        "http://127.0.0.1:2501/devices/all.json",
    ]
    timeout = aiohttp.ClientTimeout(total=5)

    async with aiohttp.ClientSession(timeout=timeout) as session:
        async def _fetch(url: str) -> dict | None:
            try:
                async with session.get(url) as resp:
                    if resp.status == 200:
                        text = await resp.text()
                        try:
                            return fastjson.loads(text)
                        except Exception as exc:  # pragma: no cover - JSON error
                            report_error(
                                format_error(
                                    ErrorCode.KISMET_API_JSON_ERROR,
                                    f"Kismet API JSON decode error: {exc}",
                                )
                            )
            except aiohttp.ClientError as exc:
                report_error(
                    format_error(
                        ErrorCode.KISMET_API_REQUEST_FAILED,
                        (
                            f"Kismet API request failed: {exc}. "
                            "Ensure Kismet is running."
                        ),
                    )
                )
            except Exception as exc:  # pragma: no cover - unexpected
                report_error(
                    format_error(
                        ErrorCode.KISMET_API_ERROR,
                        f"Kismet API error: {exc}",
                    )
                )
            return None

        results = await asyncio.gather(*(_fetch(url) for url in urls))
        for data in results:
            if data is not None:
                aps = data.get("access_points", [])
                clients = data.get("clients", [])
                try:
                    await persistence.save_ap_cache(
                        [
                            {
                                "bssid": ap.get("bssid"),
                                "ssid": ap.get("ssid"),
                                "encryption": ap.get("encryption"),
                                "lat": (ap.get("gps-info") or [None, None])[0],
                                "lon": (ap.get("gps-info") or [None, None])[1],
                                "last_time": ap.get("last_time"),
                            }
                            for ap in aps
                        ]
                    )
                except Exception:
                    logging.exception("Failed to save AP cache")
                return aps, clients

    try:
        cached = await persistence.load_ap_cache()
        if cached:
            return cached, []
    except Exception:
        pass
    return [], []

async def fetch_metrics_async(
    log_folder: str = '/mnt/ssd/kismet_logs',
) -> tuple[list, list, int]:
    """Fetch Kismet devices and BetterCAP handshake count concurrently."""
    if network_scanning_disabled():
        return [], [], 0
    aps_clients = fetch_kismet_devices_async()
    handshake = asyncio.to_thread(count_bettercap_handshakes, log_folder)
    aps, clients = await aps_clients
    count = await handshake
    return aps, clients, count


def count_bettercap_handshakes(
    log_folder: str = '/mnt/ssd/kismet_logs',
    *,
    cache_seconds: float = HANDSHAKE_CACHE_SECONDS,
) -> int:
    """Return handshake count using caching and glob lookup."""
    now = time.time()
    cached = _HANDSHAKE_CACHE.get(log_folder)
    if cache_seconds and cached:
        ts, count = cached
        if now - ts <= cache_seconds:
            return count
    try:
        pattern = os.path.join(log_folder, '*_bettercap', '**', '*.pcap')
        files = glob.glob(pattern, recursive=True)
        count = len(files)
    except OSError:
        count = 0
    _HANDSHAKE_CACHE[log_folder] = (now, count)
    return count

def _get_cached_gps_data(force_refresh: bool = False) -> dict[str, Any] | None:
    """Return cached GPSD data or refresh if stale."""
    if not force_refresh and _GPSD_CACHE["accuracy"] is not None:
        age = time.time() - _GPSD_CACHE["timestamp"]
        if age <= GPSD_CACHE_SECONDS:
            return _GPSD_CACHE

    try:
        accuracy = gps_client.get_accuracy()
        fix = gps_client.get_fix_quality()
    except Exception:
        return _GPSD_CACHE if _GPSD_CACHE["accuracy"] is not None else None

    if accuracy is None or fix == "Unknown":
        return _GPSD_CACHE if _GPSD_CACHE["accuracy"] is not None else None

    _GPSD_CACHE["timestamp"] = time.time()
    _GPSD_CACHE["accuracy"] = accuracy
    _GPSD_CACHE["fix"] = fix
    return _GPSD_CACHE

def get_gps_accuracy(force_refresh: bool = False) -> float | None:
    """Return GPS accuracy from cached GPSD data."""
    data = _get_cached_gps_data(force_refresh)
    if not data:
        return None
    return data.get("accuracy")

def get_gps_fix_quality(force_refresh: bool = False) -> str:
    """Return human readable GPS fix quality from cached data."""
    data = _get_cached_gps_data(force_refresh)
    if not data:
        return "Unknown"
    return str(data.get("fix", "Unknown"))

def get_avg_rssi(aps: Iterable[dict[str, Any]]) -> float | None:
    """
    Compute average RSSI (signal_dbm) from a list of access_points.
    Returns float average or None if no data.
    """
    try:
        vals = []
        for ap in aps:
            val = ap.get('signal_dbm')
            if val is not None:
                vals.append(float(val))
        return sum(vals) / len(vals) if vals else None
    except Exception:
        return None

def parse_latest_gps_accuracy(force_refresh: bool = False) -> float | None:
    """Alias for :func:`get_gps_accuracy`."""
    return get_gps_accuracy(force_refresh=force_refresh)

def tail_log_file(path: str, lines: int = 50) -> list[str]:
    """
    Alias for tail_file.
    """
    return tail_file(path, lines)

def get_recent_bssids(limit: int = 5) -> list[str]:
    """Return the most recently observed BSSIDs from the Kismet API."""
    try:
        aps, _ = fetch_kismet_devices()
        # sort by last_time (epoch) descending
        sorted_aps = sorted(aps, key=lambda ap: ap.get('last_time', 0), reverse=True)
        # extract up to `limit` BSSIDs
        return [ap.get('bssid', 'N/A') for ap in sorted_aps[:limit]]
    except Exception:
        return []

def _haversine_distance_py(p1: tuple[float, float], p2: tuple[float, float]) -> float:
    """Return great-circle distance between two ``(lat, lon)`` points in meters."""
    import math

    lat1, lon1 = p1
    lat2, lon2 = p2
    r = 6371000  # Earth radius in meters
    phi1 = math.radians(lat1)
    phi2 = math.radians(lat2)
    d_phi = math.radians(lat2 - lat1)
    d_lambda = math.radians(lon2 - lon1)
    a = (
        math.sin(d_phi / 2) ** 2
        + math.cos(phi1) * math.cos(phi2) * math.sin(d_lambda / 2) ** 2
    )
    c = 2 * math.atan2(math.sqrt(a), math.sqrt(1 - a))

    return r * c

def _polygon_area_py(points: Sequence[tuple[float, float]]) -> float:
    """Return planar area for a polygon of ``(lat, lon)`` points in square meters."""
    if len(points) < 3:
        return 0.0

    import math

    n = len(points)
    lat0 = sum(p[0] for p in points) / n
    lon0 = sum(p[1] for p in points) / n
    cos_lat0 = math.cos(math.radians(lat0))

    def project(p: tuple[float, float]) -> tuple[float, float]:
        return (p[1] - lon0) * cos_lat0, p[0] - lat0

    verts = [project(p) for p in points]
    prev_x, prev_y = verts[-1]
    area = 0.0
    for x, y in verts:
        area += prev_x * y - x * prev_y
        prev_x, prev_y = x, y

    area = abs(area) / 2
    meter_per_deg = 111320.0
    return area * (meter_per_deg**2)

def _point_in_polygon_py(
    point: tuple[float, float], polygon: Sequence[tuple[float, float]]
) -> bool:
    """Return True if ``point`` is inside ``polygon`` using ray casting."""
    lat, lon = point
    inside = False
    n = len(polygon)
    if n < 3:
        return False
    for i in range(n):
        lat1, lon1 = polygon[i]
        lat2, lon2 = polygon[(i + 1) % n]
        if ((lon1 > lon) != (lon2 > lon)):
            intersect = (lat2 - lat1) * (lon - lon1) / (lon2 - lon1 + 1e-12) + lat1
            if lat < intersect:
                inside = not inside
    return inside

try:  # pragma: no cover - optional geometry C extension for speed
    from cgeom import (
        haversine_distance as _haversine_distance_c,  # type: ignore
        polygon_area as _polygon_area_c,  # type: ignore
        point_in_polygon as _point_in_polygon_c,  # type: ignore
    )
except Exception:  # pragma: no cover - extension not built
    _haversine_distance_c = None
    _polygon_area_c = None
    _point_in_polygon_c = None

haversine_distance = _haversine_distance_c or _haversine_distance_py
polygon_area = _polygon_area_c or _polygon_area_py
point_in_polygon = _point_in_polygon_c or _point_in_polygon_py

try:  # pragma: no cover - optional C extension for speed
    from ckml import parse_coords as _parse_coords  # type: ignore
except Exception:  # pragma: no cover - fallback to Python
    _parse_coords = None

def _parse_coord_text(text: str) -> list[tuple[float, float]]:
    """Parse a KML ``coordinates`` string into ``(lat, lon)`` tuples."""
    if _parse_coords:
        return _parse_coords(text)
    coords = []
    for pair in text.strip().split():
        parts = pair.split(",")
        lon = float(parts[0])
        lat = float(parts[1])
        coords.append((lat, lon))
    return coords

def load_kml(path: str) -> list[dict[str, Any]]:
    """Parse a ``.kml`` or ``.kmz`` file and return a list of features."""
    import zipfile
    import xml.etree.ElementTree as ET

    def _parse(root: ET.Element) -> list[dict[str, Any]]:
        ns = {"kml": root.tag.split("}")[0].strip("{")}
        feats = []
        for placemark in root.findall(".//kml:Placemark", ns):
            name = placemark.findtext("kml:name", default="", namespaces=ns)
            coords_text = placemark.findtext(".//kml:coordinates", namespaces=ns)
            if not coords_text:
                continue
            coords = _parse_coord_text(coords_text)
            if placemark.find("kml:Point", ns) is not None:
                feats.append({"name": name, "type": "Point", "coordinates": coords[0]})
            elif placemark.find("kml:LineString", ns) is not None:
                feats.append({
                    "name": name,
                    "type": "LineString",
                    "coordinates": coords,
                })
            elif placemark.find("kml:Polygon", ns) is not None:
                feats.append({"name": name, "type": "Polygon", "coordinates": coords})
        return feats

    if path.lower().endswith(".kmz"):
        with zipfile.ZipFile(path) as zf:
            for name in zf.namelist():
                if name.lower().endswith(".kml"):
                    data = zf.read(name)
                    root = ET.fromstring(data)
                    return _parse(root)
        return []
    root = ET.parse(path).getroot()
    return _parse(root)<|MERGE_RESOLUTION|>--- conflicted
+++ resolved
@@ -59,31 +59,28 @@
     }
 }
 
-<<<<<<< HEAD
 _NET_IO_CACHE_LOCK = threading.Lock()
-=======
 # Cache for frequently polled system metrics
 MEM_USAGE_CACHE_SECONDS = 2.0
 _MEM_USAGE_CACHE: dict[str, Any] = {"timestamp": 0.0, "percent": None}
 
 DISK_USAGE_CACHE_SECONDS = 2.0
 _DISK_USAGE_CACHE: dict[str, dict[str, Any]] = {}
->>>>>>> fb2c3e4d
+
 
 # Cache for HTTP requests issued via :func:`safe_request`
 SAFE_REQUEST_CACHE_SECONDS = 10.0  # default TTL in seconds
 _SAFE_REQUEST_CACHE: dict[str, tuple[float, Any]] = {}
 
-<<<<<<< HEAD
 _SAFE_REQUEST_CACHE_LOCK = threading.Lock()
-=======
+
 # Cache for BetterCAP handshake counts
 HANDSHAKE_CACHE_SECONDS = 10.0  # default TTL in seconds
 _HANDSHAKE_CACHE: dict[str, tuple[float, int]] = {}
 
 
 HTTP_SESSION = requests_cache.CachedSession(expire_after=SAFE_REQUEST_CACHE_SECONDS)
->>>>>>> fb2c3e4d
+
 
 
 class ErrorCode(IntEnum):
@@ -242,7 +239,6 @@
     The ``cache_seconds`` argument controls the per-request expiration.
     Passing ``cache_seconds`` as ``0`` disables caching.
     """
-<<<<<<< HEAD
     now = time.time()
     if cache_seconds:
         with _SAFE_REQUEST_CACHE_LOCK:
@@ -251,8 +247,7 @@
             ts, cached = entry
             if now - ts <= cache_seconds:
                 return cached
-=======
->>>>>>> fb2c3e4d
+
 
     def _get() -> Any:
         return HTTP_SESSION.get(
@@ -265,32 +260,22 @@
     try:
         resp = retry_call(_get, attempts=attempts, delay=1)
         resp.raise_for_status()
-<<<<<<< HEAD
         with _SAFE_REQUEST_CACHE_LOCK:
             _SAFE_REQUEST_CACHE[url] = (now, resp)
-=======
->>>>>>> fb2c3e4d
         return resp
     except Exception as exc:  # pragma: no cover - network errors
         report_error(f"Request error for {url}: {exc}")
         if fallback is not None:
             try:
-<<<<<<< HEAD
                 result = fallback()
                 with _SAFE_REQUEST_CACHE_LOCK:
                     _SAFE_REQUEST_CACHE[url] = (time.time(), result)
                 return result
-=======
-                return fallback()
->>>>>>> fb2c3e4d
             except Exception as exc2:  # pragma: no cover - fallback failed
                 report_error(f"Fallback for {url} failed: {exc2}")
         return None
 
-<<<<<<< HEAD
-
-=======
->>>>>>> fb2c3e4d
+
 def ensure_service_running(
     service: str, *, attempts: int = 3, delay: float = 1.0
 ) -> bool:
