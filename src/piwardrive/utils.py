--- conflicted
+++ resolved
@@ -68,16 +68,15 @@
 
 # Cache for HTTP requests issued via :func:`safe_request`
 SAFE_REQUEST_CACHE_SECONDS = 10.0  # default TTL in seconds
-<<<<<<< HEAD
 _SAFE_REQUEST_CACHE: dict[str, tuple[float, Any]] = {}
 
 # Cache for BetterCAP handshake counts
 HANDSHAKE_CACHE_SECONDS = 10.0  # default TTL in seconds
 _HANDSHAKE_CACHE: dict[str, tuple[float, int]] = {}
 
-=======
+
 HTTP_SESSION = requests_cache.CachedSession(expire_after=SAFE_REQUEST_CACHE_SECONDS)
->>>>>>> 5ea68307
+
 
 class ErrorCode(IntEnum):
     """Enumerate application error codes."""
@@ -775,7 +774,6 @@
     count = await handshake
     return aps, clients, count
 
-<<<<<<< HEAD
 
 def count_bettercap_handshakes(
     log_folder: str = '/mnt/ssd/kismet_logs',
@@ -789,11 +787,6 @@
         ts, count = cached
         if now - ts <= cache_seconds:
             return count
-=======
-def count_bettercap_handshakes(log_folder: str = '/mnt/ssd/kismet_logs') -> int:
-    """Count ``.pcap`` handshake files in BetterCAP log directories."""
-    count = 0
->>>>>>> 5ea68307
     try:
         pattern = os.path.join(log_folder, '*_bettercap', '**', '*.pcap')
         files = glob.glob(pattern, recursive=True)
