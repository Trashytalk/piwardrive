--- conflicted
+++ resolved
@@ -31,11 +31,7 @@
             self._callback()
 
 
-<<<<<<< HEAD
 def watch_config(path: str, callback: Callable[[], None]) -> Any:
-=======
-def watch_config(path: str, callback: Callable[[], None]) -> object:
->>>>>>> 047ad296
     """Start watching ``path`` and invoke ``callback`` on changes."""
     observer = _Observer()
     handler = _ConfigHandler(path, callback)
