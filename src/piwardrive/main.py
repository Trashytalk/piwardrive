"""Main application entry point for the PiWardrive GUI."""

import logging
import os
import time
import asyncio
from dataclasses import asdict, fields

from typing import Any, Callable


from piwardrive.scheduler import PollScheduler
from piwardrive.config import load_config, save_config, Config, config_mtime, CONFIG_PATH
from config_watcher import watch_config

<<<<<<< HEAD
from security import hash_password
from persistence import save_app_state, load_app_state, AppState
from persistence import _db_path
import remote_sync
=======
from piwardrive.security import hash_password
from piwardrive.persistence import save_app_state, load_app_state, AppState
>>>>>>> 361b4baf

from piwardrive import diagnostics
from piwardrive import utils
from piwardrive.di import Container
from piwardrive.logconfig import setup_logging
from piwardrive import exception_handler

from kivy.factory import Factory
from kivy.lang import Builder
from kivy.properties import (  # pylint: disable=no-name-in-module
    BooleanProperty,
    NumericProperty,
    StringProperty,
    ListProperty,
)
from kivymd.app import MDApp

# Trim down HTTP debug logging

from piwardrive.screens.console_screen import ConsoleScreen  # type: ignore[import]
from piwardrive.screens.dashboard_screen import (
    DashboardScreen,  # type: ignore[import]
)
from piwardrive.screens.map_screen import MapScreen  # type: ignore[import]
from piwardrive.screens.settings_screen import (
    SettingsScreen,  # type: ignore[import]
)
from piwardrive.screens.split_screen import SplitScreen  # type: ignore[import]
from piwardrive.screens.stats_screen import StatsScreen  # type: ignore[import]

logging.getLogger("urllib3").setLevel(logging.WARNING)


class PiWardriveApp(MDApp):
    """Main application class handling screen setup and helpers."""

    map_poll_gps = NumericProperty(10)
    map_poll_gps_max = NumericProperty(30)
    map_poll_aps = NumericProperty(60)
    map_poll_bt = NumericProperty(60)
    map_show_gps = BooleanProperty(True)
    map_follow_gps = BooleanProperty(True)
    map_show_aps = BooleanProperty(True)
    map_show_bt = BooleanProperty(False)
    map_cluster_aps = BooleanProperty(False)
    map_cluster_capacity = NumericProperty(8)
    map_fullscreen = BooleanProperty(False)
    map_use_offline = BooleanProperty(False)
    map_auto_prefetch = BooleanProperty(False)
    disable_scanning = BooleanProperty(False)
    theme = StringProperty("Dark")
    kismet_logdir = StringProperty("/mnt/ssd/kismet_logs")
    bettercap_caplet = StringProperty("/usr/local/etc/bettercap/alfa.cap")
    dashboard_layout = ListProperty([])
    debug_mode = BooleanProperty(False)
    widget_disk_trend = BooleanProperty(True)
    widget_cpu_temp = BooleanProperty(True)
    widget_net_throughput = BooleanProperty(True)
    widget_battery_status = BooleanProperty(False)
    widget_health_analysis = BooleanProperty(True)
    ui_font_size = NumericProperty(16)
    log_paths = ListProperty(
        [
            "/var/log/syslog",
            "/var/log/kismet.log",
            "/var/log/bettercap.log",
        ]
    )
    health_poll_interval = NumericProperty(10)
    log_rotate_interval = NumericProperty(3600)
    log_rotate_archives = NumericProperty(3)
    cleanup_rotated_logs = BooleanProperty(True)
    tile_maintenance_interval = NumericProperty(604800)
    tile_max_age_days = NumericProperty(30)
    tile_cache_limit_mb = NumericProperty(512)
    compress_offline_tiles = BooleanProperty(True)
    route_prefetch_interval = NumericProperty(3600)
    route_prefetch_lookahead = NumericProperty(5)
    last_screen = StringProperty("Map")

    def __init__(
        self,
        container: Container | None = None,
        service_cmd_runner: Callable[..., tuple[bool, str, str]] | None = None,
        **kwargs: Any,
    ) -> None:
        super().__init__(**kwargs)
        self.container = container or Container()
        self._run_service_cmd = service_cmd_runner or utils.run_service_cmd

        # load persisted configuration
        self.config_data: Config = load_config()
        self.app_state: AppState = asyncio.run(load_app_state())
        self.last_screen = self.app_state.last_screen
        for key, val in asdict(self.config_data).items():
            if hasattr(self, key):
                setattr(self, key, val)

        pw = os.getenv("PW_ADMIN_PASSWORD")
        if pw and not self.config_data.admin_password_hash:
            self.config_data.admin_password_hash = hash_password(pw)

        setup_logging(level=logging.DEBUG if self.debug_mode else logging.INFO)
        exception_handler.install()

        if not self.container.has("scheduler"):
            self.container.register_instance("scheduler", PollScheduler())
        self.scheduler = self.container.resolve("scheduler")

        if not self.container.has("health_monitor"):
            self.container.register_instance(
                "health_monitor",
                diagnostics.HealthMonitor(self.scheduler, self.health_poll_interval),
            )
        self.health_monitor = self.container.resolve("health_monitor")
        import tile_maintenance
        self.tile_maintainer = tile_maintenance.TileMaintainer(
            self.scheduler,
            folder=os.path.dirname(self.offline_tile_path) or "/mnt/ssd/tiles",
            offline_path=self.offline_tile_path,
            interval=self.tile_maintenance_interval,
            max_age_days=self.tile_max_age_days,
            limit_mb=self.tile_cache_limit_mb,
            vacuum=self.compress_offline_tiles,
        )
        if (
            self.config_data.remote_sync_url
            and self.config_data.remote_sync_interval > 0
        ):
            self.scheduler.schedule(
                "remote_sync",
                lambda _dt: utils.run_async_task(
                    remote_sync.sync_database_to_server(
                        _db_path(),
                        self.config_data.remote_sync_url,
                        timeout=self.config_data.remote_sync_timeout,
                        retries=self.config_data.remote_sync_retries,
                    )
                ),
                self.config_data.remote_sync_interval * 60,
            )
        if os.getenv("PW_PROFILE"):
            diagnostics.start_profiling()
        self.theme_cls.theme_style = self.theme
        self._config_stamp = config_mtime()
        self._updating_config = False
        self._config_observer = watch_config(
            CONFIG_PATH, lambda: self._reload_config_event(0)
        )
        for f in fields(Config):
            if hasattr(self.__class__, f.name):
                self.bind(**{f.name: lambda _i, v, k=f.name: self._auto_save(k, v)})

    def build(self) -> Any:
        """Load and return the root widget tree from KV."""
        root = Builder.load_file("kv/main.kv")
        self.root = root
        return root

    def on_start(self) -> None:
        """Initialize screens and navigation on start."""
        # DEBUG: show which IDs were parsed from KV if debug mode is enabled
        if self.debug_mode:
            print("Root IDs:", self.root.ids.keys())
        sm = utils.require_id(self.root, "sm")
        nav_bar = utils.require_id(self.root, "nav_bar")

        # 1) Add all six screens first
        sm.add_widget(MapScreen(name="Map"))  # type: ignore[call-arg]
        sm.add_widget(StatsScreen(name="Stats"))  # type: ignore[call-arg]
        sm.add_widget(SplitScreen(name="Split"))  # type: ignore[call-arg]
        sm.add_widget(ConsoleScreen(name="Console"))  # type: ignore[call-arg]
        sm.add_widget(SettingsScreen(name="Settings"))  # type: ignore[call-arg]
        sm.add_widget(DashboardScreen(name="Dashboard"))  # type: ignore[call-arg]

        # 2) Now set the initial screen explicitly from persisted state
        sm.current = self.last_screen

        # 3) Build your responsive nav buttons
        for name in ["Map", "Stats", "Split", "Console", "Settings", "Dashboard"]:
            btn = Factory.NavigationButton(
                text=name, on_release=lambda btn, s=name: self.switch_screen(s)
            )
            nav_bar.add_widget(btn)
        map_screen = sm.get_screen("Map")
        import route_prefetch
        self.route_prefetcher = route_prefetch.RoutePrefetcher(
            self.scheduler,
            map_screen,
            interval=self.route_prefetch_interval,
            lookahead=self.route_prefetch_lookahead,
        )
        if self.cleanup_rotated_logs:
            for path in self.log_paths:
                ev = f"rotate_{os.path.basename(path)}"
                self.scheduler.schedule(
                    ev,
                    lambda _dt, p=path: diagnostics.rotate_log_async(
                        p, self.log_rotate_archives
                    ),
                    self.log_rotate_interval,
                )

    def switch_screen(self, name: str) -> None:
        """Change the active screen."""
        utils.require_id(self.root, "sm").current = name
        self.last_screen = name
        self.app_state.last_screen = name
        asyncio.run(save_app_state(self.app_state))

    # 1) Service control with feedback
    def control_service(self, svc: str, action: str) -> None:
        """Run a systemctl command for a given service with retries."""
        import os as _os
        import getpass as _getpass
        from security import verify_password as _verify
        from security import validate_service_name as _validate

        cfg_hash = getattr(
            getattr(self, "config_data", None),
            "admin_password_hash",
            "",
        )
        pw = _os.getenv("PW_ADMIN_PASSWORD")
        if not pw:
            try:
                pw = _getpass.getpass("Password: ")
            except Exception:  # pragma: no cover - prompt failures
                pw = ""
        if cfg_hash and not _verify(pw or "", cfg_hash):
            utils.report_error("Unauthorized")
            return
        try:
            _validate(svc)
        except ValueError as exc:
            utils.report_error(str(exc))
            return
        try:
            success, _out, err = self._run_service_cmd(svc, action, attempts=3, delay=1)
        except Exception as exc:  # pragma: no cover - subprocess failures
            utils.report_error(f"Failed to {action} {svc}: {exc}")
            return
        if not success:
            msg = err.strip() if isinstance(err, str) else err
            utils.report_error(f"Failed to {action} {svc}: {msg or 'Unknown error'}")
            return
        if action in {"start", "restart"} and not utils.ensure_service_running(svc):
            utils.report_error(f"{svc} failed to stay running after {action}")

    def show_alert(self, title: str, text: str) -> None:
        """Display a simple alert dialog with the given title and text."""
        from kivymd.uix.dialog import MDDialog

        dialog = MDDialog(
            title=title,
            text=text,
            size_hint=(0.8, None),
            buttons=[],
        )
        dialog.open()

    async def export_logs(self, path: str | None = None, lines: int = 200) -> str:
        """Write the last ``lines`` from ``app.log`` to ``path`` and return it."""
        from logconfig import DEFAULT_LOG_PATH

        if path is None:
            ts = int(time.time())
            path = os.path.join(os.path.expanduser("~"), f"piwardrive-logs-{ts}.txt")
        try:
            os.makedirs(os.path.dirname(path), exist_ok=True)
            data = "\n".join(utils.tail_file(DEFAULT_LOG_PATH, lines))

            def _write(p: str, content: str) -> None:
                with open(p, "w", encoding="utf-8") as fh:
                    fh.write(content)

            await asyncio.to_thread(_write, path, data)
            logging.info("Exported logs to %s", path)
            return path
        except Exception as exc:  # pragma: no cover - file errors
            logging.exception("Failed to export logs: %s", exc)
            utils.report_error(f"Failed to export logs: {exc}")
            return ""

    def _auto_save(self, key: str, value: Any) -> None:
        """Update ``config_data`` and persist to disk."""
        if self._updating_config:
            return
        if hasattr(self.config_data, key):
            setattr(self.config_data, key, value)
            try:
                save_config(self.config_data)
            except OSError as exc:  # pragma: no cover - write errors
                logging.exception("Failed to auto-save config: %s", exc)

    def _reload_config_event(self, _dt: float) -> None:
        """Reload settings if ``config.json`` changed."""
        stamp = config_mtime()
        if stamp is None or stamp == self._config_stamp:
            return
        self._config_stamp = stamp
        data = load_config()
        self._updating_config = True
        self.config_data = data
        for key, val in asdict(data).items():
            if hasattr(self, key):
                setattr(self, key, val)
        self._updating_config = False

    def on_stop(self) -> None:
        """Persist configuration values on application exit."""
        if hasattr(self, "_config_observer"):
            self._config_observer.stop()
            self._config_observer.join()
        prof = diagnostics.stop_profiling()
        if prof:
            logging.info("Profiling summary:\n%s", prof)
        for f in fields(Config):
            key = f.name
            if hasattr(self, key):
                setattr(self.config_data, key, getattr(self, key))
        try:
            save_config(self.config_data)
        except OSError as exc:  # pragma: no cover - save failure is non-critical
            logging.exception("Failed to save config: %s", exc)
        try:
            asyncio.run(save_app_state(self.app_state))
        except OSError as exc:  # pragma: no cover - save failure
            logging.exception("Failed to save app state: %s", exc)
        utils.shutdown_async_loop()


def main() -> None:
    """Launch :class:`PiWardriveApp`."""
    try:
        PiWardriveApp().run()
    finally:
        utils.shutdown_async_loop()


if __name__ == "__main__":
    main()<|MERGE_RESOLUTION|>--- conflicted
+++ resolved
@@ -13,15 +13,12 @@
 from piwardrive.config import load_config, save_config, Config, config_mtime, CONFIG_PATH
 from config_watcher import watch_config
 
-<<<<<<< HEAD
 from security import hash_password
 from persistence import save_app_state, load_app_state, AppState
 from persistence import _db_path
 import remote_sync
-=======
 from piwardrive.security import hash_password
 from piwardrive.persistence import save_app_state, load_app_state, AppState
->>>>>>> 361b4baf
 
 from piwardrive import diagnostics
 from piwardrive import utils
