"""Module scanner."""
import asyncio
import logging
import os
import subprocess
import logging
from typing import Dict, List

<<<<<<< HEAD
=======
import contextlib
import logging


>>>>>>> 05d635d3
from sigint_suite.models import BluetoothDevice

logger = logging.getLogger(__name__)

_proc: asyncio.subprocess.Process | None = None
_reader_task: asyncio.Task | None = None
_devices: Dict[str, str] = {}


async def _reader() -> None:
    """Continuously parse ``bluetoothctl`` output."""
    assert _proc is not None and _proc.stdout is not None
    while True:
        line = await _proc.stdout.readline()
        if not line:
            break
        text = line.decode().strip()
        if "Device" in text and ":" in text:
            parts = text.split()
            try:
                idx = parts.index("Device")
            except ValueError:
                continue
            if idx + 1 < len(parts):
                addr = parts[idx + 1]
                name = " ".join(parts[idx + 2:]) if idx + 2 < len(parts) else addr
                _devices[addr] = name


async def start_scanner() -> None:
    """Launch ``bluetoothctl`` in interactive mode if not already running."""
    global _proc, _reader_task
    if _proc is not None and _proc.returncode is None:
        return
    _proc = await asyncio.create_subprocess_exec(
        "bluetoothctl",
        stdin=asyncio.subprocess.PIPE,
        stdout=asyncio.subprocess.PIPE,
        stderr=asyncio.subprocess.DEVNULL,
    )
    assert _proc.stdin is not None
    _proc.stdin.write(b"scan on\n")
    await _proc.stdin.drain()
    _reader_task = asyncio.create_task(_reader())


async def stop_scanner() -> None:
    """Terminate the background ``bluetoothctl`` process."""
    global _proc, _reader_task, _devices
    if _proc is None:
        return
    try:
        if _proc.stdin:
            _proc.stdin.write(b"scan off\n")
            await _proc.stdin.drain()
    except Exception:
        pass
    if _reader_task:
        _reader_task.cancel()
        with contextlib.suppress(Exception):
            await _reader_task
    with contextlib.suppress(Exception):
        _proc.terminate()
        await asyncio.wait_for(_proc.wait(), timeout=2.0)
    _proc = None
    _reader_task = None
    _devices = {}

def scan_bluetooth(timeout: int = 10) -> List[BluetoothDevice]:
    """Scan for nearby Bluetooth devices using ``bleak`` or ``bluetoothctl``."""
    timeout = (
        timeout
        if timeout is not None
        else int(os.getenv("BLUETOOTH_SCAN_TIMEOUT", "10"))
    )
    try:
        return asyncio.run(async_scan_bluetooth(timeout))
    except Exception:
        return _scan_bluetoothctl(timeout)




async def async_scan_bluetooth(timeout: int = 10) -> List[BluetoothDevice]:
    """Asynchronously scan for nearby Bluetooth devices."""
    timeout = (
        timeout
        if timeout is not None
        else int(os.getenv("BLUETOOTH_SCAN_TIMEOUT", "10"))
    )
    try:
        from bleak import BleakScanner  # type: ignore

        found = await BleakScanner.discover(timeout=timeout)
        return [
            {"address": dev.address, "name": dev.name or dev.address}
            for dev in found
        ]
    except Exception:
        pass

    await start_scanner()
    await asyncio.sleep(timeout)
    return [BluetoothDevice(address=a, name=n) for a, n in _devices.items()]


def _scan_bluetoothctl(timeout: int) -> List[Dict[str, str]]:

    """Scan using ``bluetoothctl`` as a fallback."""
    cmd = ["bluetoothctl", "--timeout", str(timeout), "scan", "on"]
    logger.debug("Executing: %s", " ".join(cmd))
    try:
        output = subprocess.check_output(cmd, text=True)
    except Exception as exc:  # pragma: no cover - external command
        logger.exception("Bluetooth scan failed: %s", exc)
        return []

    devices: Dict[str, str] = {}
    for line in output.splitlines():
        parts = line.split()
        try:
            idx = parts.index("Device")
        except ValueError:
            continue
        if idx + 1 < len(parts):
            addr = parts[idx + 1]
            name = " ".join(parts[idx + 2:]) if idx + 2 < len(parts) else addr
            devices[addr] = name

    return [{"address": a, "name": n} for a, n in devices.items()]


async def _async_scan_bluetoothctl(timeout: int) -> List[Dict[str, str]]:

    """Async wrapper for ``bluetoothctl``."""

    cmd = ["bluetoothctl", "--timeout", str(timeout), "scan", "on"]
    try:
        proc = await asyncio.create_subprocess_exec(
            *cmd,
            stdout=asyncio.subprocess.PIPE,
            stderr=asyncio.subprocess.DEVNULL,
        )
        stdout, _ = await asyncio.wait_for(proc.communicate(), timeout=timeout + 1)
        output = stdout.decode()
    except Exception:
        return []

    devices: Dict[str, str] = {}
    for line in output.splitlines():
        if "Device" in line and ":" in line:
            parts = line.split()
            try:
                idx = parts.index("Device")
            except ValueError:
                continue
            if idx + 1 < len(parts):
                addr = parts[idx + 1]
                name = " ".join(parts[idx + 2 :]) if idx + 2 < len(parts) else addr
                devices[addr] = name
    return [BluetoothDevice(address=a, name=n) for a, n in devices.items()]


def main() -> None:  # pragma: no cover - CLI helper

    """Command-line interface for Bluetooth scanning."""
    import argparse
    import json

    parser = argparse.ArgumentParser(description="Scan for Bluetooth devices")
    parser.add_argument("--timeout", type=int, default=10, help="scan timeout")
    parser.add_argument("--json", action="store_true", help="print results as JSON")
    args = parser.parse_args()

    devices = scan_bluetooth(args.timeout)
    if args.json:
        print(json.dumps([d.model_dump() for d in devices], indent=2))
    else:
        for dev in devices:
            print(f"{dev.address} {dev.name}")


if __name__ == "__main__":  # pragma: no cover - manual execution
    main()<|MERGE_RESOLUTION|>--- conflicted
+++ resolved
@@ -6,13 +6,7 @@
 import logging
 from typing import Dict, List
 
-<<<<<<< HEAD
-=======
-import contextlib
-import logging
 
-
->>>>>>> 05d635d3
 from sigint_suite.models import BluetoothDevice
 
 logger = logging.getLogger(__name__)
