"""Scrollable widget that tails a log file."""

import os
import re
from typing import Any, List

from piwardrive.simpleui import DropdownMenu, Label, ScrollView
from piwardrive.utils import tail_file

try:  # pragma: no cover - optional dependency
    from piwardrive.simpleui import App as SimpleApp  # type: ignore
except Exception:  # pragma: no cover - fallback when missing
    SimpleApp = None  # type: ignore[assignment]

<<<<<<< HEAD
App = SimpleApp
from piwardrive.utils import tail_file
=======
    class _SimpleApp:  # type: ignore[no-redef]
        @staticmethod
        def get_running_app() -> None:
            return None


App = _SimpleApp
>>>>>>> 5a1523f8


class LogViewer(ScrollView):
    """Display the last N lines of a log file and update periodically."""

    log_path: str = "/var/log/syslog"
    max_lines: int = 200
    poll_interval: float = 1.0
    filter_regex: str = ""
    error_regex: str = "error"
    log_paths: List[str] = []

    def __init__(self, **kwargs: Any) -> None:
        """Set up label widget and schedule periodic log refresh."""
        super().__init__(**kwargs)
        self.label = Label(size_hint_y=None, halign="left", valign="top")
        self.label.bind(texture_size=self._update_height)
        self.add_widget(self.label)
        self.bind(width=self._update_text_size)
        self._filter_re: re.Pattern[str] | None = None
        self._error_re: re.Pattern[str] = re.compile(self.error_regex, re.IGNORECASE)
        self.bind(filter_regex=self._compile_filter)
        self.bind(error_regex=self._compile_error)
        self.log_paths = [self.log_path]
        self._menu: DropdownMenu | None = None

    def _compile_filter(self, *_args: Any) -> None:
        self._filter_re = re.compile(self.filter_regex) if self.filter_regex else None

    def _compile_error(self, *_args: Any) -> None:
        self._error_re = re.compile(self.error_regex, re.IGNORECASE)

    def _update_text_size(self, _instance: Any, _value: Any) -> None:
        self.label.text_size = (self.width, 0)

    def _update_height(self, _instance: Any, _value: Any) -> None:
        self.label.height = self.label.texture_size[1]
        # keep scrolled to bottom after update
        self.scroll_y = 0.0

    def _refresh(self, _dt: float) -> None:
        lines = tail_file(self.log_path, self.max_lines)
        if self._filter_re:
            try:
                lines = [ln for ln in lines if self._filter_re.search(ln)]
            except re.error:
                pass
        self.label.text = "\n".join(lines)

    def jump_to_latest_error(self) -> None:
        """Scroll to the most recent line matching ``error_regex``."""
        if not self._error_re:
            return
        lines = self.label.text.splitlines()
        for idx in range(len(lines) - 1, -1, -1):
            if self._error_re.search(lines[idx]):
                if len(lines) > 1:
                    self.scroll_y = 1.0 - idx / max(len(lines) - 1, 1)
                else:
                    self.scroll_y = 1
                break

    def show_path_menu(self, caller: Any) -> None:  # pragma: no cover - GUI
        """Display a dropdown menu to select ``log_path``."""
        app = App.get_running_app() if App is not None else None
        paths = getattr(app, "log_paths", self.log_paths)
        MDDropdownMenu = DropdownMenu
        items = [
            {
                "text": os.path.basename(p),
                "viewclass": "OneLineListItem",
                "on_release": lambda p=p: self._select_path(p),
            }
            for p in paths
        ]
        self._menu = MDDropdownMenu(caller=caller, items=items, width_mult=4)
        self._menu.open()

    def _select_path(self, path: str) -> None:
        """Update ``log_path`` and close the menu."""
        self.log_path = path
        if self._menu:
            self._menu.dismiss()<|MERGE_RESOLUTION|>--- conflicted
+++ resolved
@@ -12,18 +12,8 @@
 except Exception:  # pragma: no cover - fallback when missing
     SimpleApp = None  # type: ignore[assignment]
 
-<<<<<<< HEAD
 App = SimpleApp
 from piwardrive.utils import tail_file
-=======
-    class _SimpleApp:  # type: ignore[no-redef]
-        @staticmethod
-        def get_running_app() -> None:
-            return None
-
-
-App = _SimpleApp
->>>>>>> 5a1523f8
 
 
 class LogViewer(ScrollView):
