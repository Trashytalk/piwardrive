"""Predictive map tile prefetching based on recent GPS points."""

from __future__ import annotations

import logging
import math
import os
from typing import Any

<<<<<<< HEAD
try:  # pragma: no cover - optional dependency
    from kivy.app import App
except Exception:

    class App:  # type: ignore[no-redef]
        @staticmethod
        def get_running_app() -> None:
            return None

=======
>>>>>>> b5f3a301
from piwardrive.scheduler import PollScheduler
from piwardrive.utils import haversine_distance

logger = logging.getLogger(__name__)


def _bearing(p1: tuple[float, float], p2: tuple[float, float]) -> float:
    """Return initial bearing in degrees from ``p1`` to ``p2``."""
    lat1, lon1 = map(math.radians, p1)
    lat2, lon2 = map(math.radians, p2)
    dlon = lon2 - lon1
    x = math.sin(dlon) * math.cos(lat2)
    y = math.cos(lat1) * math.sin(lat2) - math.sin(lat1) * math.cos(lat2) * math.cos(
        dlon
    )
    return (math.degrees(math.atan2(x, y)) + 360) % 360


def _destination(
    origin: tuple[float, float], bearing: float, distance: float
) -> tuple[float, float]:
    """Return destination point from ``origin`` after ``distance`` meters."""
    r = 6371000.0
    ang = distance / r
    lat1 = math.radians(origin[0])
    lon1 = math.radians(origin[1])
    br = math.radians(bearing)
    lat2 = math.asin(
        math.sin(lat1) * math.cos(ang) + math.cos(lat1) * math.sin(ang) * math.cos(br)
    )
    lon2 = lon1 + math.atan2(
        math.sin(br) * math.sin(ang) * math.cos(lat1),
        math.cos(ang) - math.sin(lat1) * math.sin(lat2),
    )
    return math.degrees(lat2), ((math.degrees(lon2) + 540) % 360) - 180


class RoutePrefetcher:
    """Schedule tile downloads along the predicted route."""

    def __init__(
        self,
        scheduler: PollScheduler,
        map_screen: Any,
        *,
        interval: int = 3600,
        lookahead: int = 5,
        delta: float = 0.01,
        offline_tile_path: str | None = None,
    ) -> None:
        self._map_screen = map_screen
        self._lookahead = lookahead
        self._delta = delta
        self._offline_tile_path = offline_tile_path
        scheduler.schedule("route_prefetch", lambda _dt: self._run(), interval)

    # --------------------------------------------------------------
    def _predict_points(self) -> list[tuple[float, float]]:
        track = getattr(self._map_screen, "track_points", [])
        if len(track) < 2:
            return []
        p1 = track[-2]
        p2 = track[-1]
        heading = _bearing(p1, p2)
        step = haversine_distance(p1, p2)
        if step == 0.0:
            return []
        pts: list[tuple[float, float]] = []
        lat, lon = p2
        for _ in range(self._lookahead):
            lat, lon = _destination((lat, lon), heading, step)
            pts.append((lat, lon))
        return pts

    def _run(self) -> None:
        try:
            points: list[tuple[float, float]] = list(
                getattr(self._map_screen, "track_points", [])
            )[-self._lookahead :]
            points += self._predict_points()
            if not points:
                return
            lats = [p[0] for p in points]
            lons = [p[1] for p in points]
            bbox = (
                min(lats) - self._delta,
                min(lons) - self._delta,
                max(lats) + self._delta,
                max(lons) + self._delta,
            )
            mv = getattr(self._map_screen.ids, "mapview", None)
            zoom = getattr(mv, "zoom", 16)
            path = self._offline_tile_path or ""
            folder = os.path.dirname(path) or "/mnt/ssd/tiles"
            self._map_screen.prefetch_tiles(bbox, zoom=zoom, folder=folder)
        except Exception as exc:  # pragma: no cover - unexpected errors
            logger.exception("RoutePrefetcher failed: %s", exc)<|MERGE_RESOLUTION|>--- conflicted
+++ resolved
@@ -7,7 +7,6 @@
 import os
 from typing import Any
 
-<<<<<<< HEAD
 try:  # pragma: no cover - optional dependency
     from kivy.app import App
 except Exception:
@@ -17,8 +16,7 @@
         def get_running_app() -> None:
             return None
 
-=======
->>>>>>> b5f3a301
+          
 from piwardrive.scheduler import PollScheduler
 from piwardrive.utils import haversine_distance
 
