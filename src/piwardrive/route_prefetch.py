--- conflicted
+++ resolved
@@ -13,7 +13,6 @@
     class KivyApp:  # type: ignore[no-redef]
         """Fallback ``App`` implementation when Kivy is unavailable."""
 
-<<<<<<< HEAD
 App = KivyApp
 
 if App is None:
@@ -21,13 +20,6 @@
         @staticmethod
         def get_running_app() -> None:
             return None
-=======
-        @staticmethod
-        def get_running_app() -> None:
-            return None
-
-App = KivyApp
->>>>>>> 7d47f96b
 
 from piwardrive.scheduler import PollScheduler
 from piwardrive.utils import haversine_distance
