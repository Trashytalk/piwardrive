--- conflicted
+++ resolved
@@ -10,14 +10,12 @@
 try:  # pragma: no cover - optional dependency
     from kivy.app import App
 except Exception:
-<<<<<<< HEAD
 
     class App:  # type: ignore[no-redef]
         @staticmethod
         def get_running_app() -> None:
             return None
-=======
->>>>>>> f1159c42
+          
 
     class App:  # type: ignore[no-redef]
         @staticmethod
