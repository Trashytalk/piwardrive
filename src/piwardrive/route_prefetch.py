--- conflicted
+++ resolved
@@ -8,16 +8,12 @@
 from typing import Any
 
 try:  # pragma: no cover - optional dependency
-<<<<<<< HEAD
     from kivy.app import App as KivyApp
 except Exception:
     KivyApp = None  # type: ignore[assignment]
 
 App = KivyApp
-=======
-    from kivy.app import App
-except Exception:
->>>>>>> 5a1523f8
+
 
     class App:  # type: ignore[no-redef]
         @staticmethod
@@ -123,16 +119,11 @@
             )
             mv = getattr(self._map_screen.ids, "mapview", None)
             zoom = getattr(mv, "zoom", 16)
-<<<<<<< HEAD
             app = KivyApp.get_running_app() if KivyApp is not None else None
             folder = (
                 os.path.dirname(getattr(app, "offline_tile_path", ""))
                 or "/mnt/ssd/tiles"
             )
-=======
-            path = self._offline_tile_path or ""
-            folder = os.path.dirname(path) or "/mnt/ssd/tiles"
->>>>>>> 5a1523f8
             self._map_screen.prefetch_tiles(bbox, zoom=zoom, folder=folder)
         except Exception as exc:  # pragma: no cover - unexpected errors
             logger.exception("RoutePrefetcher failed: %s", exc)