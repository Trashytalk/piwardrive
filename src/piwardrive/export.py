--- conflicted
+++ resolved
@@ -203,15 +203,7 @@
             writer.save(base)
         return
 
-<<<<<<< HEAD
-=======
-    base = path[:-4] if path.lower().endswith(".shp") else path
-    if getattr(shapefile, "__version__", "2").startswith("1."):
-        writer = shapefile.Writer(base)
-        writer.shapeType = shapefile.POINT
-    else:
-        writer = shapefile.Writer(base, shapefile.POINT)
->>>>>>> e2ede6e9
+
     fieldnames = fields or list(first.keys())
     for name in fieldnames:
         if name in {"lat", "lon"}:
@@ -230,7 +222,6 @@
     _write(first)
     for rec in it:
         _write(rec)
-<<<<<<< HEAD
     if hasattr(writer, "close"):
         writer.close()
     else:  # pyshp < 2
@@ -239,19 +230,6 @@
 
 EXPORTERS: dict[
     str, Callable[[Sequence[Mapping[str, Any]], str, Sequence[str] | None], None]
-=======
-    try:
-        if hasattr(writer, "close"):
-            writer.close()
-        else:  # pyshp < 2
-            writer.save(base)
-    except OSError as exc:  # pragma: no cover - write errors
-        logging.exception("Failed to write %s: %s", base, exc)
-
-
-EXPORTERS: dict[
-    str, Callable[[Iterable[Mapping[str, Any]], str, Sequence[str] | None], None]
->>>>>>> e2ede6e9
 ] = {
     "csv": export_csv,
     "json": export_json,
