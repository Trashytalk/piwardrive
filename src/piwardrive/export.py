--- conflicted
+++ resolved
@@ -10,12 +10,7 @@
 import zipfile
 from typing import Any, Callable, Iterable, Mapping, Sequence
 
-<<<<<<< HEAD
-=======
-from .errors import ExportError
-
-
->>>>>>> 0087378a
+
 try:  # Optional dependency for shapefile export
     import shapefile  # type: ignore
 
