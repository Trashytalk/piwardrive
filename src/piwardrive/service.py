"""Simple FastAPI service for health records."""

from __future__ import annotations

import inspect
import logging
import os
import typing
from dataclasses import asdict
from http import HTTPStatus
from typing import TYPE_CHECKING

try:  # pragma: no cover - optional FastAPI dependency
    from fastapi import (
        Body,
        Depends,
        FastAPI,
        HTTPException,
        Request,
        WebSocket,
        WebSocketDisconnect,
    )
    from fastapi.middleware.cors import CORSMiddleware
    from fastapi.responses import Response, StreamingResponse  # noqa: E402
    from fastapi.security import (
        HTTPBasic,
        HTTPBasicCredentials,
        OAuth2PasswordBearer,
        OAuth2PasswordRequestForm,
    )
except Exception:
    FastAPI = type(
        "FastAPI",
        (),
        {
            "get": lambda *a, **k: (lambda f: f),
            "post": lambda *a, **k: (lambda f: f),
            "delete": lambda *a, **k: (lambda f: f),
            "websocket": lambda *a, **k: (lambda f: f),
            "add_middleware": lambda *a, **k: None,
        },
    )

    def _noop(*_a: typing.Any, **_k: typing.Any) -> None:
        return None

    Depends = _noop
    HTTPException = type(
        "HTTPException",
        (Exception,),
        {},
    )
    WebSocket = object
    WebSocketDisconnect = Exception
    Body = _noop
    Request = object
    StreamingResponse = Response = object
    OAuth2PasswordBearer = type(
        "OAuth2PasswordBearer",
        (),
        {"__init__": lambda self, tokenUrl="/token", **k: None},
    )
    OAuth2PasswordRequestForm = type(
        "OAuth2PasswordRequestForm",
        (),
        {"__init__": lambda self, **k: None, "username": "", "password": ""},
    )
    OAuth2PasswordBearer = type(
        "OAuth2PasswordBearer",
        (),
        {"__init__": lambda self, **k: None},
    )
    OAuth2PasswordRequestForm = type(
        "OAuth2PasswordRequestForm",
        (),
        {"__init__": lambda self, **k: None},
    )
    CORSMiddleware = object

if TYPE_CHECKING:  # pragma: no cover - type hints only
    from fastapi import (
        Body,
        Depends,
        FastAPI,
        HTTPException,
        Request,
        WebSocket,
        WebSocketDisconnect,
    )
    from fastapi.responses import Response, StreamingResponse
    from fastapi.security import OAuth2PasswordBearer, OAuth2PasswordRequestForm
    from fastapi.security import (
        HTTPBasic,
        HTTPBasicCredentials,
        OAuth2PasswordBearer,
        OAuth2PasswordRequestForm,
    )
    from fastapi.middleware.cors import CORSMiddleware

import asyncio
import functools
import importlib
import json
import secrets
import tempfile
import time
from collections.abc import Mapping, Sequence
from pathlib import Path
from typing import TYPE_CHECKING, Any, Tuple

from piwardrive.logconfig import DEFAULT_LOG_PATH
from piwardrive.errors import GeofenceError

try:  # allow tests to stub out ``persistence``
    from persistence import (
        DashboardSettings,
        FingerprintInfo,
        User,
        _db_path,
        create_user,
        get_table_counts,
        get_user,
        get_user_by_token,
        load_ap_cache,
        load_dashboard_settings,
        load_fingerprint_info,
        load_health_history,
        load_recent_health,
        save_dashboard_settings,
        save_fingerprint_info,
        save_user,
        update_user_token,
    )
except Exception:  # pragma: no cover - fall back to real module
    from piwardrive.persistence import (
        load_recent_health,
        load_health_history,
        load_ap_cache,
        load_dashboard_settings,
        load_fingerprint_info,
        save_fingerprint_info,
        save_dashboard_settings,
        get_table_counts,
        _db_path,
        DashboardSettings,
        get_user,
        save_user,
        update_user_token,
        get_user_by_token,
        User,
        create_user,
        User,
        FingerprintInfo,
    )

from piwardrive.security import hash_secret, sanitize_path, verify_password

try:  # allow tests to provide a simplified utils module
    import utils as _utils
except Exception:  # pragma: no cover - fall back to real module
    from piwardrive import utils as _utils

from typing import Awaitable, Callable

import psutil

import config
from sync import upload_data
import vehicle_sensors

from piwardrive import export, graphql_api, orientation_sensors
from piwardrive.config import CONFIG_DIR
from piwardrive.gpsd_client import client as gps_client
from piwardrive.utils import MetricsResult

try:  # allow tests to stub out lora_scanner
    import lora_scanner as _lora_scanner
except Exception:  # pragma: no cover - fall back to real module
    from piwardrive import lora_scanner as _lora_scanner

try:  # allow tests to stub out analytics
    from analytics.baseline import (  # type: ignore
        analyze_health_baseline,
        load_baseline_health,
    )
except Exception:  # pragma: no cover - fall back to real module
    from piwardrive.analytics.baseline import (
        analyze_health_baseline,
        load_baseline_health,
    )


logger = logging.getLogger(__name__)

# TypedDict definitions for API responses
class TokenResponse(typing.TypedDict):
    """Bearer token response."""

    access_token: str
    token_type: str


class AuthLoginResponse(TokenResponse):
    """Auth token response that includes the user role."""

    role: str


class LogoutResponse(typing.TypedDict):
    """Logout operation result."""

    logout: bool


class HealthRecordDict(typing.TypedDict):
    """Serialized health record."""

    timestamp: str
    cpu_temp: float | None
    cpu_percent: float
    memory_percent: float
    disk_percent: float


class BaselineAnalysisResult(typing.TypedDict):
    """Result of comparing recent metrics to a baseline."""

    recent: dict[str, float]
    baseline: dict[str, float]
    delta: dict[str, float]
    anomalies: list[str]


class WidgetMetrics(typing.TypedDict):
    """Metrics used by dashboard widgets."""
    cpu_temp: float | None
    bssid_count: int
    handshake_count: int
    avg_rssi: float | None
    kismet_running: bool
    bettercap_running: bool
    gps_fix: str | None
    rx_kbps: float
    tx_kbps: float
    battery_percent: float | None
    battery_plugged: bool | None
    vehicle_speed: float | None
    vehicle_rpm: float | None
    engine_load: float | None


class WidgetsListResponse(typing.TypedDict):
    """Response containing available widget names."""

    widgets: list[str]


class CPUInfo(typing.TypedDict):
    """CPU temperature and utilization."""

    temp: float | None
    percent: float


class RAMInfo(typing.TypedDict):
    """Memory utilization."""

    percent: float | None


class StorageInfo(typing.TypedDict):
    """Disk usage percentage."""

    percent: float | None


class OrientationInfo(typing.TypedDict):
    """Orientation and raw sensor data."""

    orientation: str | None
    angle: float | None
    accelerometer: dict[str, float] | None
    gyroscope: dict[str, float] | None


class VehicleInfo(typing.TypedDict):
    """Vehicle sensor readings."""

    speed: float | None
    rpm: float | None
    engine_load: float | None


class GPSInfo(typing.TypedDict):
    """GPS information."""

    lat: float | None
    lon: float | None
    accuracy: float | None
    fix: str | None


class LogsResponse(typing.TypedDict):
    """Log tailing response."""

    path: str
    lines: list[str]


class DBStatsResponse(typing.TypedDict):
    """Database statistics."""

    size_kb: float | None
    tables: dict[str, int]


class LoraScanResponse(typing.TypedDict):
    """LoRa scan results."""

    count: int
    lines: list[str]


<<<<<<< HEAD
class CommandResponse(typing.TypedDict):
    """Result from running a shell command."""

    output: str


=======
>>>>>>> 7bcba8e4
class ServiceControlResponse(typing.TypedDict):
    """Response from systemctl wrapper."""

    service: str
    action: str
    success: bool


class ServiceStatusResponse(typing.TypedDict):
    """Service active/inactive state."""

    service: str
    active: bool


class WebhooksResponse(typing.TypedDict):
    """Configured webhook URLs."""

    webhooks: list[str]


class DashboardSettingsResponse(typing.TypedDict):
    """Serialized dashboard layout settings."""

    layout: list[typing.Any]
    widgets: list[str]


class FingerprintInfoDict(typing.TypedDict):
    """Metadata about stored Wi-Fi fingerprints."""

    environment: str
    source: str
    record_count: int
    created_at: str | None


class Geofence(typing.TypedDict, total=False):
    """Polygon used to trigger entry/exit notifications."""

    name: str
    points: list[typing.Any]
    enter_message: str | None
    exit_message: str | None


class RemoveResponse(typing.TypedDict):
    """Result of a delete operation."""

    removed: bool


class SyncResponse(typing.TypedDict):
    """Count of uploaded records."""

    uploaded: int


class ConfigResponse(typing.TypedDict, total=False):
    """Application configuration values."""

    theme: str
    dashboard_layout: list[typing.Any]
    notification_webhooks: list[str]
    remote_sync_url: str | None


def error_json(code: int, message: str | None = None) -> dict[str, str]:
    """Return standardized error dictionary."""
    if message is None:
        try:
            message = HTTPStatus(code).phrase
        except Exception:
            message = str(code)
    return {"code": str(int(code)), "message": message}


async def _default_fetch_metrics_async(*_a: Any, **_k: Any) -> "MetricsResult":
    return _utils.MetricsResult([], [], 0)  # type: ignore[attr-defined]


fetch_metrics_async: Callable[..., Awaitable["MetricsResult"]] = getattr(
    _utils, "fetch_metrics_async", _default_fetch_metrics_async
)
get_avg_rssi = getattr(_utils, "get_avg_rssi", lambda *_a, **_k: None)
get_cpu_temp = getattr(_utils, "get_cpu_temp", lambda *_a, **_k: None)
get_mem_usage = getattr(_utils, "get_mem_usage", lambda *_a, **_k: None)
get_disk_usage = getattr(_utils, "get_disk_usage", lambda *_a, **_k: None)
get_network_throughput = getattr(
    _utils,
    "get_network_throughput",
    lambda *_a, **_k: (0, 0),
)
get_gps_fix_quality = getattr(_utils, "get_gps_fix_quality", lambda *_a, **_k: None)
get_gps_accuracy = getattr(_utils, "get_gps_accuracy", lambda *_a, **_k: None)


async def _default_async_scan_lora(*_a: Any, **_k: Any) -> list[str]:
    return []


async_scan_lora: Callable[[str], Awaitable[list[str]]] = getattr(
    _lora_scanner, "async_scan_lora", _default_async_scan_lora
)


async def _default_service_status_async(*_a: Any, **_k: Any) -> bool:
    return False


service_status_async: Callable[[str], Awaitable[bool]] = getattr(
    _utils, "service_status_async", _default_service_status_async
)

run_service_cmd: Callable[[str, str], Tuple[bool, str, str] | None] = getattr(
    _utils, "run_service_cmd", lambda *_a, **_k: None
)


async def _default_async_tail_file(*_a: Any, **_k: Any) -> list[str]:
    return []


async_tail_file: Callable[[str, int], Awaitable[list[str]]] = getattr(
    _utils, "async_tail_file", _default_async_tail_file
)


oauth2_scheme = OAuth2PasswordBearer(tokenUrl="/token")
SECURITY_DEP = Depends(oauth2_scheme)
BODY = Body(...)
app = FastAPI()
if config.AppConfig.load().enable_graphql:
    graphql_api.add_graphql_route(app)
cors_origins_env = os.getenv("PW_CORS_ORIGINS", "")
cors_origins = [o.strip() for o in cors_origins_env.split(",") if o.strip()]
if cors_origins:
    app.add_middleware(
        CORSMiddleware,
        allow_origins=cors_origins,
        allow_credentials=True,
        allow_methods=["*"],
        allow_headers=["*"],
    )

F = typing.TypeVar("F", bound=typing.Callable[..., typing.Any])


def _wrap_route(
    method: typing.Callable[..., typing.Any], *args: typing.Any, **kwargs: typing.Any
) -> typing.Callable[[F], F]:
    return typing.cast(typing.Callable[[F], F], method(*args, **kwargs))


def GET(*args: typing.Any, **kwargs: typing.Any) -> typing.Callable[[F], F]:
    """Wrapper around :func:`FastAPI.get`."""
    return _wrap_route(app.get, *args, **kwargs)


def POST(*args: typing.Any, **kwargs: typing.Any) -> typing.Callable[[F], F]:
    """Wrapper around :func:`FastAPI.post`."""
    return _wrap_route(app.post, *args, **kwargs)


def PUT(*args: typing.Any, **kwargs: typing.Any) -> typing.Callable[[F], F]:
    """Wrapper around :func:`FastAPI.put`."""
    return _wrap_route(app.put, *args, **kwargs)


def DELETE(*args: typing.Any, **kwargs: typing.Any) -> typing.Callable[[F], F]:
    """Wrapper around :func:`FastAPI.delete`."""
    return _wrap_route(app.delete, *args, **kwargs)


def WEBSOCKET(*args: typing.Any, **kwargs: typing.Any) -> typing.Callable[[F], F]:
    """Wrapper around :func:`FastAPI.websocket`."""
    return _wrap_route(app.websocket, *args, **kwargs)


# Allowed log file paths for the /logs endpoint
ALLOWED_LOG_PATHS = {
    sanitize_path(p) for p in config.DEFAULT_CONFIG.log_paths + [DEFAULT_LOG_PATH]
}

# In-memory token store mapping token string to username
TOKENS: dict[str, str] = {}

# Path storing polygon geofences
GEOFENCE_FILE = os.path.join(CONFIG_DIR, "geofences.json")


@functools.lru_cache(maxsize=1)
def _load_geofences() -> list[dict[str, Any]]:
    """Return list of saved geofence dictionaries."""
    try:
        with open(GEOFENCE_FILE, "r", encoding="utf-8") as fh:
            data = json.load(fh)
        if isinstance(data, list):
            return data
    except FileNotFoundError:
        return []
    except Exception as exc:
        raise GeofenceError("Failed to load geofences") from exc
    return []


def _save_geofences(polys: list[dict[str, Any]]) -> None:
    os.makedirs(CONFIG_DIR, exist_ok=True)
    try:
        with open(GEOFENCE_FILE, "w", encoding="utf-8") as fh:
            json.dump(polys, fh, indent=2)
    except OSError as exc:
        logging.exception("Failed to save geofences: %s", exc)
        raise GeofenceError("Failed to save geofences") from exc
    _load_geofences.cache_clear()


async def _ensure_default_user() -> None:
    """Create default user from environment variables if needed."""
    pw_hash = os.getenv("PW_API_PASSWORD_HASH")
    if not pw_hash:
        return
    username = os.getenv("PW_API_USER", "admin")
    if await get_user(username) is None:
        await save_user(User(username=username, password_hash=pw_hash))


async def _check_auth(token: str = SECURITY_DEP) -> None:
    """Validate bearer token."""
    await _ensure_default_user()
    if not token:
        raise HTTPException(status_code=401, detail=error_json(401, "Unauthorized"))
    user = await get_user_by_token(hash_secret(token))
    if user is None:
        raise HTTPException(status_code=401, detail=error_json(401, "Unauthorized"))


@POST("/token")
async def token_login(
    form: OAuth2PasswordRequestForm = Depends(),  # noqa: B008
) -> TokenResponse:
    """Return bearer token for valid credentials."""
    await _ensure_default_user()
    user = await get_user(form.username)
    if not user or not verify_password(form.password, user.password_hash):
        raise HTTPException(status_code=401, detail=error_json(401, "Unauthorized"))
    token = secrets.token_urlsafe(32)
    await update_user_token(user.username, hash_secret(token))
    return {"access_token": token, "token_type": "bearer"}


AUTH_DEP = Depends(_check_auth)


@POST("/auth/login")
async def login(
    form: OAuth2PasswordRequestForm = Depends(),  # noqa: B008
) -> AuthLoginResponse:
    """Validate credentials and return a bearer token."""
    user = await get_user(form.username)
    if user is None or not verify_password(form.password, user.password):
        raise HTTPException(status_code=401, detail=error_json(401, "Unauthorized"))
    token = secrets.token_urlsafe(32)
    TOKENS[token] = user.username
    return {"access_token": token, "token_type": "bearer", "role": user.role}


@POST("/auth/logout")
async def logout(token: str = SECURITY_DEP) -> LogoutResponse:
    """Invalidate the current token."""
    TOKENS.pop(token, None)
    return {"logout": True}


@GET("/status")
async def get_status(limit: int = 5) -> list[HealthRecordDict]:
    """Return ``limit`` most recent :class:`HealthRecord` entries."""
    records = load_recent_health(limit)
    if inspect.isawaitable(records):
        records = await records

    return [asdict(rec) for rec in records]


@GET("/baseline-analysis")
async def baseline_analysis_endpoint(
    limit: int = 10,
    days: int = 30,
    threshold: float = 5.0,
    _auth: None = AUTH_DEP,
) -> BaselineAnalysisResult:
    """Compare recent metrics to historical averages."""
    recent = load_recent_health(limit)
    if inspect.isawaitable(recent):
        recent = await recent
    baseline = load_baseline_health(days, limit)
    if inspect.isawaitable(baseline):
        baseline = await baseline
    return analyze_health_baseline(recent, baseline, threshold)


async def _collect_widget_metrics() -> WidgetMetrics:
    """Return basic metrics used by dashboard widgets."""
    metrics = await fetch_metrics_async()
    aps = metrics.aps
    handshakes = metrics.handshake_count
    rx, tx = get_network_throughput()
    batt_percent = batt_plugged = None
    try:
        batt = await asyncio.to_thread(psutil.sensors_battery)
        if batt is not None:
            batt_percent = batt.percent
            batt_plugged = batt.power_plugged
    except Exception:  # pragma: no cover - optional dependency
        logging.debug("battery info unavailable", exc_info=True)

    return {
        "cpu_temp": get_cpu_temp(),
        "bssid_count": len(aps),
        "handshake_count": handshakes,
        "avg_rssi": get_avg_rssi(aps),
        "kismet_running": await service_status_async("kismet"),
        "bettercap_running": await service_status_async("bettercap"),
        "gps_fix": get_gps_fix_quality(),
        "rx_kbps": rx,
        "tx_kbps": tx,
        "battery_percent": batt_percent,
        "battery_plugged": batt_plugged,
        "vehicle_speed": await asyncio.to_thread(vehicle_sensors.read_speed_obd),
        "vehicle_rpm": await asyncio.to_thread(vehicle_sensors.read_rpm_obd),
        "engine_load": await asyncio.to_thread(vehicle_sensors.read_engine_load_obd),
    }


@GET("/api/widgets")
async def list_widgets(_auth: User | None = AUTH_DEP) -> WidgetsListResponse:
    """Return available dashboard widget class names."""
    widgets_mod = importlib.import_module("piwardrive.widgets")
    return {"widgets": list(getattr(widgets_mod, "__all__", []))}


@GET("/widget-metrics")
async def get_widget_metrics(_auth: User | None = AUTH_DEP) -> WidgetMetrics:
    """Return basic metrics used by dashboard widgets."""
    return await _collect_widget_metrics()


@GET("/plugins")
async def get_plugins(_auth: User | None = AUTH_DEP) -> list[str]:
    """Return discovered plugin widget class names."""
    from piwardrive import widgets

    return typing.cast(list[str], widgets.list_plugins())


@GET("/cpu")
async def get_cpu(_auth: User | None = AUTH_DEP) -> CPUInfo:
    """Return CPU temperature and usage percentage."""
    return {
        "temp": get_cpu_temp(),
        "percent": await asyncio.to_thread(psutil.cpu_percent, interval=None),
    }


@GET("/ram")
async def get_ram(_auth: User | None = AUTH_DEP) -> RAMInfo:
    """Return system memory usage percentage."""
    return {"percent": get_mem_usage()}


@GET("/storage")
async def get_storage(
    path: str = "/mnt/ssd",
    _auth: User | None = AUTH_DEP,
) -> StorageInfo:
    """Return disk usage percentage for ``path``."""
    return {"percent": get_disk_usage(path)}


@GET("/orientation")
async def get_orientation_endpoint(
    _auth: User | None = AUTH_DEP,
) -> OrientationInfo:
    """Return device orientation and raw sensor data."""
    orient = await asyncio.to_thread(orientation_sensors.get_orientation_dbus)
    angle = None
    accel = gyro = None
    if orient:
        angle = orientation_sensors.orientation_to_angle(orient)
    else:
        data = await asyncio.to_thread(orientation_sensors.read_mpu6050)
        if data:
            accel = data.get("accelerometer")
            gyro = data.get("gyroscope")
    return {
        "orientation": orient,
        "angle": angle,
        "accelerometer": accel,
        "gyroscope": gyro,
    }


@GET("/vehicle")
async def get_vehicle_endpoint(_auth: User | None = AUTH_DEP) -> VehicleInfo:
    """Return vehicle metrics from OBD-II sensors."""
    return {
        "speed": await asyncio.to_thread(vehicle_sensors.read_speed_obd),
        "rpm": await asyncio.to_thread(vehicle_sensors.read_rpm_obd),
        "engine_load": await asyncio.to_thread(vehicle_sensors.read_engine_load_obd),
    }


@GET("/gps")
async def get_gps_endpoint(_auth: User | None = AUTH_DEP) -> GPSInfo:
    """Return current GPS position."""
    pos = await asyncio.to_thread(gps_client.get_position)
    lat = lon = None
    if pos:
        lat, lon = pos
    return {
        "lat": lat,
        "lon": lon,
        "accuracy": get_gps_accuracy(),
        "fix": get_gps_fix_quality(),
    }


@GET("/logs")
async def get_logs(
    lines: int = 200,
    path: str = DEFAULT_LOG_PATH,
    _auth: User | None = AUTH_DEP,
) -> LogsResponse:
    """Return last ``lines`` from ``path``."""
    safe = sanitize_path(path)
    if safe not in ALLOWED_LOG_PATHS:
        raise HTTPException(status_code=400, detail=error_json(400, "Invalid log path"))
    data = async_tail_file(safe, lines)
    if inspect.isawaitable(data):
        lines_out = await data
    else:
        lines_out = data
    return {"path": safe, "lines": lines_out}


@GET("/db-stats")
async def get_db_stats_endpoint(_auth: User | None = AUTH_DEP) -> DBStatsResponse:
    """Return SQLite table counts and database size."""
    counts = await get_table_counts()
    try:
        size_kb = os.path.getsize(_db_path()) / 1024
    except OSError:
        size_kb = None
    return {"size_kb": size_kb, "tables": counts}


@GET("/lora-scan")
async def lora_scan_endpoint(
    iface: str = "lora0", _auth: User | None = AUTH_DEP
) -> LoraScanResponse:
    """Run ``lora-scan`` on ``iface`` and return output lines."""
    lines = await async_scan_lora(iface)
    return {"count": len(lines), "lines": lines}


@POST("/service/{name}/{action}")
async def control_service_endpoint(
    name: str,
    action: str,
    _auth: User | None = AUTH_DEP,
) -> ServiceControlResponse:
    """Start or stop a systemd service."""
    if action not in {"start", "stop", "restart"}:
        raise HTTPException(status_code=400, detail=error_json(400, "Invalid action"))
    result = run_service_cmd(name, action) or (False, "", "")
    success, _out, err = result
    if not success:
        msg = err.strip() if isinstance(err, str) else str(err)
        raise HTTPException(
            status_code=500, detail=error_json(500, msg or "command failed")
        )
    return {"service": name, "action": action, "success": True}


@GET("/service/{name}")
async def get_service_status_endpoint(
    name: str, _auth: User | None = AUTH_DEP
) -> ServiceStatusResponse:
    """Return whether a ``systemd`` service is active."""
    active = await service_status_async(name)
    return {"service": name, "active": active}


@GET("/config")
async def get_config_endpoint(_auth: User | None = AUTH_DEP) -> ConfigResponse:
    """Return the current configuration from ``config.json``."""
    return asdict(config.load_config())


@POST("/config")
async def update_config_endpoint(
    updates: dict[str, Any] = BODY,
    _auth: User | None = AUTH_DEP,
) -> ConfigResponse:
    """Update configuration values and persist them."""
    cfg = config.load_config()
    data = asdict(cfg)
    for key, value in updates.items():
        if key not in data:
            raise HTTPException(
                status_code=400, detail=error_json(400, f"Unknown field: {key}")
            )
        data[key] = value
    if data.get("remote_sync_url", "") == "":
        data["remote_sync_url"] = None
    try:
        config.validate_config_data(data)
    except Exception as exc:  # pragma: no cover - validation tested separately
        raise HTTPException(status_code=400, detail=error_json(400, str(exc)))
    config.save_config(config.Config(**data))
    return data


@GET("/webhooks")
async def get_webhooks_endpoint(_auth: None = AUTH_DEP) -> WebhooksResponse:
    """Return configured notification webhook URLs."""
    cfg = config.load_config()
    return {"webhooks": list(cfg.notification_webhooks)}


@POST("/webhooks")
async def update_webhooks_endpoint(
    urls: list[str] = BODY, _auth: None = AUTH_DEP
) -> WebhooksResponse:
    """Update notification webhook URL list."""
    cfg = config.load_config()
    cfg.notification_webhooks = list(urls)
    config.save_config(cfg)
    return {"webhooks": cfg.notification_webhooks}


@GET("/dashboard-settings")
async def get_dashboard_settings_endpoint(
    _auth: User | None = AUTH_DEP,
) -> DashboardSettingsResponse:
    """Return persisted dashboard layout and widget list."""
    settings = await load_dashboard_settings()
    return {"layout": settings.layout, "widgets": settings.widgets}


@POST("/dashboard-settings")
async def update_dashboard_settings_endpoint(
    data: dict[str, Any] = BODY,
    _auth: User | None = AUTH_DEP,
) -> DashboardSettingsResponse:
    """Persist dashboard layout and widget list."""
    layout = data.get("layout", [])
    widgets = data.get("widgets", [])
    await save_dashboard_settings(DashboardSettings(layout=layout, widgets=widgets))
    return {"layout": layout, "widgets": widgets}


@GET("/fingerprints")
async def list_fingerprints_endpoint(
    _auth: None = AUTH_DEP,
) -> dict[str, list[FingerprintInfoDict]]:
    """Return stored fingerprint metadata."""
    items = await load_fingerprint_info()
    return {"fingerprints": [asdict(i) for i in items]}


@POST("/fingerprints")
async def add_fingerprint_endpoint(
    data: dict[str, Any] = BODY, _auth: None = AUTH_DEP
) -> FingerprintInfoDict:
    """Store fingerprint metadata in the database."""
    info = FingerprintInfo(
        environment=data.get("environment", ""),
        source=data.get("source", ""),
        record_count=int(data.get("record_count", 0)),
    )
    await save_fingerprint_info(info)
    return asdict(info)


@GET("/geofences")
async def list_geofences_endpoint(
    _auth: User | None = AUTH_DEP,
) -> list[Geofence]:
    """Return saved geofence polygons."""
    return _load_geofences()


@POST("/geofences")
async def add_geofence_endpoint(
    data: dict[str, Any] = BODY, _auth: User | None = AUTH_DEP
) -> list[Geofence]:
    """Add a new polygon to ``geofences.json``."""
    polys = _load_geofences()
    polys.append(
        {
            "name": data.get("name", "geofence"),
            "points": data.get("points", []),
            "enter_message": data.get("enter_message"),
            "exit_message": data.get("exit_message"),
        }
    )
    _save_geofences(polys)
    return polys


@PUT("/geofences/{name}")
async def update_geofence_endpoint(
    name: str,
    updates: dict[str, Any] = BODY,
    _auth: User | None = AUTH_DEP,
) -> Geofence:
    """Modify a saved polygon."""
    polys = _load_geofences()
    for poly in polys:
        if poly.get("name") == name:
            if "name" in updates:
                poly["name"] = updates["name"]
            if "points" in updates:
                poly["points"] = updates["points"]
            if "enter_message" in updates:
                poly["enter_message"] = updates["enter_message"]
            if "exit_message" in updates:
                poly["exit_message"] = updates["exit_message"]
            _save_geofences(polys)
            return poly
    raise HTTPException(status_code=404, detail=error_json(404, "Not found"))


@DELETE("/geofences/{name}")
async def remove_geofence_endpoint(
    name: str, _auth: User | None = AUTH_DEP
) -> RemoveResponse:
    """Delete ``name`` from ``geofences.json``."""
    polys = _load_geofences()
    for idx, poly in enumerate(polys):
        if poly.get("name") == name:
            polys.pop(idx)
            _save_geofences(polys)
            return {"removed": True}
    raise HTTPException(status_code=404, detail=error_json(404, "Not found"))


@POST("/sync")
async def sync_records(
    limit: int = 100, _auth: User | None = AUTH_DEP
) -> SyncResponse:
    """Upload recent health records to the configured sync endpoint."""
    records = load_recent_health(limit)
    if inspect.isawaitable(records):
        records = await records
    success = await upload_data([asdict(r) for r in records])
    if not success:
        raise HTTPException(status_code=502, detail=error_json(502, "Upload failed"))
    return {"uploaded": len(records)}


EXPORT_CONTENT_TYPES = {
    "csv": "text/csv",
    "json": "application/json",
    "gpx": "application/gpx+xml",
    "kml": "application/vnd.google-earth.kml+xml",
    "geojson": "application/geo+json",
    "shp": "application/octet-stream",
}


def _make_export_response(data: bytes, fmt: str, name: str) -> Response:
    """Return ``Response`` serving ``data`` as ``name.fmt``."""
    return Response(
        content=data,
        media_type=EXPORT_CONTENT_TYPES.get(fmt, "application/octet-stream"),
        headers={"Content-Disposition": f"attachment; filename={name}.{fmt}"},
    )


async def _export_layer(
    records: Sequence[Mapping[str, Any]], fmt: str, name: str
) -> Response:
    """Convert ``records`` to ``fmt`` and return as HTTP response."""
    with tempfile.NamedTemporaryFile(delete=False) as tmp:
        export.export_records(records, tmp.name, fmt)
        tmp.flush()
        path = tmp.name
    data = Path(path).read_bytes()
    os.remove(path)
    return _make_export_response(data, fmt, name)


@GET("/export/aps")
async def export_access_points(
    fmt: str = "geojson", _auth: User | None = AUTH_DEP
) -> Response:
    """Return saved Wi-Fi access points in the specified format."""
    records = load_ap_cache()
    if inspect.isawaitable(records):
        records = await records
    try:
        from sigint_integration import load_sigint_data

        records.extend(load_sigint_data("wifi"))
    except Exception:
        logging.debug("sigint integration failed", exc_info=True)
    return await _export_layer(records, fmt.lower(), "aps")


@GET("/export/bt")
async def export_bluetooth(
    fmt: str = "geojson", _auth: User | None = AUTH_DEP
) -> Response:
    """Return saved Bluetooth device data in the specified format."""
    try:
        from sigint_integration import load_sigint_data

        records = load_sigint_data("bluetooth")
    except Exception:
        records = []
    return await _export_layer(records, fmt.lower(), "bt")


@WEBSOCKET("/ws/aps")
async def ws_aps(websocket: WebSocket) -> None:
    """Stream new access points over WebSocket."""
    await websocket.accept()
    seq = 0
    last_time = 0.0
    error_count = 0
    try:
        while True:
            start = time.perf_counter()
            records = load_ap_cache(last_time)
            if inspect.isawaitable(records):
                records = await records
            load_time = time.perf_counter() - start
            new = records
            logger.debug("ws_aps: fetched %d aps in %.6fs", len(new), load_time)
            if new:
                last_time = max(r["last_time"] for r in new)
            data = {
                "seq": seq,
                "timestamp": time.time(),
                "aps": new,
                "load_time": load_time,
                "errors": error_count,
            }
            try:
                await asyncio.wait_for(websocket.send_json(data), timeout=1)
            except (asyncio.TimeoutError, Exception):
                error_count += 1
                await websocket.close()
                break
            seq += 1
            await asyncio.sleep(2)
    except WebSocketDisconnect:
        pass


@GET("/sse/aps")
async def sse_aps(request: Request) -> StreamingResponse:
    """Stream new access points via Server-Sent Events."""

    async def _event_gen() -> typing.AsyncGenerator[str, None]:
        seq = 0
        last_time = 0.0
        error_count = 0
        while True:
            if await request.is_disconnected():
                break
            start = time.perf_counter()
            records = load_ap_cache(last_time)
            if inspect.isawaitable(records):
                records = await records
            load_time = time.perf_counter() - start
            new = records
            logger.debug("sse_aps: fetched %d aps in %.6fs", len(new), load_time)
            if new:
                last_time = max(r["last_time"] for r in new)
            data = {
                "seq": seq,
                "timestamp": time.time(),
                "aps": new,
                "load_time": load_time,
                "errors": error_count,
            }
            yield f"data: {json.dumps(data)}\n\n"
            seq += 1
            await asyncio.sleep(2)

    headers = {
        "Cache-Control": "no-cache",
        "X-Accel-Buffering": "no",
    }
    return StreamingResponse(
        _event_gen(), media_type="text/event-stream", headers=headers
    )


@WEBSOCKET("/ws/status")
async def ws_status(websocket: WebSocket) -> None:
    """Stream status and widget metrics periodically over WebSocket."""
    await websocket.accept()
    seq = 0
    error_count = 0
    try:
        while True:
            data = {
                "seq": seq,
                "timestamp": time.time(),
                "status": await get_status(),
                "metrics": await _collect_widget_metrics(),
                "errors": error_count,
            }
            try:
                await asyncio.wait_for(websocket.send_json(data), timeout=1)
            except (asyncio.TimeoutError, Exception):
                error_count += 1
                await websocket.close()
                break
            seq += 1
            await asyncio.sleep(2)
    except WebSocketDisconnect:
        pass


@GET("/sse/status")
async def sse_status(request: Request) -> StreamingResponse:
    """Stream status and widget metrics via Server-Sent Events."""

    async def _event_gen() -> typing.AsyncGenerator[str, None]:
        seq = 0
        error_count = 0
        while True:
            if await request.is_disconnected():
                break
            data = {
                "seq": seq,
                "timestamp": time.time(),
                "status": await get_status(),
                "metrics": await _collect_widget_metrics(),
                "errors": error_count,
            }
            yield f"data: {json.dumps(data)}\n\n"
            seq += 1
            await asyncio.sleep(2)

    headers = {
        "Cache-Control": "no-cache",
        "X-Accel-Buffering": "no",
    }
    return StreamingResponse(
        _event_gen(), media_type="text/event-stream", headers=headers
    )


@GET("/sse/history")
async def sse_history(
    request: Request, limit: int = 100, interval: float = 1.0
) -> StreamingResponse:
    """Stream historical health records for playback."""
    records = await load_health_history()
    if limit:
        records = records[-limit:]

    async def _event_gen() -> typing.AsyncGenerator[str, None]:
        seq = 0
        for rec in records:
            if await request.is_disconnected():
                break
            data = {"seq": seq, "record": asdict(rec)}
            yield f"data: {json.dumps(data)}\n\n"
            seq += 1
            await asyncio.sleep(max(interval, 0.01))

    headers = {
        "Cache-Control": "no-cache",
        "X-Accel-Buffering": "no",
    }
    return StreamingResponse(
        _event_gen(), media_type="text/event-stream", headers=headers
    )


async def main() -> None:
    """Run the FastAPI app using ``uvicorn``."""
    import uvicorn

    port_str = os.getenv("PW_SERVICE_PORT", "8000")
    try:
        port = int(port_str)
    except ValueError:
        logger.warning("invalid PW_SERVICE_PORT=%r, defaulting to 8000", port_str)
        port = 8000
    config = uvicorn.Config(app, host="127.0.0.1", port=port)
    server = uvicorn.Server(config)
    await server.serve()
    vehicle_sensors.close_obd()


if __name__ == "__main__":
    try:
        asyncio.run(main())
    finally:
        from utils import shutdown_async_loop

        vehicle_sensors.close_obd()
        shutdown_async_loop()<|MERGE_RESOLUTION|>--- conflicted
+++ resolved
@@ -321,15 +321,12 @@
     lines: list[str]
 
 
-<<<<<<< HEAD
 class CommandResponse(typing.TypedDict):
     """Result from running a shell command."""
 
     output: str
 
 
-=======
->>>>>>> 7bcba8e4
 class ServiceControlResponse(typing.TypedDict):
     """Response from systemctl wrapper."""
 
