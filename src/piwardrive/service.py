"""Simple FastAPI service for health records."""

from __future__ import annotations

import inspect
import logging
import os
import typing
from dataclasses import asdict

<<<<<<< HEAD
try:  # pragma: no cover - optional FastAPI dependency  # noqa: E402
    from fastapi import (
        Body,
        Depends,
        FastAPI,
        HTTPException,
        Request,
        WebSocket,
        WebSocketDisconnect,
    )
    from fastapi.responses import Response, StreamingResponse  # noqa: E402
=======
logger = logging.getLogger(__name__)

try:  # pragma: no cover - optional FastAPI dependency
    from fastapi import (Body, Depends, FastAPI, HTTPException, Request,
                         WebSocket, WebSocketDisconnect)
    from fastapi.responses import Response, StreamingResponse
>>>>>>> e2ede6e9
    from fastapi.security import HTTPBasic, HTTPBasicCredentials
except Exception:
    FastAPI = type(
        "FastAPI",
        (),
        {
            "get": lambda *a, **k: (lambda f: f),
            "post": lambda *a, **k: (lambda f: f),
            "delete": lambda *a, **k: (lambda f: f),
            "websocket": lambda *a, **k: (lambda f: f),
        },
    )

    def _noop(*_a, **_k) -> None:
        return None

    Depends = _noop
    HTTPException = type("HTTPException", (Exception,), {})
    WebSocket = object
    WebSocketDisconnect = Exception
    Body = _noop
    Request = object
    StreamingResponse = Response = object
    HTTPBasic = type("HTTPBasic", (), {"__init__": lambda self, **k: None})
    HTTPBasicCredentials = type("HTTPBasicCredentials", (), {})
import asyncio
import importlib
import json
import tempfile
import time
from collections.abc import Mapping, Sequence
from pathlib import Path
from typing import Any, Tuple

from piwardrive.logconfig import DEFAULT_LOG_PATH

try:  # allow tests to stub out ``persistence``
    from persistence import load_ap_cache  # type: ignore
    from persistence import (DashboardSettings, _db_path, get_table_counts,
                             load_dashboard_settings, load_recent_health,
                             save_dashboard_settings)
except Exception:  # pragma: no cover - fall back to real module
    from piwardrive.persistence import (
        load_recent_health,
        load_ap_cache,
        load_dashboard_settings,
        save_dashboard_settings,
        get_table_counts,
        _db_path,
        DashboardSettings,
    )

from piwardrive.errors import GeofenceError
from piwardrive.security import sanitize_path, verify_password

try:  # allow tests to provide a simplified utils module
    import utils as _utils
except Exception:  # pragma: no cover - fall back to real module
    from piwardrive import utils as _utils

from typing import Awaitable, Callable

import config
import psutil
import vehicle_sensors
from sync import upload_data

from piwardrive import export, orientation_sensors
from piwardrive.config import CONFIG_DIR
from piwardrive.gpsd_client import client as gps_client

try:  # allow tests to stub out lora_scanner
    import lora_scanner as _lora_scanner  # type: ignore
except Exception:  # pragma: no cover - fall back to real module
    from piwardrive import lora_scanner as _lora_scanner


logger = logging.getLogger(__name__)


async def _default_fetch_metrics_async(
    *_a: Any, **_k: Any
) -> tuple[list[Any], list[Any], int]:
    return [], [], 0


fetch_metrics_async: Callable[..., Awaitable[tuple[list[Any], list[Any], int]]] = (
    getattr(_utils, "fetch_metrics_async", _default_fetch_metrics_async)
)
get_avg_rssi = getattr(_utils, "get_avg_rssi", lambda *_a, **_k: None)
get_cpu_temp = getattr(_utils, "get_cpu_temp", lambda *_a, **_k: None)
get_mem_usage = getattr(_utils, "get_mem_usage", lambda *_a, **_k: None)
get_disk_usage = getattr(_utils, "get_disk_usage", lambda *_a, **_k: None)
get_network_throughput = getattr(
    _utils,
    "get_network_throughput",
    lambda *_a, **_k: (0, 0),
)
get_gps_fix_quality = getattr(_utils, "get_gps_fix_quality", lambda *_a, **_k: None)
get_gps_accuracy = getattr(_utils, "get_gps_accuracy", lambda *_a, **_k: None)

async_scan_lora: Callable[[str], Awaitable[list[str]]] = getattr(
    _lora_scanner, "async_scan_lora", lambda *_a, **_k: []
)


async def _default_service_status_async(*_a: Any, **_k: Any) -> bool:
    return False


service_status_async: Callable[[str], Awaitable[bool]] = getattr(
    _utils, "service_status_async", _default_service_status_async
)

run_service_cmd: Callable[[str, str], Tuple[bool, str, str] | None] = getattr(
    _utils, "run_service_cmd", lambda *_a, **_k: None
)


async def _default_async_tail_file(*_a: Any, **_k: Any) -> list[str]:
    return []


async_tail_file: Callable[[str, int], Awaitable[list[str]]] = getattr(
    _utils, "async_tail_file", _default_async_tail_file
)


security = HTTPBasic(auto_error=False)
app = FastAPI()

# Allowed log file paths for the /logs endpoint
ALLOWED_LOG_PATHS = [
    sanitize_path(p) for p in config.DEFAULT_CONFIG.log_paths + [DEFAULT_LOG_PATH]
]

# Path storing polygon geofences
GEOFENCE_FILE = os.path.join(CONFIG_DIR, "geofences.json")


def _load_geofences() -> list:
    """Return list of saved geofence dictionaries."""
    try:
        with open(GEOFENCE_FILE, "r", encoding="utf-8") as fh:
            data = json.load(fh)
        if isinstance(data, list):
            return data
    except FileNotFoundError:
        return []
    except Exception as exc:
        raise GeofenceError("Failed to load geofences") from exc
    return []


def _save_geofences(polys: list) -> None:
    os.makedirs(CONFIG_DIR, exist_ok=True)
    try:
        with open(GEOFENCE_FILE, "w", encoding="utf-8") as fh:
            json.dump(polys, fh, indent=2)
    except OSError as exc:
        logging.exception("Failed to save geofences: %s", exc)
        raise GeofenceError("Failed to save geofences") from exc


def _check_auth(credentials: HTTPBasicCredentials = Depends(security)) -> None:
    """Validate optional HTTP basic authentication."""
    pw_hash = os.getenv("PW_API_PASSWORD_HASH")
    if not pw_hash:
        return
    if not credentials or not verify_password(credentials.password, pw_hash):
        raise HTTPException(status_code=401, detail="Unauthorized")


@app.get("/status")
async def get_status(limit: int = 5) -> list[dict]:
    """Return ``limit`` most recent :class:`HealthRecord` entries."""
    records = load_recent_health(limit)
    if inspect.isawaitable(records):
        records = await records

    return [asdict(rec) for rec in records]


async def _collect_widget_metrics() -> dict:
    """Return basic metrics used by dashboard widgets."""
    aps, _clients, handshakes = await fetch_metrics_async()
    rx, tx = get_network_throughput()
    batt_percent = batt_plugged = None
    try:
        batt = psutil.sensors_battery()
        if batt is not None:
            batt_percent = batt.percent
            batt_plugged = batt.power_plugged
    except Exception:  # pragma: no cover - optional dependency
        pass

    return {
        "cpu_temp": get_cpu_temp(),
        "bssid_count": len(aps),
        "handshake_count": handshakes,
        "avg_rssi": get_avg_rssi(aps),
        "kismet_running": await service_status_async("kismet"),
        "bettercap_running": await service_status_async("bettercap"),
        "gps_fix": get_gps_fix_quality(),
        "rx_kbps": rx,
        "tx_kbps": tx,
        "battery_percent": batt_percent,
        "battery_plugged": batt_plugged,
        "vehicle_speed": vehicle_sensors.read_speed_obd(),
        "vehicle_rpm": vehicle_sensors.read_rpm_obd(),
        "engine_load": vehicle_sensors.read_engine_load_obd(),
    }


@app.get("/api/widgets")
async def list_widgets(_auth: None = Depends(_check_auth)) -> dict:
    """Return available dashboard widget class names."""
    widgets_mod = importlib.import_module("piwardrive.widgets")
    return {"widgets": list(getattr(widgets_mod, "__all__", []))}


# Alias without the "/api" prefix for mounting under ``/api``


@app.get("/widgets")
async def list_widgets_alias(_auth: None = Depends(_check_auth)) -> dict:
    return await list_widgets(_auth)


@app.get("/widget-metrics")
async def get_widget_metrics(_auth: None = Depends(_check_auth)) -> dict:
    """Return basic metrics used by dashboard widgets."""
    return await _collect_widget_metrics()


@app.get("/plugins")
async def get_plugins(_auth: None = Depends(_check_auth)) -> list[str]:
    """Return discovered plugin widget class names."""
    from piwardrive import widgets

    return widgets.list_plugins()


@app.get("/cpu")
async def get_cpu(_auth: None = Depends(_check_auth)) -> dict:
    """Return CPU temperature and usage percentage."""
    return {
        "temp": get_cpu_temp(),
        "percent": psutil.cpu_percent(interval=None),
    }


@app.get("/ram")
async def get_ram(_auth: None = Depends(_check_auth)) -> dict:
    """Return system memory usage percentage."""
    return {"percent": get_mem_usage()}


@app.get("/storage")
async def get_storage(
    path: str = "/mnt/ssd",
    _auth: None = Depends(_check_auth),
) -> dict:
    """Return disk usage percentage for ``path``."""
    return {"percent": get_disk_usage(path)}


@app.get("/orientation")
async def get_orientation_endpoint(
    _auth: None = Depends(_check_auth),
) -> dict:
    """Return device orientation and raw sensor data."""
    orient = await asyncio.to_thread(orientation_sensors.get_orientation_dbus)
    angle = None
    accel = gyro = None
    if orient:
        angle = orientation_sensors.orientation_to_angle(orient)
    else:
        data = await asyncio.to_thread(orientation_sensors.read_mpu6050)
        if data:
            accel = data.get("accelerometer")
            gyro = data.get("gyroscope")
    return {
        "orientation": orient,
        "angle": angle,
        "accelerometer": accel,
        "gyroscope": gyro,
    }


@app.get("/vehicle")
async def get_vehicle_endpoint(_auth: None = Depends(_check_auth)) -> dict:
    """Return vehicle metrics from OBD-II sensors."""
    return {
        "speed": vehicle_sensors.read_speed_obd(),
        "rpm": vehicle_sensors.read_rpm_obd(),
        "engine_load": vehicle_sensors.read_engine_load_obd(),
    }


@app.get("/gps")
async def get_gps_endpoint(_auth: None = Depends(_check_auth)) -> dict:
    """Return current GPS position."""
    pos = await asyncio.to_thread(gps_client.get_position)
    lat = lon = None
    if pos:
        lat, lon = pos
    return {
        "lat": lat,
        "lon": lon,
        "accuracy": get_gps_accuracy(),
        "fix": get_gps_fix_quality(),
    }


@app.get("/logs")
async def get_logs(
    lines: int = 200,
    path: str = DEFAULT_LOG_PATH,
    _auth: None = Depends(_check_auth),
) -> dict:
    """Return last ``lines`` from ``path``."""
    safe = sanitize_path(path)
    if safe not in ALLOWED_LOG_PATHS:
        raise HTTPException(status_code=400, detail="Invalid log path")
    data = async_tail_file(safe, lines)
    if inspect.isawaitable(data):
        lines_out = await data
    else:
        lines_out = data
    return {"path": safe, "lines": lines_out}


@app.get("/db-stats")
async def get_db_stats_endpoint(_auth: None = Depends(_check_auth)) -> dict:
    """Return SQLite table counts and database size."""
    counts = await get_table_counts()
    try:
        size_kb = os.path.getsize(_db_path()) / 1024
    except OSError:
        size_kb = None
    return {"size_kb": size_kb, "tables": counts}


@app.get("/lora-scan")
async def lora_scan_endpoint(
    iface: str = "lora0", _auth: None = Depends(_check_auth)
) -> dict:
    """Run ``lora-scan`` on ``iface`` and return output lines."""
    lines = await async_scan_lora(iface)
    return {"count": len(lines), "lines": lines}


@app.post("/command")
async def run_command(
    data: dict = Body(...), _auth: None = Depends(_check_auth)
) -> dict:
    """Execute a shell command and return its output."""
    cmd = str(data.get("cmd", "")).strip()
    if not cmd:
        raise HTTPException(status_code=400, detail="cmd required")
    proc = await asyncio.create_subprocess_shell(
        cmd,
        stdout=asyncio.subprocess.PIPE,
        stderr=asyncio.subprocess.STDOUT,
    )
    try:
        out, _ = await asyncio.wait_for(proc.communicate(), timeout=10)
    except asyncio.TimeoutError:
        proc.kill()
        return {"output": "", "error": "timeout"}
    return {"output": out.decode()}


@app.post("/service/{name}/{action}")
async def control_service_endpoint(
    name: str,
    action: str,
    _auth: None = Depends(_check_auth),
) -> dict:
    """Start or stop a systemd service."""
    if action not in {"start", "stop", "restart"}:
        raise HTTPException(status_code=400, detail="Invalid action")
    result = run_service_cmd(name, action) or (False, "", "")
    success, _out, err = result
    if not success:
        msg = err.strip() if isinstance(err, str) else str(err)
        raise HTTPException(status_code=500, detail=msg or "command failed")
    return {"service": name, "action": action, "success": True}


@app.get("/service/{name}")
async def get_service_status_endpoint(
    name: str, _auth: None = Depends(_check_auth)
) -> dict:
    """Return whether a ``systemd`` service is active."""
    active = await service_status_async(name)
    return {"service": name, "active": active}


@app.get("/config")
async def get_config_endpoint(_auth: None = Depends(_check_auth)) -> dict:
    """Return the current configuration from ``config.json``."""
    return asdict(config.load_config())


@app.post("/config")
async def update_config_endpoint(
    updates: dict = Body(...),
    _auth: None = Depends(_check_auth),
) -> dict:
    """Update configuration values and persist them."""
    cfg = config.load_config()
    data = asdict(cfg)
    for key, value in updates.items():
        if key not in data:
            raise HTTPException(status_code=400, detail=f"Unknown field: {key}")
        data[key] = value
    if data.get("remote_sync_url", "") == "":
        data["remote_sync_url"] = None
    try:
        config.validate_config_data(data)
    except Exception as exc:  # pragma: no cover - validation tested separately
        raise HTTPException(status_code=400, detail=str(exc))
    config.save_config(config.Config(**data))
    return data


@app.get("/dashboard-settings")
async def get_dashboard_settings_endpoint(
    _auth: None = Depends(_check_auth),
) -> dict:
    """Return persisted dashboard layout and widget list."""
    settings = await load_dashboard_settings()
    return {"layout": settings.layout, "widgets": settings.widgets}


@app.post("/dashboard-settings")
async def update_dashboard_settings_endpoint(
    data: dict = Body(...),
    _auth: None = Depends(_check_auth),
) -> dict:
    """Persist dashboard layout and widget list."""
    layout = data.get("layout", [])
    widgets = data.get("widgets", [])
    await save_dashboard_settings(DashboardSettings(layout=layout, widgets=widgets))
    return {"layout": layout, "widgets": widgets}


@app.get("/geofences")
async def list_geofences_endpoint(_auth: None = Depends(_check_auth)) -> list:
    """Return saved geofence polygons."""
    return _load_geofences()


@app.post("/geofences")
async def add_geofence_endpoint(
    data: dict = Body(...), _auth: None = Depends(_check_auth)
) -> list:
    """Add a new polygon to ``geofences.json``."""
    polys = _load_geofences()
    polys.append(
        {
            "name": data.get("name", "geofence"),
            "points": data.get("points", []),
            "enter_message": data.get("enter_message"),
            "exit_message": data.get("exit_message"),
        }
    )
    _save_geofences(polys)
    return polys


@app.put("/geofences/{name}")
async def update_geofence_endpoint(
    name: str,
    updates: dict = Body(...),
    _auth: None = Depends(_check_auth),
) -> dict:
    """Modify a saved polygon."""
    polys = _load_geofences()
    for poly in polys:
        if poly.get("name") == name:
            if "name" in updates:
                poly["name"] = updates["name"]
            if "points" in updates:
                poly["points"] = updates["points"]
            if "enter_message" in updates:
                poly["enter_message"] = updates["enter_message"]
            if "exit_message" in updates:
                poly["exit_message"] = updates["exit_message"]
            _save_geofences(polys)
            return poly
    raise HTTPException(status_code=404, detail="Not found")


@app.delete("/geofences/{name}")
async def remove_geofence_endpoint(
    name: str, _auth: None = Depends(_check_auth)
) -> dict:
    """Delete ``name`` from ``geofences.json``."""
    polys = _load_geofences()
    for idx, poly in enumerate(polys):
        if poly.get("name") == name:
            polys.pop(idx)
            _save_geofences(polys)
            return {"removed": True}
    raise HTTPException(status_code=404, detail="Not found")


@app.post("/sync")
async def sync_records(limit: int = 100, _auth: None = Depends(_check_auth)) -> dict:
    """Upload recent health records to the configured sync endpoint."""
    records = load_recent_health(limit)
    if inspect.isawaitable(records):
        records = await records
    success = await upload_data([asdict(r) for r in records])
    if not success:
        raise HTTPException(status_code=502, detail="Upload failed")
    return {"uploaded": len(records)}


EXPORT_CONTENT_TYPES = {
    "csv": "text/csv",
    "json": "application/json",
    "gpx": "application/gpx+xml",
    "kml": "application/vnd.google-earth.kml+xml",
    "geojson": "application/geo+json",
    "shp": "application/octet-stream",
}


def _make_export_response(data: bytes, fmt: str, name: str) -> Response:
    """Return ``Response`` serving ``data`` as ``name.fmt``."""
    return Response(
        content=data,
        media_type=EXPORT_CONTENT_TYPES.get(fmt, "application/octet-stream"),
        headers={"Content-Disposition": f"attachment; filename={name}.{fmt}"},
    )


async def _export_layer(
    records: Sequence[Mapping[str, Any]], fmt: str, name: str
) -> Response:
    """Convert ``records`` to ``fmt`` and return as HTTP response."""
    with tempfile.NamedTemporaryFile(delete=False) as tmp:
        export.export_records(records, tmp.name, fmt)
        tmp.flush()
        path = tmp.name
    data = Path(path).read_bytes()
    os.remove(path)
    return _make_export_response(data, fmt, name)


@app.get("/export/aps")
async def export_access_points(
    fmt: str = "geojson", _auth: None = Depends(_check_auth)
) -> Response:
    """Return saved Wi-Fi access points in the specified format."""
    records = load_ap_cache()
    if inspect.isawaitable(records):
        records = await records
    try:
        from sigint_integration import load_sigint_data

        records.extend(load_sigint_data("wifi"))
    except Exception:
        pass
    return await _export_layer(records, fmt.lower(), "aps")


@app.get("/export/bt")
async def export_bluetooth(
    fmt: str = "geojson", _auth: None = Depends(_check_auth)
) -> Response:
    """Return saved Bluetooth device data in the specified format."""
    try:
        from sigint_integration import load_sigint_data

        records = load_sigint_data("bluetooth")
    except Exception:
        records = []
    return await _export_layer(records, fmt.lower(), "bt")


@app.websocket("/ws/aps")
async def ws_aps(websocket: WebSocket) -> None:
    """Stream new access points over WebSocket."""
    await websocket.accept()
    seq = 0
    last_time = 0.0
    error_count = 0
    try:
        while True:
            start = time.perf_counter()
            records = load_ap_cache(last_time)
            if inspect.isawaitable(records):
                records = await records
            load_time = time.perf_counter() - start
            new = records
            logger.debug("ws_aps: fetched %d aps in %.6fs", len(new), load_time)
            if new:
                last_time = max(r["last_time"] for r in new)
            data = {
                "seq": seq,
                "timestamp": time.time(),
                "aps": new,
                "load_time": load_time,
                "errors": error_count,
            }
            try:
                await asyncio.wait_for(websocket.send_json(data), timeout=1)
            except (asyncio.TimeoutError, Exception):
                error_count += 1
                await websocket.close()
                break
            seq += 1
            await asyncio.sleep(2)
    except WebSocketDisconnect:
        pass


@app.get("/sse/aps")
async def sse_aps(request: Request) -> StreamingResponse:
    """Stream new access points via Server-Sent Events."""

    async def _event_gen() -> typing.AsyncGenerator[str, None]:
        seq = 0
        last_time = 0.0
        error_count = 0
        while True:
            if await request.is_disconnected():
                break
            start = time.perf_counter()
            records = load_ap_cache(last_time)
            if inspect.isawaitable(records):
                records = await records
            load_time = time.perf_counter() - start
            new = records
            logger.debug("sse_aps: fetched %d aps in %.6fs", len(new), load_time)
            if new:
                last_time = max(r["last_time"] for r in new)
            data = {
                "seq": seq,
                "timestamp": time.time(),
                "aps": new,
                "load_time": load_time,
                "errors": error_count,
            }
            yield f"data: {json.dumps(data)}\n\n"
            seq += 1
            await asyncio.sleep(2)

    headers = {
        "Cache-Control": "no-cache",
        "X-Accel-Buffering": "no",
    }
    return StreamingResponse(
        _event_gen(), media_type="text/event-stream", headers=headers
    )


@app.websocket("/ws/status")
async def ws_status(websocket: WebSocket) -> None:
    """Stream status and widget metrics periodically over WebSocket."""
    await websocket.accept()
    seq = 0
    error_count = 0
    try:
        while True:
            data = {
                "seq": seq,
                "timestamp": time.time(),
                "status": await get_status(),
                "metrics": await _collect_widget_metrics(),
                "errors": error_count,
            }
            try:
                await asyncio.wait_for(websocket.send_json(data), timeout=1)
            except (asyncio.TimeoutError, Exception):
                error_count += 1
                await websocket.close()
                break
            seq += 1
            await asyncio.sleep(2)
    except WebSocketDisconnect:
        pass


@app.get("/sse/status")
async def sse_status(request: Request) -> StreamingResponse:
    """Stream status and widget metrics via Server-Sent Events."""

    async def _event_gen() -> typing.AsyncGenerator[str, None]:
        seq = 0
        error_count = 0
        while True:
            if await request.is_disconnected():
                break
            data = {
                "seq": seq,
                "timestamp": time.time(),
                "status": await get_status(),
                "metrics": await _collect_widget_metrics(),
                "errors": error_count,
            }
            yield f"data: {json.dumps(data)}\n\n"
            seq += 1
            await asyncio.sleep(2)

    headers = {
        "Cache-Control": "no-cache",
        "X-Accel-Buffering": "no",
    }
    return StreamingResponse(
        _event_gen(), media_type="text/event-stream", headers=headers
    )


async def main() -> None:

    import uvicorn

    config = uvicorn.Config(app, host="127.0.0.1", port=8000)
    server = uvicorn.Server(config)
    await server.serve()


if __name__ == "__main__":
    try:
        asyncio.run(main())
    finally:
        from utils import shutdown_async_loop

        shutdown_async_loop()<|MERGE_RESOLUTION|>--- conflicted
+++ resolved
@@ -8,7 +8,6 @@
 import typing
 from dataclasses import asdict
 
-<<<<<<< HEAD
 try:  # pragma: no cover - optional FastAPI dependency  # noqa: E402
     from fastapi import (
         Body,
@@ -20,14 +19,6 @@
         WebSocketDisconnect,
     )
     from fastapi.responses import Response, StreamingResponse  # noqa: E402
-=======
-logger = logging.getLogger(__name__)
-
-try:  # pragma: no cover - optional FastAPI dependency
-    from fastapi import (Body, Depends, FastAPI, HTTPException, Request,
-                         WebSocket, WebSocketDisconnect)
-    from fastapi.responses import Response, StreamingResponse
->>>>>>> e2ede6e9
     from fastapi.security import HTTPBasic, HTTPBasicCredentials
 except Exception:
     FastAPI = type(
