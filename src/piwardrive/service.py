--- conflicted
+++ resolved
@@ -22,16 +22,13 @@
     )
     from fastapi.middleware.cors import CORSMiddleware
     from fastapi.responses import Response, StreamingResponse  # noqa: E402
-<<<<<<< HEAD
     from fastapi.security import OAuth2PasswordBearer, OAuth2PasswordRequestForm
-=======
     from fastapi.security import (
         HTTPBasic,
         HTTPBasicCredentials,
         OAuth2PasswordBearer,
         OAuth2PasswordRequestForm,
     )
->>>>>>> bba54bca
 except Exception:
     FastAPI = type(  # type: ignore[misc, assignment]
         "FastAPI",
@@ -92,16 +89,13 @@
         WebSocketDisconnect,
     )
     from fastapi.responses import Response, StreamingResponse
-<<<<<<< HEAD
     from fastapi.security import OAuth2PasswordBearer, OAuth2PasswordRequestForm
-=======
     from fastapi.security import (
         HTTPBasic,
         HTTPBasicCredentials,
         OAuth2PasswordBearer,
         OAuth2PasswordRequestForm,
     )
->>>>>>> bba54bca
     from fastapi.middleware.cors import CORSMiddleware
 
 import asyncio
@@ -121,18 +115,12 @@
     from persistence import (
         DashboardSettings,
         User,
-<<<<<<< HEAD
-=======
         FingerprintInfo,
->>>>>>> bba54bca
         _db_path,
         create_user,
         get_table_counts,
         get_user,
-<<<<<<< HEAD
         get_user_by_token,
-=======
->>>>>>> bba54bca
         load_dashboard_settings,
         load_recent_health,
         load_health_history,
@@ -155,16 +143,13 @@
         _db_path,
         DashboardSettings,
         get_user,
-<<<<<<< HEAD
         save_user,
         update_user_token,
         get_user_by_token,
         User,
-=======
         create_user,
         User,
         FingerprintInfo,
->>>>>>> bba54bca
     )
 
 from piwardrive.errors import GeofenceError
@@ -263,11 +248,7 @@
 )
 
 
-<<<<<<< HEAD
 oauth2_scheme = OAuth2PasswordBearer(tokenUrl="/token")
-=======
-oauth2_scheme = OAuth2PasswordBearer(tokenUrl="/auth/login")
->>>>>>> bba54bca
 SECURITY_DEP = Depends(oauth2_scheme)
 BODY = Body(...)
 app = FastAPI()
@@ -349,7 +330,6 @@
         raise GeofenceError("Failed to save geofences") from exc
 
 
-<<<<<<< HEAD
 async def _ensure_default_user() -> None:
     """Create default user from environment variables if needed."""
     pw_hash = os.getenv("PW_API_PASSWORD_HASH")
@@ -380,19 +360,6 @@
     token = secrets.token_urlsafe(32)
     await update_user_token(user.username, hash_secret(token))
     return {"access_token": token, "token_type": "bearer"}
-=======
-async def _check_auth(token: str = SECURITY_DEP) -> User | None:
-    """Validate bearer token and return the associated user."""
-    if not TOKENS:
-        return None
-    username = TOKENS.get(token)
-    if not username:
-        raise HTTPException(status_code=401, detail=error_json(401, "Unauthorized"))
-    user = await get_user(username)
-    if user is None:
-        raise HTTPException(status_code=401, detail=error_json(401, "Unauthorized"))
-    return user
->>>>>>> bba54bca
 
 
 AUTH_DEP = Depends(_check_auth)
