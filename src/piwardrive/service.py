--- conflicted
+++ resolved
@@ -83,13 +83,8 @@
 from piwardrive.logconfig import DEFAULT_LOG_PATH
 
 try:  # allow tests to stub out ``persistence``
-<<<<<<< HEAD
     from persistence import load_ap_cache  # type: ignore
     from persistence import (
-=======
-    from persistence import (
-        load_ap_cache,
->>>>>>> 047ad296
         DashboardSettings,
         _db_path,
         get_table_counts,
