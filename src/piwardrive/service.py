"""Simple FastAPI service for health records."""

from __future__ import annotations

import inspect
import logging
import os
import typing
from dataclasses import asdict
from http import HTTPStatus
from typing import TYPE_CHECKING

try:  # pragma: no cover - optional FastAPI dependency
    from fastapi import (
        Body,
        Depends,
        FastAPI,
        HTTPException,
        Request,
        WebSocket,
        WebSocketDisconnect,
    )
    from fastapi.middleware.cors import CORSMiddleware
    from fastapi.responses import Response, StreamingResponse  # noqa: E402
    from fastapi.security import (
        HTTPBasic,
        HTTPBasicCredentials,
        OAuth2PasswordBearer,
        OAuth2PasswordRequestForm,
    )
except Exception:
    FastAPI = type(
        "FastAPI",
        (),
        {
            "get": lambda *a, **k: (lambda f: f),
            "post": lambda *a, **k: (lambda f: f),
            "delete": lambda *a, **k: (lambda f: f),
            "websocket": lambda *a, **k: (lambda f: f),
            "add_middleware": lambda *a, **k: None,
        },
    )

    def _noop(*_a: typing.Any, **_k: typing.Any) -> None:
        return None

    Depends = _noop
    HTTPException = type(
        "HTTPException",
        (Exception,),
        {},
    )
    WebSocket = object
    WebSocketDisconnect = Exception
    Body = _noop
    Request = object
    StreamingResponse = Response = object
    OAuth2PasswordBearer = type(
        "OAuth2PasswordBearer",
        (),
        {"__init__": lambda self, tokenUrl="/token", **k: None},
    )
    OAuth2PasswordRequestForm = type(
        "OAuth2PasswordRequestForm",
        (),
        {"__init__": lambda self, **k: None, "username": "", "password": ""},
    )
    OAuth2PasswordBearer = type(
        "OAuth2PasswordBearer",
        (),
        {"__init__": lambda self, **k: None},
    )
    OAuth2PasswordRequestForm = type(
        "OAuth2PasswordRequestForm",
        (),
        {"__init__": lambda self, **k: None},
    )
    CORSMiddleware = object

if TYPE_CHECKING:  # pragma: no cover - type hints only
    from fastapi import (
        Body,
        Depends,
        FastAPI,
        HTTPException,
        Request,
        WebSocket,
        WebSocketDisconnect,
    )
    from fastapi.responses import Response, StreamingResponse
    from fastapi.security import OAuth2PasswordBearer, OAuth2PasswordRequestForm
    from fastapi.security import (
        HTTPBasic,
        HTTPBasicCredentials,
        OAuth2PasswordBearer,
        OAuth2PasswordRequestForm,
    )
    from fastapi.middleware.cors import CORSMiddleware

import asyncio
import functools
import importlib
import json
import secrets
import tempfile
import time
from collections.abc import Mapping, Sequence
from pathlib import Path
from typing import TYPE_CHECKING, Any, Tuple

from piwardrive.logconfig import DEFAULT_LOG_PATH

try:  # allow tests to stub out ``persistence``
    from persistence import (
        DashboardSettings,
        FingerprintInfo,
        User,
        _db_path,
        create_user,
        get_table_counts,
        get_user,
        get_user_by_token,
        load_ap_cache,
        load_dashboard_settings,
        load_fingerprint_info,
        load_health_history,
        load_recent_health,
        save_dashboard_settings,
        save_fingerprint_info,
        save_user,
        update_user_token,
    )
except Exception:  # pragma: no cover - fall back to real module
    from piwardrive.persistence import (
        load_recent_health,
        load_health_history,
        load_ap_cache,
        load_dashboard_settings,
        load_fingerprint_info,
        save_fingerprint_info,
        save_dashboard_settings,
        get_table_counts,
        _db_path,
        DashboardSettings,
        get_user,
        save_user,
        update_user_token,
        get_user_by_token,
        User,
        create_user,
        User,
        FingerprintInfo,
    )

from piwardrive.errors import GeofenceError
from piwardrive.security import hash_secret, sanitize_path, verify_password

try:  # allow tests to provide a simplified utils module
    import utils as _utils
except Exception:  # pragma: no cover - fall back to real module
    from piwardrive import utils as _utils

from typing import Awaitable, Callable

import config
import psutil
import vehicle_sensors
from sync import upload_data

from piwardrive import export, graphql_api
from piwardrive.config import CONFIG_DIR
from piwardrive.gpsd_client import client as gps_client

try:  # allow tests to stub out lora_scanner
    import lora_scanner as _lora_scanner
except Exception:  # pragma: no cover - fall back to real module
    from piwardrive import lora_scanner as _lora_scanner

try:  # allow tests to stub out analytics
<<<<<<< HEAD
    from analytics.baseline import (  # type: ignore
        analyze_health_baseline,
        load_baseline_health,
    )
=======
    from analytics.baseline import analyze_health_baseline, load_baseline_health
>>>>>>> 2743c7a3
except Exception:  # pragma: no cover - fall back to real module
    from piwardrive.analytics.baseline import (
        analyze_health_baseline,
        load_baseline_health,
    )


logger = logging.getLogger(__name__)

# TypedDict definitions for API responses
class TokenResponse(typing.TypedDict):
    access_token: str
    token_type: str


class AuthLoginResponse(TokenResponse):
    role: str


class LogoutResponse(typing.TypedDict):
    logout: bool


class HealthRecordDict(typing.TypedDict):
    timestamp: str
    cpu_temp: float | None
    cpu_percent: float
    memory_percent: float
    disk_percent: float


class BaselineAnalysisResult(typing.TypedDict):
    recent: dict[str, float]
    baseline: dict[str, float]
    delta: dict[str, float]
    anomalies: list[str]


class WidgetMetrics(typing.TypedDict):
    cpu_temp: float | None
    bssid_count: int
    handshake_count: int
    avg_rssi: float | None
    kismet_running: bool
    bettercap_running: bool
    gps_fix: str | None
    rx_kbps: float
    tx_kbps: float
    battery_percent: float | None
    battery_plugged: bool | None
    vehicle_speed: float | None
    vehicle_rpm: float | None
    engine_load: float | None


class WidgetsListResponse(typing.TypedDict):
    widgets: list[str]


class CPUInfo(typing.TypedDict):
    temp: float | None
    percent: float


class RAMInfo(typing.TypedDict):
    percent: float | None


class StorageInfo(typing.TypedDict):
    percent: float | None


class OrientationInfo(typing.TypedDict):
    orientation: str | None
    angle: float | None
    accelerometer: dict[str, float] | None
    gyroscope: dict[str, float] | None


class VehicleInfo(typing.TypedDict):
    speed: float | None
    rpm: float | None
    engine_load: float | None


class GPSInfo(typing.TypedDict):
    lat: float | None
    lon: float | None
    accuracy: float | None
    fix: str | None


class LogsResponse(typing.TypedDict):
    path: str
    lines: list[str]


class DBStatsResponse(typing.TypedDict):
    size_kb: float | None
    tables: dict[str, int]


class LoraScanResponse(typing.TypedDict):
    count: int
    lines: list[str]


class CommandResponse(typing.TypedDict):
    output: str


class ServiceControlResponse(typing.TypedDict):
    service: str
    action: str
    success: bool


class ServiceStatusResponse(typing.TypedDict):
    service: str
    active: bool


class WebhooksResponse(typing.TypedDict):
    webhooks: list[str]


class DashboardSettingsResponse(typing.TypedDict):
    layout: list[typing.Any]
    widgets: list[str]


class FingerprintInfoDict(typing.TypedDict):
    environment: str
    source: str
    record_count: int
    created_at: str | None


class Geofence(typing.TypedDict, total=False):
    name: str
    points: list[typing.Any]
    enter_message: str | None
    exit_message: str | None


class RemoveResponse(typing.TypedDict):
    removed: bool


class SyncResponse(typing.TypedDict):
    uploaded: int


class ConfigResponse(typing.TypedDict, total=False):
    theme: str
    dashboard_layout: list[typing.Any]
    notification_webhooks: list[str]
    remote_sync_url: str | None


def error_json(code: int, message: str | None = None) -> dict[str, str]:
    """Return standardized error dictionary."""
    if message is None:
        try:
            message = HTTPStatus(code).phrase
        except Exception:
            message = str(code)
    return {"code": str(int(code)), "message": message}


async def _default_fetch_metrics_async(*_a: Any, **_k: Any) -> "MetricsResult":
    return _utils.MetricsResult([], [], 0)  # type: ignore[attr-defined]


fetch_metrics_async: Callable[..., Awaitable["MetricsResult"]] = getattr(
    _utils, "fetch_metrics_async", _default_fetch_metrics_async
)
get_avg_rssi = getattr(_utils, "get_avg_rssi", lambda *_a, **_k: None)
get_cpu_temp = getattr(_utils, "get_cpu_temp", lambda *_a, **_k: None)
get_mem_usage = getattr(_utils, "get_mem_usage", lambda *_a, **_k: None)
get_disk_usage = getattr(_utils, "get_disk_usage", lambda *_a, **_k: None)
get_network_throughput = getattr(
    _utils,
    "get_network_throughput",
    lambda *_a, **_k: (0, 0),
)
get_gps_fix_quality = getattr(_utils, "get_gps_fix_quality", lambda *_a, **_k: None)
get_gps_accuracy = getattr(_utils, "get_gps_accuracy", lambda *_a, **_k: None)


async def _default_async_scan_lora(*_a: Any, **_k: Any) -> list[str]:
    return []


async_scan_lora: Callable[[str], Awaitable[list[str]]] = getattr(
    _lora_scanner, "async_scan_lora", _default_async_scan_lora
)


async def _default_service_status_async(*_a: Any, **_k: Any) -> bool:
    return False


service_status_async: Callable[[str], Awaitable[bool]] = getattr(
    _utils, "service_status_async", _default_service_status_async
)

run_service_cmd: Callable[[str, str], Tuple[bool, str, str] | None] = getattr(
    _utils, "run_service_cmd", lambda *_a, **_k: None
)


async def _default_async_tail_file(*_a: Any, **_k: Any) -> list[str]:
    return []


async_tail_file: Callable[[str, int], Awaitable[list[str]]] = getattr(
    _utils, "async_tail_file", _default_async_tail_file
)


oauth2_scheme = OAuth2PasswordBearer(tokenUrl="/token")
SECURITY_DEP = Depends(oauth2_scheme)
BODY = Body(...)
app = FastAPI()
if config.AppConfig.load().enable_graphql:
    graphql_api.add_graphql_route(app)
cors_origins_env = os.getenv("PW_CORS_ORIGINS", "")
cors_origins = [o.strip() for o in cors_origins_env.split(",") if o.strip()]
if cors_origins:
    app.add_middleware(
        CORSMiddleware,
        allow_origins=cors_origins,
        allow_credentials=True,
        allow_methods=["*"],
        allow_headers=["*"],
    )

F = typing.TypeVar("F", bound=typing.Callable[..., typing.Any])


def _wrap_route(
    method: typing.Callable[..., typing.Any], *args: typing.Any, **kwargs: typing.Any
) -> typing.Callable[[F], F]:
    return typing.cast(typing.Callable[[F], F], method(*args, **kwargs))


def GET(*args: typing.Any, **kwargs: typing.Any) -> typing.Callable[[F], F]:
    return _wrap_route(app.get, *args, **kwargs)


def POST(*args: typing.Any, **kwargs: typing.Any) -> typing.Callable[[F], F]:
    return _wrap_route(app.post, *args, **kwargs)


def PUT(*args: typing.Any, **kwargs: typing.Any) -> typing.Callable[[F], F]:
    return _wrap_route(app.put, *args, **kwargs)


def DELETE(*args: typing.Any, **kwargs: typing.Any) -> typing.Callable[[F], F]:
    return _wrap_route(app.delete, *args, **kwargs)


def WEBSOCKET(*args: typing.Any, **kwargs: typing.Any) -> typing.Callable[[F], F]:
    return _wrap_route(app.websocket, *args, **kwargs)


# Allowed log file paths for the /logs endpoint
ALLOWED_LOG_PATHS = {
    sanitize_path(p) for p in config.DEFAULT_CONFIG.log_paths + [DEFAULT_LOG_PATH]
}

# In-memory token store mapping token string to username
TOKENS: dict[str, str] = {}

# Path storing polygon geofences
GEOFENCE_FILE = os.path.join(CONFIG_DIR, "geofences.json")


@functools.lru_cache(maxsize=1)
def _load_geofences() -> list[dict[str, Any]]:
    """Return list of saved geofence dictionaries."""
    try:
        with open(GEOFENCE_FILE, "r", encoding="utf-8") as fh:
            data = json.load(fh)
        if isinstance(data, list):
            return data
    except FileNotFoundError:
        return []
    except Exception as exc:
        raise GeofenceError("Failed to load geofences") from exc
    return []


def _save_geofences(polys: list[dict[str, Any]]) -> None:
    os.makedirs(CONFIG_DIR, exist_ok=True)
    try:
        with open(GEOFENCE_FILE, "w", encoding="utf-8") as fh:
            json.dump(polys, fh, indent=2)
    except OSError as exc:
        logging.exception("Failed to save geofences: %s", exc)
        raise GeofenceError("Failed to save geofences") from exc
    _load_geofences.cache_clear()


async def _ensure_default_user() -> None:
    """Create default user from environment variables if needed."""
    pw_hash = os.getenv("PW_API_PASSWORD_HASH")
    if not pw_hash:
        return
    username = os.getenv("PW_API_USER", "admin")
    if await get_user(username) is None:
        await save_user(User(username=username, password_hash=pw_hash))


async def _check_auth(token: str = SECURITY_DEP) -> None:
    """Validate bearer token."""
    await _ensure_default_user()
    if not token:
        raise HTTPException(status_code=401, detail=error_json(401, "Unauthorized"))
    user = await get_user_by_token(hash_secret(token))
    if user is None:
        raise HTTPException(status_code=401, detail=error_json(401, "Unauthorized"))


@POST("/token")
async def login(form: OAuth2PasswordRequestForm = Depends()) -> TokenResponse:
    """Return bearer token for valid credentials."""
    await _ensure_default_user()
    user = await get_user(form.username)
    if not user or not verify_password(form.password, user.password_hash):
        raise HTTPException(status_code=401, detail=error_json(401, "Unauthorized"))
    token = secrets.token_urlsafe(32)
    await update_user_token(user.username, hash_secret(token))
    return {"access_token": token, "token_type": "bearer"}


AUTH_DEP = Depends(_check_auth)


@POST("/auth/login")
async def login(form: OAuth2PasswordRequestForm = Depends()) -> AuthLoginResponse:
    """Validate credentials and return a bearer token."""
    user = await get_user(form.username)
    if user is None or not verify_password(form.password, user.password):
        raise HTTPException(status_code=401, detail=error_json(401, "Unauthorized"))
    token = secrets.token_urlsafe(32)
    TOKENS[token] = user.username
    return {"access_token": token, "token_type": "bearer", "role": user.role}


@POST("/auth/logout")
async def logout(token: str = SECURITY_DEP) -> LogoutResponse:
    """Invalidate the current token."""
    TOKENS.pop(token, None)
    return {"logout": True}


@GET("/status")
async def get_status(limit: int = 5) -> list[HealthRecordDict]:
    """Return ``limit`` most recent :class:`HealthRecord` entries."""
    records = load_recent_health(limit)
    if inspect.isawaitable(records):
        records = await records

    return [asdict(rec) for rec in records]


@GET("/baseline-analysis")
async def baseline_analysis_endpoint(
    limit: int = 10,
    days: int = 30,
    threshold: float = 5.0,
    _auth: None = AUTH_DEP,
) -> BaselineAnalysisResult:
    """Compare recent metrics to historical averages."""
    recent = load_recent_health(limit)
    if inspect.isawaitable(recent):
        recent = await recent
    baseline = load_baseline_health(days, limit)
    if inspect.isawaitable(baseline):
        baseline = await baseline
    return analyze_health_baseline(recent, baseline, threshold)


async def _collect_widget_metrics() -> WidgetMetrics:
    """Return basic metrics used by dashboard widgets."""
    metrics = await fetch_metrics_async()
    aps = metrics.aps
    handshakes = metrics.handshake_count
    rx, tx = get_network_throughput()
    batt_percent = batt_plugged = None
    try:
        batt = await asyncio.to_thread(psutil.sensors_battery)
        if batt is not None:
            batt_percent = batt.percent
            batt_plugged = batt.power_plugged
    except Exception:  # pragma: no cover - optional dependency
        logging.debug("battery info unavailable", exc_info=True)

    return {
        "cpu_temp": get_cpu_temp(),
        "bssid_count": len(aps),
        "handshake_count": handshakes,
        "avg_rssi": get_avg_rssi(aps),
        "kismet_running": await service_status_async("kismet"),
        "bettercap_running": await service_status_async("bettercap"),
        "gps_fix": get_gps_fix_quality(),
        "rx_kbps": rx,
        "tx_kbps": tx,
        "battery_percent": batt_percent,
        "battery_plugged": batt_plugged,
        "vehicle_speed": await asyncio.to_thread(vehicle_sensors.read_speed_obd),
        "vehicle_rpm": await asyncio.to_thread(vehicle_sensors.read_rpm_obd),
        "engine_load": await asyncio.to_thread(vehicle_sensors.read_engine_load_obd),
    }


@GET("/api/widgets")
async def list_widgets(_auth: User | None = AUTH_DEP) -> WidgetsListResponse:
    """Return available dashboard widget class names."""
    widgets_mod = importlib.import_module("piwardrive.widgets")
    return {"widgets": list(getattr(widgets_mod, "__all__", []))}


@GET("/widget-metrics")
async def get_widget_metrics(_auth: User | None = AUTH_DEP) -> WidgetMetrics:
    """Return basic metrics used by dashboard widgets."""
    return await _collect_widget_metrics()


@GET("/plugins")
async def get_plugins(_auth: User | None = AUTH_DEP) -> list[str]:
    """Return discovered plugin widget class names."""
    from piwardrive import widgets

    return typing.cast(list[str], widgets.list_plugins())


@GET("/cpu")
async def get_cpu(_auth: User | None = AUTH_DEP) -> CPUInfo:
    """Return CPU temperature and usage percentage."""
    return {
        "temp": get_cpu_temp(),
        "percent": await asyncio.to_thread(psutil.cpu_percent, interval=None),
    }


@GET("/ram")
async def get_ram(_auth: User | None = AUTH_DEP) -> RAMInfo:
    """Return system memory usage percentage."""
    return {"percent": get_mem_usage()}


@GET("/storage")
async def get_storage(
    path: str = "/mnt/ssd",
    _auth: User | None = AUTH_DEP,
) -> StorageInfo:
    """Return disk usage percentage for ``path``."""
    return {"percent": get_disk_usage(path)}


@GET("/orientation")
async def get_orientation_endpoint(
    _auth: User | None = AUTH_DEP,
) -> OrientationInfo:
    """Return device orientation and raw sensor data."""
    orient = await asyncio.to_thread(orientation_sensors.get_orientation_dbus)
    angle = None
    accel = gyro = None
    if orient:
        angle = orientation_sensors.orientation_to_angle(orient)
    else:
        data = await asyncio.to_thread(orientation_sensors.read_mpu6050)
        if data:
            accel = data.get("accelerometer")
            gyro = data.get("gyroscope")
    return {
        "orientation": orient,
        "angle": angle,
        "accelerometer": accel,
        "gyroscope": gyro,
    }


@GET("/vehicle")
async def get_vehicle_endpoint(_auth: User | None = AUTH_DEP) -> VehicleInfo:
    """Return vehicle metrics from OBD-II sensors."""
    return {
        "speed": await asyncio.to_thread(vehicle_sensors.read_speed_obd),
        "rpm": await asyncio.to_thread(vehicle_sensors.read_rpm_obd),
        "engine_load": await asyncio.to_thread(vehicle_sensors.read_engine_load_obd),
    }


@GET("/gps")
async def get_gps_endpoint(_auth: User | None = AUTH_DEP) -> GPSInfo:
    """Return current GPS position."""
    pos = await asyncio.to_thread(gps_client.get_position)
    lat = lon = None
    if pos:
        lat, lon = pos
    return {
        "lat": lat,
        "lon": lon,
        "accuracy": get_gps_accuracy(),
        "fix": get_gps_fix_quality(),
    }


@GET("/logs")
async def get_logs(
    lines: int = 200,
    path: str = DEFAULT_LOG_PATH,
    _auth: User | None = AUTH_DEP,
) -> LogsResponse:
    """Return last ``lines`` from ``path``."""
    safe = sanitize_path(path)
    if safe not in ALLOWED_LOG_PATHS:
        raise HTTPException(status_code=400, detail=error_json(400, "Invalid log path"))
    data = async_tail_file(safe, lines)
    if inspect.isawaitable(data):
        lines_out = await data
    else:
        lines_out = data
    return {"path": safe, "lines": lines_out}


@GET("/db-stats")
async def get_db_stats_endpoint(_auth: User | None = AUTH_DEP) -> DBStatsResponse:
    """Return SQLite table counts and database size."""
    counts = await get_table_counts()
    try:
        size_kb = os.path.getsize(_db_path()) / 1024
    except OSError:
        size_kb = None
    return {"size_kb": size_kb, "tables": counts}


@GET("/lora-scan")
async def lora_scan_endpoint(
    iface: str = "lora0", _auth: User | None = AUTH_DEP
) -> LoraScanResponse:
    """Run ``lora-scan`` on ``iface`` and return output lines."""
    lines = await async_scan_lora(iface)
    return {"count": len(lines), "lines": lines}


@POST("/command")
async def run_command(
    data: dict[str, Any] = BODY, _auth: User | None = AUTH_DEP
) -> CommandResponse:
    """Execute a shell command and return its output."""
    cmd = str(data.get("cmd", "")).strip()
    if not cmd:
        raise HTTPException(status_code=400, detail=error_json(400, "cmd required"))
    proc = await asyncio.create_subprocess_shell(
        cmd,
        stdout=asyncio.subprocess.PIPE,
        stderr=asyncio.subprocess.STDOUT,
    )
    try:
        out, _ = await asyncio.wait_for(proc.communicate(), timeout=10)
    except asyncio.TimeoutError:
        proc.kill()
        return error_json(408, "timeout")
    return {"output": out.decode()}


@POST("/service/{name}/{action}")
async def control_service_endpoint(
    name: str,
    action: str,
    _auth: User | None = AUTH_DEP,
) -> ServiceControlResponse:
    """Start or stop a systemd service."""
    if action not in {"start", "stop", "restart"}:
        raise HTTPException(status_code=400, detail=error_json(400, "Invalid action"))
    result = run_service_cmd(name, action) or (False, "", "")
    success, _out, err = result
    if not success:
        msg = err.strip() if isinstance(err, str) else str(err)
        raise HTTPException(
            status_code=500, detail=error_json(500, msg or "command failed")
        )
    return {"service": name, "action": action, "success": True}


@GET("/service/{name}")
async def get_service_status_endpoint(
    name: str, _auth: User | None = AUTH_DEP
) -> ServiceStatusResponse:
    """Return whether a ``systemd`` service is active."""
    active = await service_status_async(name)
    return {"service": name, "active": active}


@GET("/config")
async def get_config_endpoint(_auth: User | None = AUTH_DEP) -> ConfigResponse:
    """Return the current configuration from ``config.json``."""
    return asdict(config.load_config())


@POST("/config")
async def update_config_endpoint(
    updates: dict[str, Any] = BODY,
    _auth: User | None = AUTH_DEP,
) -> ConfigResponse:
    """Update configuration values and persist them."""
    cfg = config.load_config()
    data = asdict(cfg)
    for key, value in updates.items():
        if key not in data:
            raise HTTPException(
                status_code=400, detail=error_json(400, f"Unknown field: {key}")
            )
        data[key] = value
    if data.get("remote_sync_url", "") == "":
        data["remote_sync_url"] = None
    try:
        config.validate_config_data(data)
    except Exception as exc:  # pragma: no cover - validation tested separately
        raise HTTPException(status_code=400, detail=error_json(400, str(exc)))
    config.save_config(config.Config(**data))
    return data


@GET("/webhooks")
async def get_webhooks_endpoint(_auth: None = AUTH_DEP) -> WebhooksResponse:
    """Return configured notification webhook URLs."""
    cfg = config.load_config()
    return {"webhooks": list(cfg.notification_webhooks)}


@POST("/webhooks")
async def update_webhooks_endpoint(
    urls: list[str] = BODY, _auth: None = AUTH_DEP
) -> WebhooksResponse:
    """Update notification webhook URL list."""
    cfg = config.load_config()
    cfg.notification_webhooks = list(urls)
    config.save_config(cfg)
    return {"webhooks": cfg.notification_webhooks}


@GET("/dashboard-settings")
async def get_dashboard_settings_endpoint(
    _auth: User | None = AUTH_DEP,
) -> DashboardSettingsResponse:
    """Return persisted dashboard layout and widget list."""
    settings = await load_dashboard_settings()
    return {"layout": settings.layout, "widgets": settings.widgets}


@POST("/dashboard-settings")
async def update_dashboard_settings_endpoint(
    data: dict[str, Any] = BODY,
    _auth: User | None = AUTH_DEP,
) -> DashboardSettingsResponse:
    """Persist dashboard layout and widget list."""
    layout = data.get("layout", [])
    widgets = data.get("widgets", [])
    await save_dashboard_settings(DashboardSettings(layout=layout, widgets=widgets))
    return {"layout": layout, "widgets": widgets}


@GET("/fingerprints")
async def list_fingerprints_endpoint(_auth: None = AUTH_DEP) -> dict[str, list[FingerprintInfoDict]]:
    """Return stored fingerprint metadata."""
    items = await load_fingerprint_info()
    return {"fingerprints": [asdict(i) for i in items]}


@POST("/fingerprints")
async def add_fingerprint_endpoint(
    data: dict[str, Any] = BODY, _auth: None = AUTH_DEP
) -> FingerprintInfoDict:
    """Store fingerprint metadata in the database."""
    info = FingerprintInfo(
        environment=data.get("environment", ""),
        source=data.get("source", ""),
        record_count=int(data.get("record_count", 0)),
    )
    await save_fingerprint_info(info)
    return asdict(info)


@GET("/geofences")
async def list_geofences_endpoint(
    _auth: User | None = AUTH_DEP,
) -> list[Geofence]:
    """Return saved geofence polygons."""
    return _load_geofences()


@POST("/geofences")
async def add_geofence_endpoint(
    data: dict[str, Any] = BODY, _auth: User | None = AUTH_DEP
) -> list[Geofence]:
    """Add a new polygon to ``geofences.json``."""
    polys = _load_geofences()
    polys.append(
        {
            "name": data.get("name", "geofence"),
            "points": data.get("points", []),
            "enter_message": data.get("enter_message"),
            "exit_message": data.get("exit_message"),
        }
    )
    _save_geofences(polys)
    return polys


@PUT("/geofences/{name}")
async def update_geofence_endpoint(
    name: str,
    updates: dict[str, Any] = BODY,
    _auth: User | None = AUTH_DEP,
) -> Geofence:
    """Modify a saved polygon."""
    polys = _load_geofences()
    for poly in polys:
        if poly.get("name") == name:
            if "name" in updates:
                poly["name"] = updates["name"]
            if "points" in updates:
                poly["points"] = updates["points"]
            if "enter_message" in updates:
                poly["enter_message"] = updates["enter_message"]
            if "exit_message" in updates:
                poly["exit_message"] = updates["exit_message"]
            _save_geofences(polys)
            return poly
    raise HTTPException(status_code=404, detail=error_json(404, "Not found"))


@DELETE("/geofences/{name}")
async def remove_geofence_endpoint(
    name: str, _auth: User | None = AUTH_DEP
) -> RemoveResponse:
    """Delete ``name`` from ``geofences.json``."""
    polys = _load_geofences()
    for idx, poly in enumerate(polys):
        if poly.get("name") == name:
            polys.pop(idx)
            _save_geofences(polys)
            return {"removed": True}
    raise HTTPException(status_code=404, detail=error_json(404, "Not found"))


@POST("/sync")
async def sync_records(
    limit: int = 100, _auth: User | None = AUTH_DEP
) -> SyncResponse:
    """Upload recent health records to the configured sync endpoint."""
    records = load_recent_health(limit)
    if inspect.isawaitable(records):
        records = await records
    success = await upload_data([asdict(r) for r in records])
    if not success:
        raise HTTPException(status_code=502, detail=error_json(502, "Upload failed"))
    return {"uploaded": len(records)}


EXPORT_CONTENT_TYPES = {
    "csv": "text/csv",
    "json": "application/json",
    "gpx": "application/gpx+xml",
    "kml": "application/vnd.google-earth.kml+xml",
    "geojson": "application/geo+json",
    "shp": "application/octet-stream",
}


def _make_export_response(data: bytes, fmt: str, name: str) -> Response:
    """Return ``Response`` serving ``data`` as ``name.fmt``."""
    return Response(
        content=data,
        media_type=EXPORT_CONTENT_TYPES.get(fmt, "application/octet-stream"),
        headers={"Content-Disposition": f"attachment; filename={name}.{fmt}"},
    )


async def _export_layer(
    records: Sequence[Mapping[str, Any]], fmt: str, name: str
) -> Response:
    """Convert ``records`` to ``fmt`` and return as HTTP response."""
    with tempfile.NamedTemporaryFile(delete=False) as tmp:
        export.export_records(records, tmp.name, fmt)
        tmp.flush()
        path = tmp.name
    data = Path(path).read_bytes()
    os.remove(path)
    return _make_export_response(data, fmt, name)


@GET("/export/aps")
async def export_access_points(
    fmt: str = "geojson", _auth: User | None = AUTH_DEP
) -> Response:
    """Return saved Wi-Fi access points in the specified format."""
    records = load_ap_cache()
    if inspect.isawaitable(records):
        records = await records
    try:
        from sigint_integration import load_sigint_data

        records.extend(load_sigint_data("wifi"))
    except Exception:
        logging.debug("sigint integration failed", exc_info=True)
    return await _export_layer(records, fmt.lower(), "aps")


@GET("/export/bt")
async def export_bluetooth(
    fmt: str = "geojson", _auth: User | None = AUTH_DEP
) -> Response:
    """Return saved Bluetooth device data in the specified format."""
    try:
        from sigint_integration import load_sigint_data

        records = load_sigint_data("bluetooth")
    except Exception:
        records = []
    return await _export_layer(records, fmt.lower(), "bt")


@WEBSOCKET("/ws/aps")
async def ws_aps(websocket: WebSocket) -> None:
    """Stream new access points over WebSocket."""
    await websocket.accept()
    seq = 0
    last_time = 0.0
    error_count = 0
    try:
        while True:
            start = time.perf_counter()
            records = load_ap_cache(last_time)
            if inspect.isawaitable(records):
                records = await records
            load_time = time.perf_counter() - start
            new = records
            logger.debug("ws_aps: fetched %d aps in %.6fs", len(new), load_time)
            if new:
                last_time = max(r["last_time"] for r in new)
            data = {
                "seq": seq,
                "timestamp": time.time(),
                "aps": new,
                "load_time": load_time,
                "errors": error_count,
            }
            try:
                await asyncio.wait_for(websocket.send_json(data), timeout=1)
            except (asyncio.TimeoutError, Exception):
                error_count += 1
                await websocket.close()
                break
            seq += 1
            await asyncio.sleep(2)
    except WebSocketDisconnect:
        pass


@GET("/sse/aps")
async def sse_aps(request: Request) -> StreamingResponse:
    """Stream new access points via Server-Sent Events."""

    async def _event_gen() -> typing.AsyncGenerator[str, None]:
        seq = 0
        last_time = 0.0
        error_count = 0
        while True:
            if await request.is_disconnected():
                break
            start = time.perf_counter()
            records = load_ap_cache(last_time)
            if inspect.isawaitable(records):
                records = await records
            load_time = time.perf_counter() - start
            new = records
            logger.debug("sse_aps: fetched %d aps in %.6fs", len(new), load_time)
            if new:
                last_time = max(r["last_time"] for r in new)
            data = {
                "seq": seq,
                "timestamp": time.time(),
                "aps": new,
                "load_time": load_time,
                "errors": error_count,
            }
            yield f"data: {json.dumps(data)}\n\n"
            seq += 1
            await asyncio.sleep(2)

    headers = {
        "Cache-Control": "no-cache",
        "X-Accel-Buffering": "no",
    }
    return StreamingResponse(
        _event_gen(), media_type="text/event-stream", headers=headers
    )


@WEBSOCKET("/ws/status")
async def ws_status(websocket: WebSocket) -> None:
    """Stream status and widget metrics periodically over WebSocket."""
    await websocket.accept()
    seq = 0
    error_count = 0
    try:
        while True:
            data = {
                "seq": seq,
                "timestamp": time.time(),
                "status": await get_status(),
                "metrics": await _collect_widget_metrics(),
                "errors": error_count,
            }
            try:
                await asyncio.wait_for(websocket.send_json(data), timeout=1)
            except (asyncio.TimeoutError, Exception):
                error_count += 1
                await websocket.close()
                break
            seq += 1
            await asyncio.sleep(2)
    except WebSocketDisconnect:
        pass


@GET("/sse/status")
async def sse_status(request: Request) -> StreamingResponse:
    """Stream status and widget metrics via Server-Sent Events."""

    async def _event_gen() -> typing.AsyncGenerator[str, None]:
        seq = 0
        error_count = 0
        while True:
            if await request.is_disconnected():
                break
            data = {
                "seq": seq,
                "timestamp": time.time(),
                "status": await get_status(),
                "metrics": await _collect_widget_metrics(),
                "errors": error_count,
            }
            yield f"data: {json.dumps(data)}\n\n"
            seq += 1
            await asyncio.sleep(2)

    headers = {
        "Cache-Control": "no-cache",
        "X-Accel-Buffering": "no",
    }
    return StreamingResponse(
        _event_gen(), media_type="text/event-stream", headers=headers
    )


@GET("/sse/history")
async def sse_history(
    request: Request, limit: int = 100, interval: float = 1.0
) -> StreamingResponse:
    """Stream historical health records for playback."""
    records = await load_health_history()
    if limit:
        records = records[-limit:]

    async def _event_gen() -> typing.AsyncGenerator[str, None]:
        seq = 0
        for rec in records:
            if await request.is_disconnected():
                break
            data = {"seq": seq, "record": asdict(rec)}
            yield f"data: {json.dumps(data)}\n\n"
            seq += 1
            await asyncio.sleep(max(interval, 0.01))

    headers = {
        "Cache-Control": "no-cache",
        "X-Accel-Buffering": "no",
    }
    return StreamingResponse(
        _event_gen(), media_type="text/event-stream", headers=headers
    )


async def main() -> None:

    import uvicorn

    port_str = os.getenv("PW_SERVICE_PORT", "8000")
    try:
        port = int(port_str)
    except ValueError:
        logger.warning("invalid PW_SERVICE_PORT=%r, defaulting to 8000", port_str)
        port = 8000
    config = uvicorn.Config(app, host="127.0.0.1", port=port)
    server = uvicorn.Server(config)
    await server.serve()
    vehicle_sensors.close_obd()


if __name__ == "__main__":
    try:
        asyncio.run(main())
    finally:
        from utils import shutdown_async_loop

        vehicle_sensors.close_obd()
        shutdown_async_loop()<|MERGE_RESOLUTION|>--- conflicted
+++ resolved
@@ -177,14 +177,10 @@
     from piwardrive import lora_scanner as _lora_scanner
 
 try:  # allow tests to stub out analytics
-<<<<<<< HEAD
     from analytics.baseline import (  # type: ignore
         analyze_health_baseline,
         load_baseline_health,
     )
-=======
-    from analytics.baseline import analyze_health_baseline, load_baseline_health
->>>>>>> 2743c7a3
 except Exception:  # pragma: no cover - fall back to real module
     from piwardrive.analytics.baseline import (
         analyze_health_baseline,
