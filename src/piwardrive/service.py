--- conflicted
+++ resolved
@@ -96,12 +96,9 @@
         get_table_counts,
         load_dashboard_settings,
         load_recent_health,
-<<<<<<< HEAD
         load_health_history,
-=======
         load_fingerprint_info,
         save_fingerprint_info,
->>>>>>> 7230bc1e
         save_dashboard_settings,
     )
 except Exception:  # pragma: no cover - fall back to real module
