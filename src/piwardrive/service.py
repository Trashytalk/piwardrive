--- conflicted
+++ resolved
@@ -816,7 +816,6 @@
     return {"logout": True}
 
 
-<<<<<<< HEAD
 @POST("/auth/refresh")
 async def refresh_token(refresh_token: str = BODY) -> TokenResponse:
     """Return a new access token from a refresh token."""
@@ -830,31 +829,6 @@
 
 
 @GET("/status")
-=======
-@GET(
-    "/status",
-    response_model=list[HealthRecordDict],
-    summary="Recent health records",
-    description="Return the most recent CPU and memory usage metrics.",
-    responses={
-        200: {
-            "content": {
-                "application/json": {
-                    "example": [
-                        {
-                            "timestamp": "2024-01-01T00:00:00Z",
-                            "cpu_temp": 55.2,
-                            "cpu_percent": 12.5,
-                            "memory_percent": 35.0,
-                            "disk_percent": 40.0,
-                        }
-                    ]
-                }
-            }
-        }
-    },
-)
->>>>>>> eb0e7ee4
 async def get_status(
     limit: int = 5, _auth: User | None = AUTH_DEP
 ) -> list[HealthRecordDict]:
