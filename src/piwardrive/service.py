"""Simple FastAPI service for health records."""

from __future__ import annotations

import inspect
import logging
import os
import typing
from dataclasses import asdict
from http import HTTPStatus
from typing import TYPE_CHECKING

try:  # pragma: no cover - optional FastAPI dependency
    from fastapi import (
        Body,
        Depends,
        FastAPI,
        HTTPException,
        Request,
        WebSocket,
        WebSocketDisconnect,
    )
    from fastapi.middleware.cors import CORSMiddleware
    from fastapi.responses import Response, StreamingResponse  # noqa: E402
    from fastapi.security import OAuth2PasswordBearer, OAuth2PasswordRequestForm
    from fastapi.security import (
        HTTPBasic,
        HTTPBasicCredentials,
        OAuth2PasswordBearer,
        OAuth2PasswordRequestForm,
    )
except Exception:
    FastAPI = type(  # type: ignore[misc, assignment]
        "FastAPI",
        (),
        {
            "get": lambda *a, **k: (lambda f: f),
            "post": lambda *a, **k: (lambda f: f),
            "delete": lambda *a, **k: (lambda f: f),
            "websocket": lambda *a, **k: (lambda f: f),
            "add_middleware": lambda *a, **k: None,
        },
    )  # type: ignore[misc, assignment]

    def _noop(*_a: typing.Any, **_k: typing.Any) -> None:
        return None

    Depends = _noop  # type: ignore[misc, assignment]
    HTTPException = type(  # type: ignore[misc]
        "HTTPException",
        (Exception,),
        {},
    )  # type: ignore[misc, assignment]
    WebSocket = object  # type: ignore[misc, assignment]
    WebSocketDisconnect = Exception  # type: ignore[misc, assignment]
    Body = _noop  # type: ignore[misc, assignment]
    Request = object  # type: ignore[misc, assignment]
    StreamingResponse = Response = object  # type: ignore[misc, assignment]
    OAuth2PasswordBearer = type(  # type: ignore[misc]
        "OAuth2PasswordBearer",
        (),
        {"__init__": lambda self, tokenUrl="/token", **k: None},
    )  # type: ignore[misc, assignment]
    OAuth2PasswordRequestForm = type(  # type: ignore[misc]
        "OAuth2PasswordRequestForm",
        (),
        {"__init__": lambda self, **k: None, "username": "", "password": ""},
    )  # type: ignore[misc, assignment]
    OAuth2PasswordBearer = type(  # type: ignore[misc]
        "OAuth2PasswordBearer",
        (),
        {"__init__": lambda self, **k: None},
    )
    OAuth2PasswordRequestForm = type(  # type: ignore[misc]
        "OAuth2PasswordRequestForm",
        (),
        {"__init__": lambda self, **k: None},
    )
    CORSMiddleware = object  # type: ignore[misc, assignment]

if TYPE_CHECKING:  # pragma: no cover - type hints only
    from fastapi import (
        Body,
        Depends,
        FastAPI,
        HTTPException,
        Request,
        WebSocket,
        WebSocketDisconnect,
    )
    from fastapi.responses import Response, StreamingResponse
    from fastapi.security import OAuth2PasswordBearer, OAuth2PasswordRequestForm
    from fastapi.security import (
        HTTPBasic,
        HTTPBasicCredentials,
        OAuth2PasswordBearer,
        OAuth2PasswordRequestForm,
    )
    from fastapi.middleware.cors import CORSMiddleware

import asyncio
import importlib
import json
import secrets
import tempfile
import time
import functools
from collections.abc import Mapping, Sequence
from pathlib import Path
from typing import TYPE_CHECKING, Any, Tuple

from piwardrive.logconfig import DEFAULT_LOG_PATH

try:  # allow tests to stub out ``persistence``
    from persistence import load_ap_cache  # type: ignore
    from persistence import (
        DashboardSettings,
        User,
        FingerprintInfo,
        _db_path,
        create_user,
        get_table_counts,
        get_user,
        get_user_by_token,
        load_dashboard_settings,
        load_recent_health,
        load_health_history,
        load_fingerprint_info,
        save_fingerprint_info,
        save_dashboard_settings,
        save_user,
        update_user_token,
    )
except Exception:  # pragma: no cover - fall back to real module
    from piwardrive.persistence import (
        load_recent_health,
        load_health_history,
        load_ap_cache,
        load_dashboard_settings,
        load_fingerprint_info,
        save_fingerprint_info,
        save_dashboard_settings,
        get_table_counts,
        _db_path,
        DashboardSettings,
        get_user,
        save_user,
        update_user_token,
        get_user_by_token,
        User,
        create_user,
        User,
        FingerprintInfo,
    )

from piwardrive.errors import GeofenceError
from piwardrive.security import hash_secret, sanitize_path, verify_password

try:  # allow tests to provide a simplified utils module
    import utils as _utils
except Exception:  # pragma: no cover - fall back to real module
    from piwardrive import utils as _utils

from typing import Awaitable, Callable

import config
import psutil
import vehicle_sensors
from sync import upload_data

from piwardrive import export, graphql_api
from piwardrive.config import CONFIG_DIR
from piwardrive.gpsd_client import client as gps_client

try:  # allow tests to stub out lora_scanner
    import lora_scanner as _lora_scanner
except Exception:  # pragma: no cover - fall back to real module
    from piwardrive import lora_scanner as _lora_scanner

try:  # allow tests to stub out analytics
    from analytics.baseline import analyze_health_baseline, load_baseline_health  # type: ignore
except Exception:  # pragma: no cover - fall back to real module
    from piwardrive.analytics.baseline import analyze_health_baseline, load_baseline_health


logger = logging.getLogger(__name__)

# TypedDict definitions for API responses
class TokenResponse(typing.TypedDict):
    access_token: str
    token_type: str


class AuthLoginResponse(TokenResponse):
    role: str


class LogoutResponse(typing.TypedDict):
    logout: bool


class HealthRecordDict(typing.TypedDict):
    timestamp: str
    cpu_temp: float | None
    cpu_percent: float
    memory_percent: float
    disk_percent: float


class BaselineAnalysisResult(typing.TypedDict):
    recent: dict[str, float]
    baseline: dict[str, float]
    delta: dict[str, float]
    anomalies: list[str]


class WidgetMetrics(typing.TypedDict):
    cpu_temp: float | None
    bssid_count: int
    handshake_count: int
    avg_rssi: float | None
    kismet_running: bool
    bettercap_running: bool
    gps_fix: str | None
    rx_kbps: float
    tx_kbps: float
    battery_percent: float | None
    battery_plugged: bool | None
    vehicle_speed: float | None
    vehicle_rpm: float | None
    engine_load: float | None


class WidgetsListResponse(typing.TypedDict):
    widgets: list[str]


class CPUInfo(typing.TypedDict):
    temp: float | None
    percent: float


class RAMInfo(typing.TypedDict):
    percent: float | None


class StorageInfo(typing.TypedDict):
    percent: float | None


class OrientationInfo(typing.TypedDict):
    orientation: str | None
    angle: float | None
    accelerometer: dict[str, float] | None
    gyroscope: dict[str, float] | None


class VehicleInfo(typing.TypedDict):
    speed: float | None
    rpm: float | None
    engine_load: float | None


class GPSInfo(typing.TypedDict):
    lat: float | None
    lon: float | None
    accuracy: float | None
    fix: str | None


class LogsResponse(typing.TypedDict):
    path: str
    lines: list[str]


class DBStatsResponse(typing.TypedDict):
    size_kb: float | None
    tables: dict[str, int]


class LoraScanResponse(typing.TypedDict):
    count: int
    lines: list[str]


class CommandResponse(typing.TypedDict):
    output: str


class ServiceControlResponse(typing.TypedDict):
    service: str
    action: str
    success: bool


class ServiceStatusResponse(typing.TypedDict):
    service: str
    active: bool


class WebhooksResponse(typing.TypedDict):
    webhooks: list[str]


class DashboardSettingsResponse(typing.TypedDict):
    layout: list[typing.Any]
    widgets: list[str]


class FingerprintInfoDict(typing.TypedDict):
    environment: str
    source: str
    record_count: int
    created_at: str | None


class Geofence(typing.TypedDict, total=False):
    name: str
    points: list[typing.Any]
    enter_message: str | None
    exit_message: str | None


class RemoveResponse(typing.TypedDict):
    removed: bool


class SyncResponse(typing.TypedDict):
    uploaded: int


class ConfigResponse(typing.TypedDict, total=False):
    theme: str
    dashboard_layout: list[typing.Any]
    notification_webhooks: list[str]
    remote_sync_url: str | None


def error_json(code: int, message: str | None = None) -> dict[str, str]:
    """Return standardized error dictionary."""
    if message is None:
        try:
            message = HTTPStatus(code).phrase
        except Exception:
            message = str(code)
    return {"code": str(int(code)), "message": message}


async def _default_fetch_metrics_async(
    *_a: Any, **_k: Any
) -> tuple[list[Any], list[Any], int]:
    return [], [], 0


fetch_metrics_async: Callable[..., Awaitable[tuple[list[Any], list[Any], int]]] = (
    getattr(_utils, "fetch_metrics_async", _default_fetch_metrics_async)
)
get_avg_rssi = getattr(_utils, "get_avg_rssi", lambda *_a, **_k: None)
get_cpu_temp = getattr(_utils, "get_cpu_temp", lambda *_a, **_k: None)
get_mem_usage = getattr(_utils, "get_mem_usage", lambda *_a, **_k: None)
get_disk_usage = getattr(_utils, "get_disk_usage", lambda *_a, **_k: None)
get_network_throughput = getattr(
    _utils,
    "get_network_throughput",
    lambda *_a, **_k: (0, 0),
)
get_gps_fix_quality = getattr(_utils, "get_gps_fix_quality", lambda *_a, **_k: None)
get_gps_accuracy = getattr(_utils, "get_gps_accuracy", lambda *_a, **_k: None)


async def _default_async_scan_lora(*_a: Any, **_k: Any) -> list[str]:
    return []


async_scan_lora: Callable[[str], Awaitable[list[str]]] = getattr(
    _lora_scanner, "async_scan_lora", _default_async_scan_lora
)


async def _default_service_status_async(*_a: Any, **_k: Any) -> bool:
    return False


service_status_async: Callable[[str], Awaitable[bool]] = getattr(
    _utils, "service_status_async", _default_service_status_async
)

run_service_cmd: Callable[[str, str], Tuple[bool, str, str] | None] = getattr(
    _utils, "run_service_cmd", lambda *_a, **_k: None
)


async def _default_async_tail_file(*_a: Any, **_k: Any) -> list[str]:
    return []


async_tail_file: Callable[[str, int], Awaitable[list[str]]] = getattr(
    _utils, "async_tail_file", _default_async_tail_file
)


oauth2_scheme = OAuth2PasswordBearer(tokenUrl="/token")
SECURITY_DEP = Depends(oauth2_scheme)
BODY = Body(...)
app = FastAPI()
if config.AppConfig.load().enable_graphql:
    graphql_api.add_graphql_route(app)
cors_origins_env = os.getenv("PW_CORS_ORIGINS", "")
cors_origins = [o.strip() for o in cors_origins_env.split(",") if o.strip()]
if cors_origins:
    app.add_middleware(
        CORSMiddleware,
        allow_origins=cors_origins,
        allow_credentials=True,
        allow_methods=["*"],
        allow_headers=["*"],
    )

F = typing.TypeVar("F", bound=typing.Callable[..., typing.Any])


def _wrap_route(
    method: typing.Callable[..., typing.Any], *args: typing.Any, **kwargs: typing.Any
) -> typing.Callable[[F], F]:
    return typing.cast(typing.Callable[[F], F], method(*args, **kwargs))


def GET(*args: typing.Any, **kwargs: typing.Any) -> typing.Callable[[F], F]:
    return _wrap_route(app.get, *args, **kwargs)


def POST(*args: typing.Any, **kwargs: typing.Any) -> typing.Callable[[F], F]:
    return _wrap_route(app.post, *args, **kwargs)


def PUT(*args: typing.Any, **kwargs: typing.Any) -> typing.Callable[[F], F]:
    return _wrap_route(app.put, *args, **kwargs)


def DELETE(*args: typing.Any, **kwargs: typing.Any) -> typing.Callable[[F], F]:
    return _wrap_route(app.delete, *args, **kwargs)


def WEBSOCKET(*args: typing.Any, **kwargs: typing.Any) -> typing.Callable[[F], F]:
    return _wrap_route(app.websocket, *args, **kwargs)


# Allowed log file paths for the /logs endpoint
ALLOWED_LOG_PATHS = {
    sanitize_path(p) for p in config.DEFAULT_CONFIG.log_paths + [DEFAULT_LOG_PATH]
}

# In-memory token store mapping token string to username
TOKENS: dict[str, str] = {}

# Path storing polygon geofences
GEOFENCE_FILE = os.path.join(CONFIG_DIR, "geofences.json")


@functools.lru_cache(maxsize=1)
def _load_geofences() -> list[dict[str, Any]]:
    """Return list of saved geofence dictionaries."""
    try:
        with open(GEOFENCE_FILE, "r", encoding="utf-8") as fh:
            data = json.load(fh)
        if isinstance(data, list):
            return data
    except FileNotFoundError:
        return []
    except Exception as exc:
        raise GeofenceError("Failed to load geofences") from exc
    return []


def _save_geofences(polys: list[dict[str, Any]]) -> None:
    os.makedirs(CONFIG_DIR, exist_ok=True)
    try:
        with open(GEOFENCE_FILE, "w", encoding="utf-8") as fh:
            json.dump(polys, fh, indent=2)
    except OSError as exc:
        logging.exception("Failed to save geofences: %s", exc)
        raise GeofenceError("Failed to save geofences") from exc
    _load_geofences.cache_clear()


async def _ensure_default_user() -> None:
    """Create default user from environment variables if needed."""
    pw_hash = os.getenv("PW_API_PASSWORD_HASH")
    if not pw_hash:
        return
    username = os.getenv("PW_API_USER", "admin")
    if await get_user(username) is None:
        await save_user(User(username=username, password_hash=pw_hash))


async def _check_auth(token: str = SECURITY_DEP) -> None:
    """Validate bearer token."""
    await _ensure_default_user()
    if not token:
        raise HTTPException(status_code=401, detail=error_json(401, "Unauthorized"))
    user = await get_user_by_token(hash_secret(token))
    if user is None:
        raise HTTPException(status_code=401, detail=error_json(401, "Unauthorized"))


@POST("/token")
async def login(form: OAuth2PasswordRequestForm = Depends()) -> TokenResponse:
    """Return bearer token for valid credentials."""
    await _ensure_default_user()
    user = await get_user(form.username)
    if not user or not verify_password(form.password, user.password_hash):
        raise HTTPException(status_code=401, detail=error_json(401, "Unauthorized"))
    token = secrets.token_urlsafe(32)
    await update_user_token(user.username, hash_secret(token))
    return {"access_token": token, "token_type": "bearer"}


AUTH_DEP = Depends(_check_auth)


@POST("/auth/login")
async def login(form: OAuth2PasswordRequestForm = Depends()) -> AuthLoginResponse:
    """Validate credentials and return a bearer token."""
    user = await get_user(form.username)
    if user is None or not verify_password(form.password, user.password):
        raise HTTPException(status_code=401, detail=error_json(401, "Unauthorized"))
    token = secrets.token_urlsafe(32)
    TOKENS[token] = user.username
    return {"access_token": token, "token_type": "bearer", "role": user.role}


@POST("/auth/logout")
async def logout(token: str = SECURITY_DEP) -> LogoutResponse:
    """Invalidate the current token."""
    TOKENS.pop(token, None)
    return {"logout": True}


@GET("/status")
async def get_status(limit: int = 5) -> list[HealthRecordDict]:
    """Return ``limit`` most recent :class:`HealthRecord` entries."""
    records = load_recent_health(limit)
    if inspect.isawaitable(records):
        records = await records

    return [asdict(rec) for rec in records]


@GET("/baseline-analysis")
async def baseline_analysis_endpoint(
    limit: int = 10,
    days: int = 30,
    threshold: float = 5.0,
    _auth: None = AUTH_DEP,
) -> BaselineAnalysisResult:
    """Compare recent metrics to historical averages."""
    recent = load_recent_health(limit)
    if inspect.isawaitable(recent):
        recent = await recent
    baseline = load_baseline_health(days, limit)
    if inspect.isawaitable(baseline):
        baseline = await baseline
    return analyze_health_baseline(recent, baseline, threshold)


async def _collect_widget_metrics() -> WidgetMetrics:
    """Return basic metrics used by dashboard widgets."""
    aps, _clients, handshakes = await fetch_metrics_async()
    rx, tx = get_network_throughput()
    batt_percent = batt_plugged = None
    try:
        batt = await asyncio.to_thread(psutil.sensors_battery)
        if batt is not None:
            batt_percent = batt.percent
            batt_plugged = batt.power_plugged
    except Exception:  # pragma: no cover - optional dependency
        logging.debug("battery info unavailable", exc_info=True)

    return {
        "cpu_temp": get_cpu_temp(),
        "bssid_count": len(aps),
        "handshake_count": handshakes,
        "avg_rssi": get_avg_rssi(aps),
        "kismet_running": await service_status_async("kismet"),
        "bettercap_running": await service_status_async("bettercap"),
        "gps_fix": get_gps_fix_quality(),
        "rx_kbps": rx,
        "tx_kbps": tx,
        "battery_percent": batt_percent,
        "battery_plugged": batt_plugged,
        "vehicle_speed": await asyncio.to_thread(vehicle_sensors.read_speed_obd),
        "vehicle_rpm": await asyncio.to_thread(vehicle_sensors.read_rpm_obd),
        "engine_load": await asyncio.to_thread(vehicle_sensors.read_engine_load_obd),
    }


@GET("/api/widgets")
async def list_widgets(_auth: User | None = AUTH_DEP) -> WidgetsListResponse:
    """Return available dashboard widget class names."""
    widgets_mod = importlib.import_module("piwardrive.widgets")
    return {"widgets": list(getattr(widgets_mod, "__all__", []))}


@GET("/widget-metrics")
async def get_widget_metrics(_auth: User | None = AUTH_DEP) -> WidgetMetrics:
    """Return basic metrics used by dashboard widgets."""
    return await _collect_widget_metrics()


@GET("/plugins")
async def get_plugins(_auth: User | None = AUTH_DEP) -> list[str]:
    """Return discovered plugin widget class names."""
    from piwardrive import widgets

    return typing.cast(list[str], widgets.list_plugins())


@GET("/cpu")
async def get_cpu(_auth: User | None = AUTH_DEP) -> CPUInfo:
    """Return CPU temperature and usage percentage."""
    return {
        "temp": get_cpu_temp(),
        "percent": await asyncio.to_thread(psutil.cpu_percent, interval=None),
    }


@GET("/ram")
async def get_ram(_auth: User | None = AUTH_DEP) -> RAMInfo:
    """Return system memory usage percentage."""
    return {"percent": get_mem_usage()}


@GET("/storage")
async def get_storage(
    path: str = "/mnt/ssd",
    _auth: User | None = AUTH_DEP,
) -> StorageInfo:
    """Return disk usage percentage for ``path``."""
    return {"percent": get_disk_usage(path)}


<<<<<<< HEAD
@GET("/orientation")
async def get_orientation_endpoint(
    _auth: User | None = AUTH_DEP,
) -> OrientationInfo:
    """Return device orientation and raw sensor data."""
    orient = await asyncio.to_thread(orientation_sensors.get_orientation_dbus)
    angle = None
    accel = gyro = None
    if orient:
        angle = orientation_sensors.orientation_to_angle(orient)
    else:
        data = await asyncio.to_thread(orientation_sensors.read_mpu6050)
        if data:
            accel = data.get("accelerometer")
            gyro = data.get("gyroscope")
    return {
        "orientation": orient,
        "angle": angle,
        "accelerometer": accel,
        "gyroscope": gyro,
    }


@GET("/vehicle")
async def get_vehicle_endpoint(_auth: User | None = AUTH_DEP) -> VehicleInfo:
    """Return vehicle metrics from OBD-II sensors."""
    return {
        "speed": await asyncio.to_thread(vehicle_sensors.read_speed_obd),
        "rpm": await asyncio.to_thread(vehicle_sensors.read_rpm_obd),
        "engine_load": await asyncio.to_thread(vehicle_sensors.read_engine_load_obd),
    }

=======


>>>>>>> be88f935

@GET("/gps")
async def get_gps_endpoint(_auth: User | None = AUTH_DEP) -> GPSInfo:
    """Return current GPS position."""
    pos = await asyncio.to_thread(gps_client.get_position)
    lat = lon = None
    if pos:
        lat, lon = pos
    return {
        "lat": lat,
        "lon": lon,
        "accuracy": get_gps_accuracy(),
        "fix": get_gps_fix_quality(),
    }


@GET("/logs")
async def get_logs(
    lines: int = 200,
    path: str = DEFAULT_LOG_PATH,
    _auth: User | None = AUTH_DEP,
) -> LogsResponse:
    """Return last ``lines`` from ``path``."""
    safe = sanitize_path(path)
    if safe not in ALLOWED_LOG_PATHS:
        raise HTTPException(status_code=400, detail=error_json(400, "Invalid log path"))
    data = async_tail_file(safe, lines)
    if inspect.isawaitable(data):
        lines_out = await data
    else:
        lines_out = data
    return {"path": safe, "lines": lines_out}


@GET("/db-stats")
async def get_db_stats_endpoint(_auth: User | None = AUTH_DEP) -> DBStatsResponse:
    """Return SQLite table counts and database size."""
    counts = await get_table_counts()
    try:
        size_kb = os.path.getsize(_db_path()) / 1024
    except OSError:
        size_kb = None
    return {"size_kb": size_kb, "tables": counts}


@GET("/lora-scan")
async def lora_scan_endpoint(
    iface: str = "lora0", _auth: User | None = AUTH_DEP
) -> LoraScanResponse:
    """Run ``lora-scan`` on ``iface`` and return output lines."""
    lines = await async_scan_lora(iface)
    return {"count": len(lines), "lines": lines}


@POST("/command")
async def run_command(
    data: dict[str, Any] = BODY, _auth: User | None = AUTH_DEP
) -> CommandResponse:
    """Execute a shell command and return its output."""
    cmd = str(data.get("cmd", "")).strip()
    if not cmd:
        raise HTTPException(status_code=400, detail=error_json(400, "cmd required"))
    proc = await asyncio.create_subprocess_shell(
        cmd,
        stdout=asyncio.subprocess.PIPE,
        stderr=asyncio.subprocess.STDOUT,
    )
    try:
        out, _ = await asyncio.wait_for(proc.communicate(), timeout=10)
    except asyncio.TimeoutError:
        proc.kill()
        return error_json(408, "timeout")
    return {"output": out.decode()}


@POST("/service/{name}/{action}")
async def control_service_endpoint(
    name: str,
    action: str,
    _auth: User | None = AUTH_DEP,
) -> ServiceControlResponse:
    """Start or stop a systemd service."""
    if action not in {"start", "stop", "restart"}:
        raise HTTPException(status_code=400, detail=error_json(400, "Invalid action"))
    result = run_service_cmd(name, action) or (False, "", "")
    success, _out, err = result
    if not success:
        msg = err.strip() if isinstance(err, str) else str(err)
        raise HTTPException(
            status_code=500, detail=error_json(500, msg or "command failed")
        )
    return {"service": name, "action": action, "success": True}


@GET("/service/{name}")
async def get_service_status_endpoint(
    name: str, _auth: User | None = AUTH_DEP
) -> ServiceStatusResponse:
    """Return whether a ``systemd`` service is active."""
    active = await service_status_async(name)
    return {"service": name, "active": active}


@GET("/config")
async def get_config_endpoint(_auth: User | None = AUTH_DEP) -> ConfigResponse:
    """Return the current configuration from ``config.json``."""
    return asdict(config.load_config())


@POST("/config")
async def update_config_endpoint(
    updates: dict[str, Any] = BODY,
    _auth: User | None = AUTH_DEP,
) -> ConfigResponse:
    """Update configuration values and persist them."""
    cfg = config.load_config()
    data = asdict(cfg)
    for key, value in updates.items():
        if key not in data:
            raise HTTPException(
                status_code=400, detail=error_json(400, f"Unknown field: {key}")
            )
        data[key] = value
    if data.get("remote_sync_url", "") == "":
        data["remote_sync_url"] = None
    try:
        config.validate_config_data(data)
    except Exception as exc:  # pragma: no cover - validation tested separately
        raise HTTPException(status_code=400, detail=error_json(400, str(exc)))
    config.save_config(config.Config(**data))
    return data


@GET("/webhooks")
async def get_webhooks_endpoint(_auth: None = AUTH_DEP) -> WebhooksResponse:
    """Return configured notification webhook URLs."""
    cfg = config.load_config()
    return {"webhooks": list(cfg.notification_webhooks)}


@POST("/webhooks")
async def update_webhooks_endpoint(
    urls: list[str] = BODY, _auth: None = AUTH_DEP
) -> WebhooksResponse:
    """Update notification webhook URL list."""
    cfg = config.load_config()
    cfg.notification_webhooks = list(urls)
    config.save_config(cfg)
    return {"webhooks": cfg.notification_webhooks}


@GET("/dashboard-settings")
async def get_dashboard_settings_endpoint(
    _auth: User | None = AUTH_DEP,
) -> DashboardSettingsResponse:
    """Return persisted dashboard layout and widget list."""
    settings = await load_dashboard_settings()
    return {"layout": settings.layout, "widgets": settings.widgets}


@POST("/dashboard-settings")
async def update_dashboard_settings_endpoint(
    data: dict[str, Any] = BODY,
    _auth: User | None = AUTH_DEP,
) -> DashboardSettingsResponse:
    """Persist dashboard layout and widget list."""
    layout = data.get("layout", [])
    widgets = data.get("widgets", [])
    await save_dashboard_settings(DashboardSettings(layout=layout, widgets=widgets))
    return {"layout": layout, "widgets": widgets}


@GET("/fingerprints")
async def list_fingerprints_endpoint(_auth: None = AUTH_DEP) -> dict[str, list[FingerprintInfoDict]]:
    """Return stored fingerprint metadata."""
    items = await load_fingerprint_info()
    return {"fingerprints": [asdict(i) for i in items]}


@POST("/fingerprints")
async def add_fingerprint_endpoint(
    data: dict[str, Any] = BODY, _auth: None = AUTH_DEP
) -> FingerprintInfoDict:
    """Store fingerprint metadata in the database."""
    info = FingerprintInfo(
        environment=data.get("environment", ""),
        source=data.get("source", ""),
        record_count=int(data.get("record_count", 0)),
    )
    await save_fingerprint_info(info)
    return asdict(info)


@GET("/geofences")
async def list_geofences_endpoint(
    _auth: User | None = AUTH_DEP,
) -> list[Geofence]:
    """Return saved geofence polygons."""
    return _load_geofences()


@POST("/geofences")
async def add_geofence_endpoint(
    data: dict[str, Any] = BODY, _auth: User | None = AUTH_DEP
) -> list[Geofence]:
    """Add a new polygon to ``geofences.json``."""
    polys = _load_geofences()
    polys.append(
        {
            "name": data.get("name", "geofence"),
            "points": data.get("points", []),
            "enter_message": data.get("enter_message"),
            "exit_message": data.get("exit_message"),
        }
    )
    _save_geofences(polys)
    return polys


@PUT("/geofences/{name}")
async def update_geofence_endpoint(
    name: str,
    updates: dict[str, Any] = BODY,
    _auth: User | None = AUTH_DEP,
) -> Geofence:
    """Modify a saved polygon."""
    polys = _load_geofences()
    for poly in polys:
        if poly.get("name") == name:
            if "name" in updates:
                poly["name"] = updates["name"]
            if "points" in updates:
                poly["points"] = updates["points"]
            if "enter_message" in updates:
                poly["enter_message"] = updates["enter_message"]
            if "exit_message" in updates:
                poly["exit_message"] = updates["exit_message"]
            _save_geofences(polys)
            return poly
    raise HTTPException(status_code=404, detail=error_json(404, "Not found"))


@DELETE("/geofences/{name}")
async def remove_geofence_endpoint(
    name: str, _auth: User | None = AUTH_DEP
) -> RemoveResponse:
    """Delete ``name`` from ``geofences.json``."""
    polys = _load_geofences()
    for idx, poly in enumerate(polys):
        if poly.get("name") == name:
            polys.pop(idx)
            _save_geofences(polys)
            return {"removed": True}
    raise HTTPException(status_code=404, detail=error_json(404, "Not found"))


@POST("/sync")
async def sync_records(
    limit: int = 100, _auth: User | None = AUTH_DEP
) -> SyncResponse:
    """Upload recent health records to the configured sync endpoint."""
    records = load_recent_health(limit)
    if inspect.isawaitable(records):
        records = await records
    success = await upload_data([asdict(r) for r in records])
    if not success:
        raise HTTPException(status_code=502, detail=error_json(502, "Upload failed"))
    return {"uploaded": len(records)}


EXPORT_CONTENT_TYPES = {
    "csv": "text/csv",
    "json": "application/json",
    "gpx": "application/gpx+xml",
    "kml": "application/vnd.google-earth.kml+xml",
    "geojson": "application/geo+json",
    "shp": "application/octet-stream",
}


def _make_export_response(data: bytes, fmt: str, name: str) -> Response:
    """Return ``Response`` serving ``data`` as ``name.fmt``."""
    return Response(
        content=data,
        media_type=EXPORT_CONTENT_TYPES.get(fmt, "application/octet-stream"),
        headers={"Content-Disposition": f"attachment; filename={name}.{fmt}"},
    )


async def _export_layer(
    records: Sequence[Mapping[str, Any]], fmt: str, name: str
) -> Response:
    """Convert ``records`` to ``fmt`` and return as HTTP response."""
    with tempfile.NamedTemporaryFile(delete=False) as tmp:
        export.export_records(records, tmp.name, fmt)
        tmp.flush()
        path = tmp.name
    data = Path(path).read_bytes()
    os.remove(path)
    return _make_export_response(data, fmt, name)


@GET("/export/aps")
async def export_access_points(
    fmt: str = "geojson", _auth: User | None = AUTH_DEP
) -> Response:
    """Return saved Wi-Fi access points in the specified format."""
    records = load_ap_cache()
    if inspect.isawaitable(records):
        records = await records
    try:
        from sigint_integration import load_sigint_data

        records.extend(load_sigint_data("wifi"))
    except Exception:
        logging.debug("sigint integration failed", exc_info=True)
    return await _export_layer(records, fmt.lower(), "aps")


@GET("/export/bt")
async def export_bluetooth(
    fmt: str = "geojson", _auth: User | None = AUTH_DEP
) -> Response:
    """Return saved Bluetooth device data in the specified format."""
    try:
        from sigint_integration import load_sigint_data

        records = load_sigint_data("bluetooth")
    except Exception:
        records = []
    return await _export_layer(records, fmt.lower(), "bt")


@WEBSOCKET("/ws/aps")
async def ws_aps(websocket: WebSocket) -> None:
    """Stream new access points over WebSocket."""
    await websocket.accept()
    seq = 0
    last_time = 0.0
    error_count = 0
    try:
        while True:
            start = time.perf_counter()
            records = load_ap_cache(last_time)
            if inspect.isawaitable(records):
                records = await records
            load_time = time.perf_counter() - start
            new = records
            logger.debug("ws_aps: fetched %d aps in %.6fs", len(new), load_time)
            if new:
                last_time = max(r["last_time"] for r in new)
            data = {
                "seq": seq,
                "timestamp": time.time(),
                "aps": new,
                "load_time": load_time,
                "errors": error_count,
            }
            try:
                await asyncio.wait_for(websocket.send_json(data), timeout=1)
            except (asyncio.TimeoutError, Exception):
                error_count += 1
                await websocket.close()
                break
            seq += 1
            await asyncio.sleep(2)
    except WebSocketDisconnect:
        pass


@GET("/sse/aps")
async def sse_aps(request: Request) -> StreamingResponse:
    """Stream new access points via Server-Sent Events."""

    async def _event_gen() -> typing.AsyncGenerator[str, None]:
        seq = 0
        last_time = 0.0
        error_count = 0
        while True:
            if await request.is_disconnected():
                break
            start = time.perf_counter()
            records = load_ap_cache(last_time)
            if inspect.isawaitable(records):
                records = await records
            load_time = time.perf_counter() - start
            new = records
            logger.debug("sse_aps: fetched %d aps in %.6fs", len(new), load_time)
            if new:
                last_time = max(r["last_time"] for r in new)
            data = {
                "seq": seq,
                "timestamp": time.time(),
                "aps": new,
                "load_time": load_time,
                "errors": error_count,
            }
            yield f"data: {json.dumps(data)}\n\n"
            seq += 1
            await asyncio.sleep(2)

    headers = {
        "Cache-Control": "no-cache",
        "X-Accel-Buffering": "no",
    }
    return StreamingResponse(
        _event_gen(), media_type="text/event-stream", headers=headers
    )


@WEBSOCKET("/ws/status")
async def ws_status(websocket: WebSocket) -> None:
    """Stream status and widget metrics periodically over WebSocket."""
    await websocket.accept()
    seq = 0
    error_count = 0
    try:
        while True:
            data = {
                "seq": seq,
                "timestamp": time.time(),
                "status": await get_status(),
                "metrics": await _collect_widget_metrics(),
                "errors": error_count,
            }
            try:
                await asyncio.wait_for(websocket.send_json(data), timeout=1)
            except (asyncio.TimeoutError, Exception):
                error_count += 1
                await websocket.close()
                break
            seq += 1
            await asyncio.sleep(2)
    except WebSocketDisconnect:
        pass


@GET("/sse/status")
async def sse_status(request: Request) -> StreamingResponse:
    """Stream status and widget metrics via Server-Sent Events."""

    async def _event_gen() -> typing.AsyncGenerator[str, None]:
        seq = 0
        error_count = 0
        while True:
            if await request.is_disconnected():
                break
            data = {
                "seq": seq,
                "timestamp": time.time(),
                "status": await get_status(),
                "metrics": await _collect_widget_metrics(),
                "errors": error_count,
            }
            yield f"data: {json.dumps(data)}\n\n"
            seq += 1
            await asyncio.sleep(2)

    headers = {
        "Cache-Control": "no-cache",
        "X-Accel-Buffering": "no",
    }
    return StreamingResponse(
        _event_gen(), media_type="text/event-stream", headers=headers
    )


@GET("/sse/history")
async def sse_history(
    request: Request, limit: int = 100, interval: float = 1.0
) -> StreamingResponse:
    """Stream historical health records for playback."""
    records = await load_health_history()
    if limit:
        records = records[-limit:]

    async def _event_gen() -> typing.AsyncGenerator[str, None]:
        seq = 0
        for rec in records:
            if await request.is_disconnected():
                break
            data = {"seq": seq, "record": asdict(rec)}
            yield f"data: {json.dumps(data)}\n\n"
            seq += 1
            await asyncio.sleep(max(interval, 0.01))

    headers = {
        "Cache-Control": "no-cache",
        "X-Accel-Buffering": "no",
    }
    return StreamingResponse(
        _event_gen(), media_type="text/event-stream", headers=headers
    )


async def main() -> None:

    import uvicorn

    port_str = os.getenv("PW_SERVICE_PORT", "8000")
    try:
        port = int(port_str)
    except ValueError:
        logger.warning("invalid PW_SERVICE_PORT=%r, defaulting to 8000", port_str)
        port = 8000
    config = uvicorn.Config(app, host="127.0.0.1", port=port)
    server = uvicorn.Server(config)
    await server.serve()
    vehicle_sensors.close_obd()


if __name__ == "__main__":
    try:
        asyncio.run(main())
    finally:
        from utils import shutdown_async_loop

        vehicle_sensors.close_obd()
        shutdown_async_loop()<|MERGE_RESOLUTION|>--- conflicted
+++ resolved
@@ -639,7 +639,6 @@
     return {"percent": get_disk_usage(path)}
 
 
-<<<<<<< HEAD
 @GET("/orientation")
 async def get_orientation_endpoint(
     _auth: User | None = AUTH_DEP,
@@ -672,10 +671,6 @@
         "engine_load": await asyncio.to_thread(vehicle_sensors.read_engine_load_obd),
     }
 
-=======
-
-
->>>>>>> be88f935
 
 @GET("/gps")
 async def get_gps_endpoint(_auth: User | None = AUTH_DEP) -> GPSInfo:
