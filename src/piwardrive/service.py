"""Simple FastAPI service for health records."""
from __future__ import annotations

from dataclasses import asdict
import os
import inspect
<<<<<<< HEAD
import typing
=======
from typing import Sequence, Mapping, Any
from pathlib import Path
import tempfile
>>>>>>> 8fb0b939

from fastapi import (
    FastAPI,
    Depends,
    HTTPException,
    WebSocket,
    WebSocketDisconnect,
    Body,
<<<<<<< HEAD
    Request,
=======
    Response,
>>>>>>> 8fb0b939
)
from fastapi.responses import StreamingResponse
from fastapi.security import HTTPBasic, HTTPBasicCredentials
import importlib

import asyncio
import time
<<<<<<< HEAD
import json
=======
import piwardrive.export as export
>>>>>>> 8fb0b939


from piwardrive.logconfig import DEFAULT_LOG_PATH
try:  # allow tests to stub out ``persistence``
    from persistence import load_recent_health, load_ap_cache  # type: ignore
except Exception:  # pragma: no cover - fall back to real module
    from piwardrive.persistence import load_recent_health, load_ap_cache
from piwardrive.security import sanitize_path, verify_password
from piwardrive.utils import (
    fetch_metrics_async,
    get_avg_rssi,
    get_cpu_temp,
    get_mem_usage,
    get_disk_usage,
    get_network_throughput,
    get_gps_fix_quality,
    get_gps_accuracy,
    service_status_async,
    async_tail_file,
)
import psutil
import vehicle_sensors
import config
from sync import upload_data
from piwardrive.gpsd_client import client as gps_client
from piwardrive import orientation_sensors


security = HTTPBasic(auto_error=False)
app = FastAPI()

# Allowed log file paths for the /logs endpoint
ALLOWED_LOG_PATHS = [
    sanitize_path(p) for p in config.DEFAULT_CONFIG.log_paths + [DEFAULT_LOG_PATH]
]


def _check_auth(credentials: HTTPBasicCredentials = Depends(security)) -> None:
    """Validate optional HTTP basic authentication."""
    pw_hash = os.getenv("PW_API_PASSWORD_HASH")
    if not pw_hash:
        return
    if not credentials or not verify_password(credentials.password, pw_hash):
        raise HTTPException(status_code=401, detail="Unauthorized")


@app.get("/status")
async def get_status(limit: int = 5) -> list[dict]:
    """Return ``limit`` most recent :class:`HealthRecord` entries."""
    records = load_recent_health(limit)
    if inspect.isawaitable(records):
        records = await records

    return [asdict(rec) for rec in records]


async def _collect_widget_metrics() -> dict:
    """Return basic metrics used by dashboard widgets."""
    aps, _clients, handshakes = await fetch_metrics_async()
    rx, tx = get_network_throughput()
    batt_percent = batt_plugged = None
    try:
        batt = psutil.sensors_battery()
        if batt is not None:
            batt_percent = batt.percent
            batt_plugged = batt.power_plugged
    except Exception:  # pragma: no cover - optional dependency
        pass

    return {
        "cpu_temp": get_cpu_temp(),
        "bssid_count": len(aps),
        "handshake_count": handshakes,
        "avg_rssi": get_avg_rssi(aps),
        "kismet_running": await service_status_async("kismet"),
        "bettercap_running": await service_status_async("bettercap"),
        "gps_fix": get_gps_fix_quality(),
        "rx_kbps": rx,
        "tx_kbps": tx,
        "battery_percent": batt_percent,
        "battery_plugged": batt_plugged,
        "vehicle_speed": vehicle_sensors.read_speed_obd(),
        "vehicle_rpm": vehicle_sensors.read_rpm_obd(),
        "engine_load": vehicle_sensors.read_engine_load_obd(),
    }


@app.get("/api/widgets")
async def list_widgets(_auth: None = Depends(_check_auth)) -> dict:
    """Return available dashboard widget class names."""
    widgets_mod = importlib.import_module("piwardrive.widgets")
    return {"widgets": list(getattr(widgets_mod, "__all__", []))}


@app.get("/widget-metrics")
async def get_widget_metrics(_auth: None = Depends(_check_auth)) -> dict:
    """Return basic metrics used by dashboard widgets."""
    return await _collect_widget_metrics()


@app.get("/cpu")
async def get_cpu(_auth: None = Depends(_check_auth)) -> dict:
    """Return CPU temperature and usage percentage."""
    return {
        "temp": get_cpu_temp(),
        "percent": psutil.cpu_percent(interval=None),
    }


@app.get("/ram")
async def get_ram(_auth: None = Depends(_check_auth)) -> dict:
    """Return system memory usage percentage."""
    return {"percent": get_mem_usage()}


@app.get("/storage")
async def get_storage(
    path: str = "/mnt/ssd",
    _auth: None = Depends(_check_auth),
) -> dict:
    """Return disk usage percentage for ``path``."""
    return {"percent": get_disk_usage(path)}

@app.get("/orientation")
async def get_orientation_endpoint(
    _auth: None = Depends(_check_auth),
) -> dict:
    """Return device orientation and raw sensor data."""
    orient = await asyncio.to_thread(orientation_sensors.get_orientation_dbus)
    angle = None
    accel = gyro = None
    if orient:
        angle = orientation_sensors.orientation_to_angle(orient)
    else:
        data = await asyncio.to_thread(orientation_sensors.read_mpu6050)
        if data:
            accel = data.get("accelerometer")
            gyro = data.get("gyroscope")
    return {
        "orientation": orient,
        "angle": angle,
        "accelerometer": accel,
        "gyroscope": gyro,
    }


@app.get("/gps")
async def get_gps_endpoint(_auth: None = Depends(_check_auth)) -> dict:
    """Return current GPS position."""
    pos = await asyncio.to_thread(gps_client.get_position)
    lat = lon = None
    if pos:
        lat, lon = pos
    return {
        "lat": lat,
        "lon": lon,
        "accuracy": get_gps_accuracy(),
        "fix": get_gps_fix_quality(),
    }

@app.get("/logs")
async def get_logs(
    lines: int = 200,
    path: str = DEFAULT_LOG_PATH,
    _auth: None = Depends(_check_auth),
) -> dict:
    """Return last ``lines`` from ``path``."""
    safe = sanitize_path(path)
    if safe not in ALLOWED_LOG_PATHS:
        raise HTTPException(status_code=400, detail="Invalid log path")
    data = async_tail_file(safe, lines)
    if inspect.isawaitable(data):
        lines_out = await data
    else:
        lines_out = data
    return {"path": safe, "lines": lines_out}


@app.get("/config")
async def get_config_endpoint(_auth: None = Depends(_check_auth)) -> dict:
    """Return the current configuration from ``config.json``."""
    return asdict(config.load_config())


@app.post("/config")
async def update_config_endpoint(
    updates: dict = Body(...),
    _auth: None = Depends(_check_auth),
) -> dict:
    """Update configuration values and persist them."""
    cfg = config.load_config()
    data = asdict(cfg)
    for key, value in updates.items():
        if key not in data:
            raise HTTPException(status_code=400, detail=f"Unknown field: {key}")
        data[key] = value
    if data.get("remote_sync_url", "") == "":
        data["remote_sync_url"] = None
    try:
        config.validate_config_data(data)
    except Exception as exc:  # pragma: no cover - validation tested separately
        raise HTTPException(status_code=400, detail=str(exc))
    config.save_config(config.Config(**data))
    return data


@app.get("/dashboard-settings")
async def get_dashboard_settings_endpoint(
    _auth: None = Depends(_check_auth),
) -> dict:
    """Return persisted dashboard layout and widget list."""
    settings = await load_dashboard_settings()
    return {"layout": settings.layout, "widgets": settings.widgets}


@app.post("/dashboard-settings")
async def update_dashboard_settings_endpoint(
    data: dict = Body(...),
    _auth: None = Depends(_check_auth),
) -> dict:
    """Persist dashboard layout and widget list."""
    layout = data.get("layout", [])
    widgets = data.get("widgets", [])
    await save_dashboard_settings(DashboardSettings(layout=layout, widgets=widgets))
    return {"layout": layout, "widgets": widgets}


@app.post("/sync")
async def sync_records(limit: int = 100, _auth: None = Depends(_check_auth)) -> dict:
    """Upload recent health records to the configured sync endpoint."""
    records = load_recent_health(limit)
    if inspect.isawaitable(records):
        records = await records
    success = await upload_data([asdict(r) for r in records])
    if not success:
        raise HTTPException(status_code=502, detail="Upload failed")
    return {"uploaded": len(records)}


EXPORT_CONTENT_TYPES = {
    "csv": "text/csv",
    "json": "application/json",
    "gpx": "application/gpx+xml",
    "kml": "application/vnd.google-earth.kml+xml",
    "geojson": "application/geo+json",
    "shp": "application/octet-stream",
}


def _make_export_response(data: bytes, fmt: str, name: str) -> Response:
    """Return ``Response`` serving ``data`` as ``name.fmt``."""
    return Response(
        content=data,
        media_type=EXPORT_CONTENT_TYPES.get(fmt, "application/octet-stream"),
        headers={
            "Content-Disposition": f"attachment; filename={name}.{fmt}"
        },
    )


async def _export_layer(
    records: Sequence[Mapping[str, Any]], fmt: str, name: str
) -> Response:
    """Convert ``records`` to ``fmt`` and return as HTTP response."""
    with tempfile.NamedTemporaryFile(delete=False) as tmp:
        export.export_records(records, tmp.name, fmt)
        tmp.flush()
        path = tmp.name
    data = Path(path).read_bytes()
    os.remove(path)
    return _make_export_response(data, fmt, name)


@app.get("/export/aps")
async def export_access_points(
    fmt: str = "geojson", _auth: None = Depends(_check_auth)
) -> Response:
    """Return saved Wi-Fi access points in the specified format."""
    records = load_ap_cache()
    if inspect.isawaitable(records):
        records = await records
    try:
        from sigint_integration import load_sigint_data

        records.extend(load_sigint_data("wifi"))
    except Exception:
        pass
    return await _export_layer(records, fmt.lower(), "aps")


@app.get("/export/bt")
async def export_bluetooth(
    fmt: str = "geojson", _auth: None = Depends(_check_auth)
) -> Response:
    """Return saved Bluetooth device data in the specified format."""
    try:
        from sigint_integration import load_sigint_data

        records = load_sigint_data("bluetooth")
    except Exception:
        records = []
    return await _export_layer(records, fmt.lower(), "bt")


@app.websocket("/ws/status")
async def ws_status(websocket: WebSocket) -> None:
    """Stream status and widget metrics periodically over WebSocket."""
    await websocket.accept()
    seq = 0
    error_count = 0
    try:
        while True:
            data = {
                "seq": seq,
                "timestamp": time.time(),
                "status": await get_status(),
                "metrics": await _collect_widget_metrics(),
                "errors": error_count,
            }
            try:
                await asyncio.wait_for(websocket.send_json(data), timeout=1)
            except (asyncio.TimeoutError, Exception):
                error_count += 1
                await websocket.close()
                break
            seq += 1
            await asyncio.sleep(2)
    except WebSocketDisconnect:
        pass


@app.get("/sse/status")
async def sse_status(request: Request) -> StreamingResponse:
    """Stream status and widget metrics via Server-Sent Events."""

    async def _event_gen() -> typing.AsyncGenerator[str, None]:
        seq = 0
        error_count = 0
        while True:
            if await request.is_disconnected():
                break
            data = {
                "seq": seq,
                "timestamp": time.time(),
                "status": await get_status(),
                "metrics": await _collect_widget_metrics(),
                "errors": error_count,
            }
            yield f"data: {json.dumps(data)}\n\n"
            seq += 1
            await asyncio.sleep(2)

    headers = {
        "Cache-Control": "no-cache",
        "X-Accel-Buffering": "no",
    }
    return StreamingResponse(
        _event_gen(), media_type="text/event-stream", headers=headers
    )


async def main() -> None:

    import uvicorn

    config = uvicorn.Config(app, host="0.0.0.0", port=8000)
    server = uvicorn.Server(config)
    await server.serve()


if __name__ == "__main__":
    try:
        asyncio.run(main())
    finally:
        from utils import shutdown_async_loop
        shutdown_async_loop()<|MERGE_RESOLUTION|>--- conflicted
+++ resolved
@@ -4,13 +4,7 @@
 from dataclasses import asdict
 import os
 import inspect
-<<<<<<< HEAD
 import typing
-=======
-from typing import Sequence, Mapping, Any
-from pathlib import Path
-import tempfile
->>>>>>> 8fb0b939
 
 from fastapi import (
     FastAPI,
@@ -19,11 +13,7 @@
     WebSocket,
     WebSocketDisconnect,
     Body,
-<<<<<<< HEAD
     Request,
-=======
-    Response,
->>>>>>> 8fb0b939
 )
 from fastapi.responses import StreamingResponse
 from fastapi.security import HTTPBasic, HTTPBasicCredentials
@@ -31,11 +21,7 @@
 
 import asyncio
 import time
-<<<<<<< HEAD
 import json
-=======
-import piwardrive.export as export
->>>>>>> 8fb0b939
 
 
 from piwardrive.logconfig import DEFAULT_LOG_PATH
