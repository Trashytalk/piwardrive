"""Simple FastAPI service for health records."""

from __future__ import annotations

import inspect
import logging
import os
import typing
from dataclasses import asdict

<<<<<<< HEAD
logger = logging.getLogger(__name__)

from typing import TYPE_CHECKING

try:  # pragma: no cover - optional FastAPI dependency
=======
try:  # pragma: no cover - optional FastAPI dependency  # noqa: E402
>>>>>>> ca1170ed
    from fastapi import (
        Body,
        Depends,
        FastAPI,
        HTTPException,
        Request,
        WebSocket,
        WebSocketDisconnect,
    )
    from fastapi.responses import Response, StreamingResponse  # noqa: E402
    from fastapi.security import HTTPBasic, HTTPBasicCredentials
except Exception:
    FastAPI = type(
        "FastAPI",
        (),
        {
            "get": lambda *a, **k: (lambda f: f),
            "post": lambda *a, **k: (lambda f: f),
            "delete": lambda *a, **k: (lambda f: f),
            "websocket": lambda *a, **k: (lambda f: f),
        },
    )

    def _noop(*_a, **_k) -> None:
        return None

    Depends = _noop
    HTTPException = type("HTTPException", (Exception,), {})
    WebSocket = object
    WebSocketDisconnect = Exception
    Body = _noop
    Request = object
    StreamingResponse = Response = object
    HTTPBasic = type("HTTPBasic", (), {"__init__": lambda self, **k: None})
    HTTPBasicCredentials = type("HTTPBasicCredentials", (), {})

if TYPE_CHECKING:  # pragma: no cover - type hints only
    from fastapi import (
        Body,
        Depends,
        FastAPI,
        HTTPException,
        Request,
        WebSocket,
        WebSocketDisconnect,
    )
    from fastapi.responses import Response, StreamingResponse
    from fastapi.security import HTTPBasic, HTTPBasicCredentials
import asyncio
import importlib
import json
import tempfile
import time
from collections.abc import Mapping, Sequence
from pathlib import Path
from typing import Any, Tuple, TYPE_CHECKING

from piwardrive.logconfig import DEFAULT_LOG_PATH

try:  # allow tests to stub out ``persistence``
    from persistence import load_ap_cache  # type: ignore
    from persistence import (DashboardSettings, _db_path, get_table_counts,
                             load_dashboard_settings, load_recent_health,
                             save_dashboard_settings)
except Exception:  # pragma: no cover - fall back to real module
    from piwardrive.persistence import (
        load_recent_health,
        load_ap_cache,
        load_dashboard_settings,
        save_dashboard_settings,
        get_table_counts,
        _db_path,
        DashboardSettings,
    )

from piwardrive.errors import GeofenceError
from piwardrive.security import sanitize_path, verify_password

try:  # allow tests to provide a simplified utils module
    import utils as _utils
except Exception:  # pragma: no cover - fall back to real module
    from piwardrive import utils as _utils

from typing import Awaitable, Callable

import config
import psutil
import vehicle_sensors
from sync import upload_data

from piwardrive import export, orientation_sensors
from piwardrive.config import CONFIG_DIR
from piwardrive.gpsd_client import client as gps_client

try:  # allow tests to stub out lora_scanner
    import lora_scanner as _lora_scanner  # type: ignore
except Exception:  # pragma: no cover - fall back to real module
    from piwardrive import lora_scanner as _lora_scanner


logger = logging.getLogger(__name__)


async def _default_fetch_metrics_async(
    *_a: Any, **_k: Any
) -> tuple[list[Any], list[Any], int]:
    return [], [], 0


fetch_metrics_async: Callable[..., Awaitable[tuple[list[Any], list[Any], int]]] = (
    getattr(_utils, "fetch_metrics_async", _default_fetch_metrics_async)
)
get_avg_rssi = getattr(_utils, "get_avg_rssi", lambda *_a, **_k: None)
get_cpu_temp = getattr(_utils, "get_cpu_temp", lambda *_a, **_k: None)
get_mem_usage = getattr(_utils, "get_mem_usage", lambda *_a, **_k: None)
get_disk_usage = getattr(_utils, "get_disk_usage", lambda *_a, **_k: None)
get_network_throughput = getattr(
    _utils,
    "get_network_throughput",
    lambda *_a, **_k: (0, 0),
)
get_gps_fix_quality = getattr(_utils, "get_gps_fix_quality", lambda *_a, **_k: None)
get_gps_accuracy = getattr(_utils, "get_gps_accuracy", lambda *_a, **_k: None)

async_scan_lora: Callable[[str], Awaitable[list[str]]] = getattr(
    _lora_scanner, "async_scan_lora", lambda *_a, **_k: []
)


async def _default_service_status_async(*_a: Any, **_k: Any) -> bool:
    return False


service_status_async: Callable[[str], Awaitable[bool]] = getattr(
    _utils, "service_status_async", _default_service_status_async
)

run_service_cmd: Callable[[str, str], Tuple[bool, str, str] | None] = getattr(
    _utils, "run_service_cmd", lambda *_a, **_k: None
)


async def _default_async_tail_file(*_a: Any, **_k: Any) -> list[str]:
    return []


async_tail_file: Callable[[str, int], Awaitable[list[str]]] = getattr(
    _utils, "async_tail_file", _default_async_tail_file
)


security = HTTPBasic(auto_error=False)
app = FastAPI()

# Allowed log file paths for the /logs endpoint
ALLOWED_LOG_PATHS = [
    sanitize_path(p) for p in config.DEFAULT_CONFIG.log_paths + [DEFAULT_LOG_PATH]
]

# Path storing polygon geofences
GEOFENCE_FILE = os.path.join(CONFIG_DIR, "geofences.json")


def _load_geofences() -> list:
    """Return list of saved geofence dictionaries."""
    try:
        with open(GEOFENCE_FILE, "r", encoding="utf-8") as fh:
            data = json.load(fh)
        if isinstance(data, list):
            return data
    except FileNotFoundError:
        return []
    except Exception as exc:
        raise GeofenceError("Failed to load geofences") from exc
    return []


def _save_geofences(polys: list) -> None:
    os.makedirs(CONFIG_DIR, exist_ok=True)
    try:
        with open(GEOFENCE_FILE, "w", encoding="utf-8") as fh:
            json.dump(polys, fh, indent=2)
    except OSError as exc:
        logging.exception("Failed to save geofences: %s", exc)
        raise GeofenceError("Failed to save geofences") from exc


def _check_auth(credentials: HTTPBasicCredentials = Depends(security)) -> None:
    """Validate optional HTTP basic authentication."""
    pw_hash = os.getenv("PW_API_PASSWORD_HASH")
    if not pw_hash:
        return
    if not credentials or not verify_password(credentials.password, pw_hash):
        raise HTTPException(status_code=401, detail="Unauthorized")


@app.get("/status")
async def get_status(limit: int = 5) -> list[dict]:
    """Return ``limit`` most recent :class:`HealthRecord` entries."""
    records = load_recent_health(limit)
    if inspect.isawaitable(records):
        records = await records

    return [asdict(rec) for rec in records]


async def _collect_widget_metrics() -> dict:
    """Return basic metrics used by dashboard widgets."""
    aps, _clients, handshakes = await fetch_metrics_async()
    rx, tx = get_network_throughput()
    batt_percent = batt_plugged = None
    try:
        batt = psutil.sensors_battery()
        if batt is not None:
            batt_percent = batt.percent
            batt_plugged = batt.power_plugged
    except Exception:  # pragma: no cover - optional dependency
        pass

    return {
        "cpu_temp": get_cpu_temp(),
        "bssid_count": len(aps),
        "handshake_count": handshakes,
        "avg_rssi": get_avg_rssi(aps),
        "kismet_running": await service_status_async("kismet"),
        "bettercap_running": await service_status_async("bettercap"),
        "gps_fix": get_gps_fix_quality(),
        "rx_kbps": rx,
        "tx_kbps": tx,
        "battery_percent": batt_percent,
        "battery_plugged": batt_plugged,
        "vehicle_speed": vehicle_sensors.read_speed_obd(),
        "vehicle_rpm": vehicle_sensors.read_rpm_obd(),
        "engine_load": vehicle_sensors.read_engine_load_obd(),
    }


@app.get("/api/widgets")
async def list_widgets(_auth: None = Depends(_check_auth)) -> dict:
    """Return available dashboard widget class names."""
    widgets_mod = importlib.import_module("piwardrive.widgets")
    return {"widgets": list(getattr(widgets_mod, "__all__", []))}


# Alias without the "/api" prefix for mounting under ``/api``


@app.get("/widgets")
async def list_widgets_alias(_auth: None = Depends(_check_auth)) -> dict:
    return await list_widgets(_auth)


@app.get("/widget-metrics")
async def get_widget_metrics(_auth: None = Depends(_check_auth)) -> dict:
    """Return basic metrics used by dashboard widgets."""
    return await _collect_widget_metrics()


@app.get("/plugins")
async def get_plugins(_auth: None = Depends(_check_auth)) -> list[str]:
    """Return discovered plugin widget class names."""
    from piwardrive import widgets

    return widgets.list_plugins()


@app.get("/cpu")
async def get_cpu(_auth: None = Depends(_check_auth)) -> dict:
    """Return CPU temperature and usage percentage."""
    return {
        "temp": get_cpu_temp(),
        "percent": psutil.cpu_percent(interval=None),
    }


@app.get("/ram")
async def get_ram(_auth: None = Depends(_check_auth)) -> dict:
    """Return system memory usage percentage."""
    return {"percent": get_mem_usage()}


@app.get("/storage")
async def get_storage(
    path: str = "/mnt/ssd",
    _auth: None = Depends(_check_auth),
) -> dict:
    """Return disk usage percentage for ``path``."""
    return {"percent": get_disk_usage(path)}


@app.get("/orientation")
async def get_orientation_endpoint(
    _auth: None = Depends(_check_auth),
) -> dict:
    """Return device orientation and raw sensor data."""
    orient = await asyncio.to_thread(orientation_sensors.get_orientation_dbus)
    angle = None
    accel = gyro = None
    if orient:
        angle = orientation_sensors.orientation_to_angle(orient)
    else:
        data = await asyncio.to_thread(orientation_sensors.read_mpu6050)
        if data:
            accel = data.get("accelerometer")
            gyro = data.get("gyroscope")
    return {
        "orientation": orient,
        "angle": angle,
        "accelerometer": accel,
        "gyroscope": gyro,
    }


@app.get("/vehicle")
async def get_vehicle_endpoint(_auth: None = Depends(_check_auth)) -> dict:
    """Return vehicle metrics from OBD-II sensors."""
    return {
        "speed": vehicle_sensors.read_speed_obd(),
        "rpm": vehicle_sensors.read_rpm_obd(),
        "engine_load": vehicle_sensors.read_engine_load_obd(),
    }


@app.get("/gps")
async def get_gps_endpoint(_auth: None = Depends(_check_auth)) -> dict:
    """Return current GPS position."""
    pos = await asyncio.to_thread(gps_client.get_position)
    lat = lon = None
    if pos:
        lat, lon = pos
    return {
        "lat": lat,
        "lon": lon,
        "accuracy": get_gps_accuracy(),
        "fix": get_gps_fix_quality(),
    }


@app.get("/logs")
async def get_logs(
    lines: int = 200,
    path: str = DEFAULT_LOG_PATH,
    _auth: None = Depends(_check_auth),
) -> dict:
    """Return last ``lines`` from ``path``."""
    safe = sanitize_path(path)
    if safe not in ALLOWED_LOG_PATHS:
        raise HTTPException(status_code=400, detail="Invalid log path")
    data = async_tail_file(safe, lines)
    if inspect.isawaitable(data):
        lines_out = await data
    else:
        lines_out = data
    return {"path": safe, "lines": lines_out}


@app.get("/db-stats")
async def get_db_stats_endpoint(_auth: None = Depends(_check_auth)) -> dict:
    """Return SQLite table counts and database size."""
    counts = await get_table_counts()
    try:
        size_kb = os.path.getsize(_db_path()) / 1024
    except OSError:
        size_kb = None
    return {"size_kb": size_kb, "tables": counts}


@app.get("/lora-scan")
async def lora_scan_endpoint(
    iface: str = "lora0", _auth: None = Depends(_check_auth)
) -> dict:
    """Run ``lora-scan`` on ``iface`` and return output lines."""
    lines = await async_scan_lora(iface)
    return {"count": len(lines), "lines": lines}


@app.post("/command")
async def run_command(
    data: dict = Body(...), _auth: None = Depends(_check_auth)
) -> dict:
    """Execute a shell command and return its output."""
    cmd = str(data.get("cmd", "")).strip()
    if not cmd:
        raise HTTPException(status_code=400, detail="cmd required")
    proc = await asyncio.create_subprocess_shell(
        cmd,
        stdout=asyncio.subprocess.PIPE,
        stderr=asyncio.subprocess.STDOUT,
    )
    try:
        out, _ = await asyncio.wait_for(proc.communicate(), timeout=10)
    except asyncio.TimeoutError:
        proc.kill()
        return {"output": "", "error": "timeout"}
    return {"output": out.decode()}


@app.post("/service/{name}/{action}")
async def control_service_endpoint(
    name: str,
    action: str,
    _auth: None = Depends(_check_auth),
) -> dict:
    """Start or stop a systemd service."""
    if action not in {"start", "stop", "restart"}:
        raise HTTPException(status_code=400, detail="Invalid action")
    result = run_service_cmd(name, action) or (False, "", "")
    success, _out, err = result
    if not success:
        msg = err.strip() if isinstance(err, str) else str(err)
        raise HTTPException(status_code=500, detail=msg or "command failed")
    return {"service": name, "action": action, "success": True}


@app.get("/service/{name}")
async def get_service_status_endpoint(
    name: str, _auth: None = Depends(_check_auth)
) -> dict:
    """Return whether a ``systemd`` service is active."""
    active = await service_status_async(name)
    return {"service": name, "active": active}


@app.get("/config")
async def get_config_endpoint(_auth: None = Depends(_check_auth)) -> dict:
    """Return the current configuration from ``config.json``."""
    return asdict(config.load_config())


@app.post("/config")
async def update_config_endpoint(
    updates: dict = Body(...),
    _auth: None = Depends(_check_auth),
) -> dict:
    """Update configuration values and persist them."""
    cfg = config.load_config()
    data = asdict(cfg)
    for key, value in updates.items():
        if key not in data:
            raise HTTPException(status_code=400, detail=f"Unknown field: {key}")
        data[key] = value
    if data.get("remote_sync_url", "") == "":
        data["remote_sync_url"] = None
    try:
        config.validate_config_data(data)
    except Exception as exc:  # pragma: no cover - validation tested separately
        raise HTTPException(status_code=400, detail=str(exc))
    config.save_config(config.Config(**data))
    return data


@app.get("/dashboard-settings")
async def get_dashboard_settings_endpoint(
    _auth: None = Depends(_check_auth),
) -> dict:
    """Return persisted dashboard layout and widget list."""
    settings = await load_dashboard_settings()
    return {"layout": settings.layout, "widgets": settings.widgets}


@app.post("/dashboard-settings")
async def update_dashboard_settings_endpoint(
    data: dict = Body(...),
    _auth: None = Depends(_check_auth),
) -> dict:
    """Persist dashboard layout and widget list."""
    layout = data.get("layout", [])
    widgets = data.get("widgets", [])
    await save_dashboard_settings(DashboardSettings(layout=layout, widgets=widgets))
    return {"layout": layout, "widgets": widgets}


@app.get("/geofences")
async def list_geofences_endpoint(_auth: None = Depends(_check_auth)) -> list:
    """Return saved geofence polygons."""
    return _load_geofences()


@app.post("/geofences")
async def add_geofence_endpoint(
    data: dict = Body(...), _auth: None = Depends(_check_auth)
) -> list:
    """Add a new polygon to ``geofences.json``."""
    polys = _load_geofences()
    polys.append(
        {
            "name": data.get("name", "geofence"),
            "points": data.get("points", []),
            "enter_message": data.get("enter_message"),
            "exit_message": data.get("exit_message"),
        }
    )
    _save_geofences(polys)
    return polys


@app.put("/geofences/{name}")
async def update_geofence_endpoint(
    name: str,
    updates: dict = Body(...),
    _auth: None = Depends(_check_auth),
) -> dict:
    """Modify a saved polygon."""
    polys = _load_geofences()
    for poly in polys:
        if poly.get("name") == name:
            if "name" in updates:
                poly["name"] = updates["name"]
            if "points" in updates:
                poly["points"] = updates["points"]
            if "enter_message" in updates:
                poly["enter_message"] = updates["enter_message"]
            if "exit_message" in updates:
                poly["exit_message"] = updates["exit_message"]
            _save_geofences(polys)
            return poly
    raise HTTPException(status_code=404, detail="Not found")


@app.delete("/geofences/{name}")
async def remove_geofence_endpoint(
    name: str, _auth: None = Depends(_check_auth)
) -> dict:
    """Delete ``name`` from ``geofences.json``."""
    polys = _load_geofences()
    for idx, poly in enumerate(polys):
        if poly.get("name") == name:
            polys.pop(idx)
            _save_geofences(polys)
            return {"removed": True}
    raise HTTPException(status_code=404, detail="Not found")


@app.post("/sync")
async def sync_records(limit: int = 100, _auth: None = Depends(_check_auth)) -> dict:
    """Upload recent health records to the configured sync endpoint."""
    records = load_recent_health(limit)
    if inspect.isawaitable(records):
        records = await records
    success = await upload_data([asdict(r) for r in records])
    if not success:
        raise HTTPException(status_code=502, detail="Upload failed")
    return {"uploaded": len(records)}


EXPORT_CONTENT_TYPES = {
    "csv": "text/csv",
    "json": "application/json",
    "gpx": "application/gpx+xml",
    "kml": "application/vnd.google-earth.kml+xml",
    "geojson": "application/geo+json",
    "shp": "application/octet-stream",
}


def _make_export_response(data: bytes, fmt: str, name: str) -> Response:
    """Return ``Response`` serving ``data`` as ``name.fmt``."""
    return Response(
        content=data,
        media_type=EXPORT_CONTENT_TYPES.get(fmt, "application/octet-stream"),
        headers={"Content-Disposition": f"attachment; filename={name}.{fmt}"},
    )


async def _export_layer(
    records: Sequence[Mapping[str, Any]], fmt: str, name: str
) -> Response:
    """Convert ``records`` to ``fmt`` and return as HTTP response."""
    with tempfile.NamedTemporaryFile(delete=False) as tmp:
        export.export_records(records, tmp.name, fmt)
        tmp.flush()
        path = tmp.name
    data = Path(path).read_bytes()
    os.remove(path)
    return _make_export_response(data, fmt, name)


@app.get("/export/aps")
async def export_access_points(
    fmt: str = "geojson", _auth: None = Depends(_check_auth)
) -> Response:
    """Return saved Wi-Fi access points in the specified format."""
    records = load_ap_cache()
    if inspect.isawaitable(records):
        records = await records
    try:
        from sigint_integration import load_sigint_data

        records.extend(load_sigint_data("wifi"))
    except Exception:
        pass
    return await _export_layer(records, fmt.lower(), "aps")


@app.get("/export/bt")
async def export_bluetooth(
    fmt: str = "geojson", _auth: None = Depends(_check_auth)
) -> Response:
    """Return saved Bluetooth device data in the specified format."""
    try:
        from sigint_integration import load_sigint_data

        records = load_sigint_data("bluetooth")
    except Exception:
        records = []
    return await _export_layer(records, fmt.lower(), "bt")


@app.websocket("/ws/aps")
async def ws_aps(websocket: WebSocket) -> None:
    """Stream new access points over WebSocket."""
    await websocket.accept()
    seq = 0
    last_time = 0.0
    error_count = 0
    try:
        while True:
            start = time.perf_counter()
            records = load_ap_cache(last_time)
            if inspect.isawaitable(records):
                records = await records
            load_time = time.perf_counter() - start
            new = records
            logger.debug("ws_aps: fetched %d aps in %.6fs", len(new), load_time)
            if new:
                last_time = max(r["last_time"] for r in new)
            data = {
                "seq": seq,
                "timestamp": time.time(),
                "aps": new,
                "load_time": load_time,
                "errors": error_count,
            }
            try:
                await asyncio.wait_for(websocket.send_json(data), timeout=1)
            except (asyncio.TimeoutError, Exception):
                error_count += 1
                await websocket.close()
                break
            seq += 1
            await asyncio.sleep(2)
    except WebSocketDisconnect:
        pass


@app.get("/sse/aps")
async def sse_aps(request: Request) -> StreamingResponse:
    """Stream new access points via Server-Sent Events."""

    async def _event_gen() -> typing.AsyncGenerator[str, None]:
        seq = 0
        last_time = 0.0
        error_count = 0
        while True:
            if await request.is_disconnected():
                break
            start = time.perf_counter()
            records = load_ap_cache(last_time)
            if inspect.isawaitable(records):
                records = await records
            load_time = time.perf_counter() - start
            new = records
            logger.debug("sse_aps: fetched %d aps in %.6fs", len(new), load_time)
            if new:
                last_time = max(r["last_time"] for r in new)
            data = {
                "seq": seq,
                "timestamp": time.time(),
                "aps": new,
                "load_time": load_time,
                "errors": error_count,
            }
            yield f"data: {json.dumps(data)}\n\n"
            seq += 1
            await asyncio.sleep(2)

    headers = {
        "Cache-Control": "no-cache",
        "X-Accel-Buffering": "no",
    }
    return StreamingResponse(
        _event_gen(), media_type="text/event-stream", headers=headers
    )


@app.websocket("/ws/status")
async def ws_status(websocket: WebSocket) -> None:
    """Stream status and widget metrics periodically over WebSocket."""
    await websocket.accept()
    seq = 0
    error_count = 0
    try:
        while True:
            data = {
                "seq": seq,
                "timestamp": time.time(),
                "status": await get_status(),
                "metrics": await _collect_widget_metrics(),
                "errors": error_count,
            }
            try:
                await asyncio.wait_for(websocket.send_json(data), timeout=1)
            except (asyncio.TimeoutError, Exception):
                error_count += 1
                await websocket.close()
                break
            seq += 1
            await asyncio.sleep(2)
    except WebSocketDisconnect:
        pass


@app.get("/sse/status")
async def sse_status(request: Request) -> StreamingResponse:
    """Stream status and widget metrics via Server-Sent Events."""

    async def _event_gen() -> typing.AsyncGenerator[str, None]:
        seq = 0
        error_count = 0
        while True:
            if await request.is_disconnected():
                break
            data = {
                "seq": seq,
                "timestamp": time.time(),
                "status": await get_status(),
                "metrics": await _collect_widget_metrics(),
                "errors": error_count,
            }
            yield f"data: {json.dumps(data)}\n\n"
            seq += 1
            await asyncio.sleep(2)

    headers = {
        "Cache-Control": "no-cache",
        "X-Accel-Buffering": "no",
    }
    return StreamingResponse(
        _event_gen(), media_type="text/event-stream", headers=headers
    )


async def main() -> None:

    import uvicorn

    config = uvicorn.Config(app, host="127.0.0.1", port=8000)
    server = uvicorn.Server(config)
    await server.serve()


if __name__ == "__main__":
    try:
        asyncio.run(main())
    finally:
        from utils import shutdown_async_loop

        shutdown_async_loop()<|MERGE_RESOLUTION|>--- conflicted
+++ resolved
@@ -8,15 +8,11 @@
 import typing
 from dataclasses import asdict
 
-<<<<<<< HEAD
 logger = logging.getLogger(__name__)
 
 from typing import TYPE_CHECKING
 
 try:  # pragma: no cover - optional FastAPI dependency
-=======
-try:  # pragma: no cover - optional FastAPI dependency  # noqa: E402
->>>>>>> ca1170ed
     from fastapi import (
         Body,
         Depends,
