"""LoRa/IoT radio scanning integration."""

from __future__ import annotations

import asyncio
import logging
<<<<<<< HEAD
import re
import subprocess  # nosec B404
=======
from piwardrive.logconfig import setup_logging
import subprocess
>>>>>>> 8f45013f
from dataclasses import dataclass
from typing import List, Sequence

profile = globals().get("profile", lambda f: f)  # type: ignore[no-redef]


PACKET_RE = re.compile(r"(\w+)=([\w.:-]+)")

logger = logging.getLogger(__name__)


def scan_lora(interface: str = "lora0") -> List[str]:
    """Invoke an external LoRa scanning tool and return raw lines."""
    cmd = ["lora-scan", "--iface", interface]
    try:
        proc = subprocess.run(  # nosec B603
            cmd, capture_output=True, text=True, check=True
        )
        return proc.stdout.splitlines()
    except Exception as exc:  # pragma: no cover - runtime errors
        logger.error("LoRa scan failed: %s", exc)
        return []


async def async_scan_lora(interface: str = "lora0") -> List[str]:
    """Asynchronously invoke the LoRa scanning tool and return raw lines."""
    cmd = ["lora-scan", "--iface", interface]
    try:
        proc = await asyncio.create_subprocess_exec(
            *cmd,
            stdout=asyncio.subprocess.PIPE,
            stderr=asyncio.subprocess.DEVNULL,
        )
        stdout, _ = await proc.communicate()
        return stdout.decode().splitlines()
    except Exception as exc:  # pragma: no cover - runtime errors
        logger.error("LoRa scan failed: %s", exc)
        return []


@dataclass
class LoRaPacket:
    """Parsed information about a LoRa packet."""

    timestamp: str | None
    freq: float | None
    rssi: float | None
    snr: float | None
    devaddr: str | None
    raw: str


@profile
def parse_packets(
    lines: Sequence[str], packet_re: re.Pattern[str] = PACKET_RE
) -> List[LoRaPacket]:
    """Return :class:`LoRaPacket` objects parsed from ``lines``."""

    def _to_float(val: str | None) -> float | None:
        try:
            return float(val) if val is not None else None
        except ValueError:
            return None

    packets: List[LoRaPacket] = []
    findall = packet_re.findall
    for line in lines:
        fields = dict(findall(line))
        pkt = LoRaPacket(
            timestamp=fields.get("time"),
            freq=_to_float(fields.get("freq")),
            rssi=_to_float(fields.get("rssi")),
            snr=_to_float(fields.get("snr")),
            devaddr=fields.get("devaddr"),
            raw=line,
        )
        packets.append(pkt)
    return packets


@profile
def parse_packets_pandas(lines: Sequence[str]) -> List[LoRaPacket]:
    """Parse packets using pandas for better throughput on large inputs."""
    if not lines:
        return []

    import pandas as pd  # local import to avoid optional dependency

    def _to_float(val: str | None) -> float | None:
        try:
            return float(val) if val is not None else None
        except ValueError:
            return None

    df = pd.DataFrame([dict(PACKET_RE.findall(line)) for line in lines])
    packets: List[LoRaPacket] = []
    for raw, row in zip(lines, df.to_dict(orient="records")):
        packets.append(
            LoRaPacket(
                timestamp=row.get("time"),
                freq=_to_float(row.get("freq")),
                rssi=_to_float(row.get("rssi")),
                snr=_to_float(row.get("snr")),
                devaddr=row.get("devaddr"),
                raw=raw,
            )
        )
    return packets


async def async_parse_packets(lines: Sequence[str]) -> List[LoRaPacket]:
    """Asynchronously parse packets from ``lines``."""
    loop = asyncio.get_running_loop()
    return await loop.run_in_executor(None, parse_packets, lines)


def plot_signal_trend(packets: Sequence[LoRaPacket], path: str) -> None:
    """Plot RSSI trend from ``packets`` to ``path`` using matplotlib."""
    rssi = [p.rssi for p in packets if p.rssi is not None]
    if not rssi:
        with open(path, "wb") as fh:
            fh.write(b"")
        return

    try:
        import matplotlib

        matplotlib.use("Agg")
        import matplotlib.pyplot as plt
    except Exception:  # pragma: no cover - optional dependency
        with open(path, "wb") as fh:
            fh.write(b"")
        return

    plt.figure(figsize=(4, 2))
    plt.plot(rssi)
    plt.xlabel("packet")
    plt.ylabel("rssi")
    plt.tight_layout()
    plt.savefig(path)
    plt.close()


def main() -> None:  # pragma: no cover - CLI helper
    """Run a LoRa scan and print results."""
    import argparse
    import json

    parser = argparse.ArgumentParser(description="Scan LoRa devices")
    parser.add_argument("--iface", default="lora0", help="LoRa interface")
    parser.add_argument("--json", action="store_true", help="print as JSON")
    args = parser.parse_args()

    setup_logging(stdout=True)

    lines = scan_lora(args.iface)
    if args.json:
        packets = [p.__dict__ for p in parse_packets(lines)]
        logging.info(json.dumps(packets, indent=2))
    else:
        for line in lines:
            logging.info(line)


if __name__ == "__main__":  # pragma: no cover - manual execution
    main()<|MERGE_RESOLUTION|>--- conflicted
+++ resolved
@@ -4,13 +4,8 @@
 
 import asyncio
 import logging
-<<<<<<< HEAD
 import re
 import subprocess  # nosec B404
-=======
-from piwardrive.logconfig import setup_logging
-import subprocess
->>>>>>> 8f45013f
 from dataclasses import dataclass
 from typing import List, Sequence
 
