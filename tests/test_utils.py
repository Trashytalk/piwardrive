"""Tests for various utility helpers."""
import os
import sys
import tempfile
import zipfile
import json
import logging

from typing import Any
from pathlib import Path
from types import ModuleType
import asyncio

sys.path.insert(0, os.path.abspath(os.path.join(os.path.dirname(__file__), '..')))
import persistence

from unittest import mock
import types
sys.modules.setdefault('psutil', mock.Mock())
aiohttp_mod = types.SimpleNamespace(
    ClientSession=object,
    ClientError=Exception,
    ClientTimeout=lambda *a, **k: None,
)
sys.modules['aiohttp'] = aiohttp_mod
import psutil
if 'requests' not in sys.modules:
    dummy_requests = mock.Mock()
    dummy_requests.RequestException = Exception
    sys.modules['requests'] = dummy_requests
import utils
from collections import namedtuple


def test_format_error_with_enum() -> None:
    msg = utils.format_error(utils.ErrorCode.KISMET_API_ERROR, "fail")
    assert msg == "[E303] fail"


def test_find_latest_file_returns_latest() -> None:
    with tempfile.TemporaryDirectory() as tmpdir:
        file1 = os.path.join(tmpdir, 'a.txt')
        file2 = os.path.join(tmpdir, 'b.txt')
        with open(file1, 'w') as f:
            f.write('1')
        with open(file2, 'w') as f:
            f.write('2')
        os.utime(file1, (1, 1))
        os.utime(file2, (2, 2))
        result = utils.find_latest_file(tmpdir, '*.txt')
        assert result == file2


def test_find_latest_file_none_when_empty() -> None:
    with tempfile.TemporaryDirectory() as tmpdir:
        assert utils.find_latest_file(tmpdir, '*.txt') is None


def test_tail_file_returns_last_lines() -> None:
    with tempfile.NamedTemporaryFile('w+', delete=False) as tmp:
        for i in range(5):
            tmp.write(f"line{i}\n")
        tmp_path = tmp.name
    try:
        result = utils.tail_file(tmp_path, lines=3)
        assert result == ['line2', 'line3', 'line4']
    finally:
        os.unlink(tmp_path)


def test_tail_file_missing_returns_empty_list() -> None:
    result = utils.tail_file('/does/not/exist', lines=3)
    assert result == []


def test_tail_file_handles_large_file(tmp_path: Any) -> None:
    path = tmp_path / 'large.txt'
    with open(path, 'w') as f:
        for i in range(1000):
            f.write(f'line{i}\n')

    result = utils.tail_file(str(path), lines=5)
    assert result == [f'line{i}' for i in range(995, 1000)]


def _patch_dbus(monkeypatch: Any, manager: Any, props: Any) -> None:
    class Bus:
        def __init__(self, *a: Any, **k: Any) -> None:
            pass
        async def connect(self) -> None:
            pass

        async def introspect(self, service: str, path: str) -> str:
            return "intro"

        def get_proxy_object(self, service: str, path: str, _intro: str) -> Any:
            class Obj:
                def get_interface(self, iface: str) -> Any:
                    return manager if "Manager" in iface else props

            return Obj()

        def disconnect(self) -> None:
            pass

    aio_mod = types.SimpleNamespace(MessageBus=Bus)
    dbus_mod = types.SimpleNamespace(aio=aio_mod, BusType=types.SimpleNamespace(SYSTEM=1))
    monkeypatch.setitem(sys.modules, 'dbus_fast', dbus_mod)
    monkeypatch.setitem(sys.modules, 'dbus_fast.aio', aio_mod)


def _patch_bt_dbus(monkeypatch: Any, objects: dict[str, Any], exc: bool = False) -> None:
    class Bus:
        def get_object(self, service: str, path: str) -> Any:
            return 'bluez'

    class Manager:
        def GetManagedObjects(self) -> dict[str, Any]:
            if exc:
                raise Exception('boom')
            return objects

    def system_bus() -> Bus:
        return Bus()

    def interface(_obj: str, iface: str) -> Any:
        return Manager()

    dbus_mod = types.SimpleNamespace(SystemBus=system_bus, Interface=interface, DBusException=Exception)
    monkeypatch.setitem(sys.modules, 'dbus', dbus_mod)


def test_run_service_cmd_success(monkeypatch: Any) -> None:
    mgr = mock.Mock(call_start_unit=mock.AsyncMock())
    props = mock.Mock()
    _patch_dbus(monkeypatch, mgr, props)

    success, out, err = utils.run_service_cmd('kismet', 'start')
    mgr.call_start_unit.assert_called_once_with('kismet.service', 'replace')
    assert success is True and out == '' and err == ''


def test_run_service_cmd_failure(monkeypatch: Any) -> None:
    mgr = mock.Mock(call_start_unit=mock.AsyncMock(side_effect=Exception('err')))
    props = mock.Mock()
    _patch_dbus(monkeypatch, mgr, props)

    success, out, err = utils.run_service_cmd('kismet', 'start')
    mgr.call_start_unit.assert_called_once()
    assert success is False and out == '' and 'err' in err


def test_run_service_cmd_retries_until_success(monkeypatch: Any) -> None:
    calls = [OSError('boom'), None]

    def start_side(*_a: Any, **_k: Any) -> None:
        res = calls.pop(0)
        if isinstance(res, Exception):
            raise res

    mgr = mock.Mock(call_start_unit=mock.AsyncMock(side_effect=start_side))
    props = mock.Mock()
    _patch_dbus(monkeypatch, mgr, props)

    success, out, err = utils.run_service_cmd('kismet', 'start', attempts=2, delay=0)
    assert mgr.call_start_unit.call_count == 2
    assert success is True and out == '' and err == ''


def test_message_bus_disconnect_called(monkeypatch: Any) -> None:
    called = False

    class Bus:
        def __init__(self, *_a: Any, **_k: Any) -> None:
            pass

        async def connect(self) -> None:  # pragma: no cover - mock
            pass

        async def introspect(self, service: str, path: str) -> str:  # pragma: no cover - mock
            return "intro"

        def get_proxy_object(self, service: str, path: str, _intro: str) -> Any:
            class Obj:
                def get_interface(self, iface: str) -> Any:
                    return mgr if "Manager" in iface else props

            return Obj()

        def disconnect(self) -> None:
            nonlocal called
            called = True

    mgr = mock.Mock(call_start_unit=mock.AsyncMock())
    props = mock.Mock()
    aio_mod = types.SimpleNamespace(MessageBus=Bus)
    dbus_mod = types.SimpleNamespace(aio=aio_mod, BusType=types.SimpleNamespace(SYSTEM=1))
    monkeypatch.setitem(sys.modules, 'dbus_fast', dbus_mod)
    monkeypatch.setitem(sys.modules, 'dbus_fast.aio', aio_mod)

    success, _out, _err = utils.run_service_cmd('kismet', 'start')
    assert success is True and called is True


def test_service_status_passes_retry_params() -> None:
    async def _svc(_: str, attempts: int = 1, delay: float = 0) -> bool:
        assert attempts == 2 and delay == 0.5
        return True

    with mock.patch('utils.service_status_async', _svc):
        assert utils.service_status('kismet', attempts=2, delay=0.5) is True


def test_point_in_polygon_basic() -> None:
    square = [(0, 0), (0, 1), (1, 1), (1, 0)]
    assert utils.point_in_polygon((0.5, 0.5), square) is True
    assert utils.point_in_polygon((1.5, 0.5), square) is False


def test_load_kml_parses_features(tmp_path: Any) -> None:
    kml_content = (
        "<?xml version='1.0' encoding='UTF-8'?>"
        "<kml xmlns='http://www.opengis.net/kml/2.2'>"
        "<Placemark><name>Line</name><LineString><coordinates>0,0 1,1</coordinates></LineString></Placemark>"
        "<Placemark><name>Pt</name><Point><coordinates>2,2</coordinates></Point></Placemark>"
        "</kml>"
    )
    kml_path = tmp_path / 'test.kml'
    kml_path.write_text(kml_content)
    feats = utils.load_kml(str(kml_path))
    types = sorted(f['type'] for f in feats)
    assert types == ['LineString', 'Point']


def test_load_kmz_parses_features(tmp_path: Any) -> None:
    kml_content = (
        "<?xml version='1.0' encoding='UTF-8'?>"
        "<kml xmlns='http://www.opengis.net/kml/2.2'>"
        "<Placemark><name>Pt</name><Point><coordinates>3,3</coordinates></Point></Placemark>"
        "</kml>"
    )
    kmz_path = tmp_path / 'test.kmz'
    with zipfile.ZipFile(kmz_path, 'w') as zf:
        zf.writestr('doc.kml', kml_content)
    feats = utils.load_kml(str(kmz_path))
    assert feats and feats[0]['type'] == 'Point'


def test_fetch_kismet_devices_request_exception(monkeypatch: Any) -> None:
    class FakeSession:
        async def __aenter__(self):
            return self
        async def __aexit__(self, exc_type, exc, tb):
            pass
        def get(self, _url: str, **_k: Any):
            raise utils.aiohttp.ClientError("boom")

    monkeypatch.setattr(utils.aiohttp, "ClientSession", lambda *a, **k: FakeSession())

    with mock.patch("utils.report_error") as err:
        aps, clients = utils.fetch_kismet_devices()
        assert aps == [] and clients == []
        assert err.call_count == 2


def test_fetch_kismet_devices_json_error(monkeypatch: Any) -> None:
    class FakeResp:
        status = 200

        async def text(self) -> str:
            return "invalid json"

        async def __aenter__(self):
            return self

        async def __aexit__(self, exc_type, exc, tb):
            pass

    class FakeSession:
        async def __aenter__(self):
            return self

        async def __aexit__(self, exc_type, exc, tb):
            pass

        def get(self, _url: str, **_k: Any) -> FakeResp:
            return FakeResp()

    monkeypatch.setattr(utils.aiohttp, "ClientSession", lambda *a, **k: FakeSession())

    with mock.patch("utils.report_error") as err:
        aps, clients = utils.fetch_kismet_devices()
        assert aps == [] and clients == []
        assert err.call_count == 2


def test_get_smart_status_ok(monkeypatch: Any) -> None:
    Part = namedtuple('Part', 'device mountpoint fstype opts')
    part = Part('/dev/sda', '/mnt/ssd', 'ext4', '')
    monkeypatch.setattr(psutil, 'disk_partitions', lambda all=False: [part])
    proc = mock.Mock(returncode=0, stdout='SMART overall-health self-assessment test result: PASSED\n', stderr='')
    monkeypatch.setattr(utils.subprocess, 'run', lambda *a, **k: proc)
    assert utils.get_smart_status('/mnt/ssd') == 'OK'


def test_get_smart_status_failure(monkeypatch: Any) -> None:
    Part = namedtuple('Part', 'device mountpoint fstype opts')
    part = Part('/dev/sda', '/mnt/ssd', 'ext4', '')
    monkeypatch.setattr(psutil, 'disk_partitions', lambda all=False: [part])
    monkeypatch.setattr(
        utils.subprocess,
        'run',
        lambda *a, **k: (_ for _ in ()).throw(utils.subprocess.CalledProcessError(1, 'smartctl')),
    )
    assert utils.get_smart_status('/mnt/ssd') is None


def test_fetch_kismet_devices_async(monkeypatch: Any) -> None:
    class FakeResp:
        status = 200

        async def text(self) -> str:
            return '{"access_points": [1], "clients": [2]}'

        async def __aenter__(self):
            return self

        async def __aexit__(self, exc_type, exc, tb):
            pass

    class FakeSession:
        async def __aenter__(self):
            return self

        async def __aexit__(self, exc_type, exc, tb):
            pass

        def get(self, _url: str, **_k: Any) -> FakeResp:
            return FakeResp()

    monkeypatch.setattr(utils.aiohttp, "ClientSession", lambda *a, **k: FakeSession())

    aps, clients = asyncio.run(utils.fetch_kismet_devices_async())
    assert aps == [1] and clients == [2]


def test_fetch_kismet_devices_async_logs_cache_error(monkeypatch: Any) -> None:
    class FakeResp:
        status = 200

        async def text(self) -> str:
            return '{"access_points": [], "clients": []}'

        async def __aenter__(self):
            return self

        async def __aexit__(self, exc_type, exc, tb):
            pass

    class FakeSession:
        async def __aenter__(self):
            return self

        async def __aexit__(self, exc_type, exc, tb):
            pass

        def get(self, _url: str, **_k: Any) -> FakeResp:
            return FakeResp()

    monkeypatch.setattr(utils.aiohttp, "ClientSession", lambda *a, **k: FakeSession())
    monkeypatch.setattr(
        persistence,
        "save_ap_cache",
        mock.AsyncMock(side_effect=Exception("fail")),
    )

    with mock.patch.object(utils.logging, "exception") as exc_log:
        asyncio.run(utils.fetch_kismet_devices_async())
        exc_log.assert_called_once()


def test_fetch_kismet_devices_cache(monkeypatch: Any, tmp_path: Path) -> None:
    os.environ["PW_DB_PATH"] = str(tmp_path / "app.db")

    asyncio.run(persistence.save_ap_cache([
        {
            "bssid": "AA",
            "ssid": "Test",
            "encryption": "WPA",
            "lat": 1.0,
            "lon": 2.0,
            "last_time": 1,
        }
    ]))

    class FakeSession:
        async def __aenter__(self):
            return self

        async def __aexit__(self, exc_type, exc, tb):
            pass

        def get(self, _url: str, **_k: Any):
            raise utils.aiohttp.ClientError("boom")

    monkeypatch.setattr(utils.aiohttp, "ClientSession", lambda *a, **k: FakeSession())

    aps, clients = utils.fetch_kismet_devices()
    assert aps and aps[0]["bssid"] == "AA"
    assert clients == []


def test_safe_request_retries(monkeypatch: Any) -> None:
    calls: list[str] = []

    class Resp:
        status_code = 200
        content = b"{}"

        def raise_for_status(self) -> None:
            pass

    def get(url: str, timeout: int = 5) -> Resp:
        calls.append(url)
        if len(calls) == 1:
            raise utils.requests.RequestException("boom")
        return Resp()

    monkeypatch.setattr(utils, "requests", mock.Mock(get=get, RequestException=Exception))
    with mock.patch.object(utils, "report_error") as rep:
        resp = utils.safe_request("http://x")
        assert resp is not None
        assert rep.call_count == 0
    assert calls == ["http://x", "http://x"]


def test_safe_request_cache(monkeypatch: Any) -> None:
    calls: list[str] = []

    class Resp:
        status_code = 200

        def raise_for_status(self) -> None:
            pass

    def get(url: str, timeout: int = 5) -> Resp:
        calls.append(url)
        return Resp()

    monkeypatch.setattr(utils, "requests", mock.Mock(get=get, RequestException=Exception))
    monkeypatch.setattr(utils.time, "time", lambda: 0.0)
    utils._SAFE_REQUEST_CACHE = {}

    first = utils.safe_request("http://x", cache_seconds=5)
    second = utils.safe_request("http://x", cache_seconds=5)
    assert first is second
    assert calls == ["http://x"]


def test_ensure_service_running_attempts_restart(monkeypatch: Any) -> None:
    states = [False, True]

    def status(_svc: str) -> bool:
        return states.pop(0)

    monkeypatch.setattr(utils, "service_status", status)
    monkeypatch.setattr(
        utils,
        "run_service_cmd",
        lambda *a, **k: (True, "", ""),
    )
    with mock.patch.object(utils, "report_error") as rep:
        assert utils.ensure_service_running("svc") is True
        rep.assert_called_once()


def test_scan_bt_devices_parses_output(monkeypatch: Any) -> None:
    bt_mod = ModuleType("bluetooth")
    bt_mod.discover_devices = lambda *a, **k: [("AA:BB:CC:DD:EE:FF", "Foo")]
    monkeypatch.setitem(sys.modules, "bluetooth", bt_mod)

    class Props:
        def Get(self, iface: str, prop: str) -> str:
            assert iface == "org.bluez.Device1" and prop == "GPSCoordinates"
            return "1.0,2.0"

    class Bus:
        def get_object(self, service: str, path: str) -> str:
            return "dev"

    def interface(obj: str, iface: str) -> Props:
        return Props()

    dbus_mod = types.SimpleNamespace(SystemBus=lambda: Bus(), Interface=interface, DBusException=Exception)
    monkeypatch.setitem(sys.modules, "dbus", dbus_mod)


    objs = {
        "/dev": {
            "org.bluez.Device1": {
                "Address": "AA:BB:CC:DD:EE:FF",
                "Name": "Foo",
                "GPS Coordinates": "1.0,2.0",
            }
        }
    }

    _patch_bt_dbus(monkeypatch, objs)

    devices = utils.scan_bt_devices()
    assert [d.model_dump() for d in devices] == [
        {"address": "AA:BB:CC:DD:EE:FF", "name": "Foo", "lat": 1.0, "lon": 2.0}
    ]


def test_scan_bt_devices_handles_error(monkeypatch: Any) -> None:
    bt_mod = ModuleType("bluetooth")
    bt_mod.discover_devices = mock.Mock(side_effect=OSError())
    monkeypatch.setitem(sys.modules, "bluetooth", bt_mod)

    _patch_bt_dbus(monkeypatch, {}, exc=True)

    assert utils.scan_bt_devices() == []


def test_gpsd_cache(monkeypatch: Any) -> None:
    acc_mock = mock.Mock(side_effect=[2, None, 5])
    fix_mock = mock.Mock(side_effect=["2D", "Unknown", "3D"])

    monkeypatch.setattr(utils.gps_client, "get_accuracy", acc_mock)
    monkeypatch.setattr(utils.gps_client, "get_fix_quality", fix_mock)

    utils._GPSD_CACHE = {"timestamp": 0.0, "accuracy": None, "fix": "Unknown"}

    assert utils.get_gps_accuracy() == 2
    assert utils.get_gps_fix_quality() == "2D"
    assert acc_mock.call_count == 1  # gpsd queried once
    assert fix_mock.call_count == 1

    ts_first = utils._GPSD_CACHE["timestamp"]

    # failure should not overwrite timestamp or cached data
    assert utils.get_gps_accuracy(force_refresh=True) == 2
    assert utils._GPSD_CACHE["timestamp"] == ts_first
    assert acc_mock.call_count == 2
    assert fix_mock.call_count == 2

    assert utils.get_gps_fix_quality(force_refresh=True) == "3D"
    assert utils._GPSD_CACHE["timestamp"] > ts_first
    assert acc_mock.call_count == 3
    assert fix_mock.call_count == 3


def test_count_bettercap_handshakes(tmp_path: Any) -> None:
    log_dir = tmp_path
    d1 = log_dir / "2024-01-01_bettercap"
    d2 = log_dir / "2024-01-02_bettercap"
    other = log_dir / "misc"
    d1.mkdir()
    d2.mkdir()
    other.mkdir()
    (d1 / "a.pcap").write_text("x")
    (d1 / "ignore.txt").write_text("x")
    (d2 / "b.pcap").write_text("x")
    (other / "c.pcap").write_text("x")
    assert utils.count_bettercap_handshakes(str(log_dir)) == 2


def test_count_bettercap_handshakes_missing(tmp_path: Any) -> None:
    missing = tmp_path / "nope"
    assert utils.count_bettercap_handshakes(str(missing)) == 0


def test_network_scanning_disabled(monkeypatch: Any) -> None:
    monkeypatch.setenv("PW_DISABLE_SCANNING", "1")
    assert utils.network_scanning_disabled() is True
    monkeypatch.delenv("PW_DISABLE_SCANNING")


<<<<<<< HEAD
def test_network_scanning_disabled_logs(monkeypatch: Any, caplog: Any) -> None:
    monkeypatch.setenv("PW_DISABLE_SCANNING", "1")
    with caplog.at_level(logging.DEBUG):
        assert utils.network_scanning_disabled() is True
    assert "Network scanning disabled" in caplog.text
    monkeypatch.delenv("PW_DISABLE_SCANNING")
=======
def test_get_network_throughput_calculates_kbps(monkeypatch: Any) -> None:
    net = namedtuple("Net", "bytes_sent bytes_recv")
    utils._NET_IO_CACHE = {"timestamp": 1.0, "counters": net(1000, 2000)}
    monkeypatch.setattr(utils.time, "time", lambda: 2.0)
    monkeypatch.setattr(psutil, "net_io_counters", lambda: net(3000, 6000))

    rx, tx = utils.get_network_throughput()

    assert round(rx, 2) == round((6000 - 2000) / 1024.0, 2)
    assert round(tx, 2) == round((3000 - 1000) / 1024.0, 2)
    assert utils._NET_IO_CACHE["counters"].bytes_recv == 6000
    assert utils._NET_IO_CACHE["timestamp"] == 2.0


def test_get_network_throughput_resets_when_cache_missing(monkeypatch: Any) -> None:
    net = namedtuple("Net", "bytes_sent bytes_recv")
    utils._NET_IO_CACHE = {}
    monkeypatch.setattr(psutil, "net_io_counters", lambda: net(500, 700))
    monkeypatch.setattr(utils.time, "time", lambda: 1.0)

    rx, tx = utils.get_network_throughput()

    assert rx == 0.0 and tx == 0.0
    assert utils._NET_IO_CACHE["counters"].bytes_sent == 500
    assert utils._NET_IO_CACHE["timestamp"] == 1.0

def test_run_async_task() -> None:
    """The async loop is started on demand and callbacks run."""
    import importlib, sys

    sys.modules.pop("utils", None)
    utils_mod = importlib.import_module("utils")

    async def do_work() -> int:
        return 3

    results: list[int] = []

    def cb(val: int) -> None:
        results.append(val)

    fut = utils_mod.run_async_task(do_work(), callback=cb)
    assert fut.result(timeout=1) == 3
    assert results == [3]
    utils_mod.shutdown_async_loop()

>>>>>>> 7574fb9f
<|MERGE_RESOLUTION|>--- conflicted
+++ resolved
@@ -577,14 +577,13 @@
     monkeypatch.delenv("PW_DISABLE_SCANNING")
 
 
-<<<<<<< HEAD
 def test_network_scanning_disabled_logs(monkeypatch: Any, caplog: Any) -> None:
     monkeypatch.setenv("PW_DISABLE_SCANNING", "1")
     with caplog.at_level(logging.DEBUG):
         assert utils.network_scanning_disabled() is True
     assert "Network scanning disabled" in caplog.text
     monkeypatch.delenv("PW_DISABLE_SCANNING")
-=======
+
 def test_get_network_throughput_calculates_kbps(monkeypatch: Any) -> None:
     net = namedtuple("Net", "bytes_sent bytes_recv")
     utils._NET_IO_CACHE = {"timestamp": 1.0, "counters": net(1000, 2000)}
@@ -631,4 +630,3 @@
     assert results == [3]
     utils_mod.shutdown_async_loop()
 
->>>>>>> 7574fb9f
