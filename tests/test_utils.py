--- conflicted
+++ resolved
@@ -577,7 +577,6 @@
     monkeypatch.delenv("PW_DISABLE_SCANNING")
 
 
-<<<<<<< HEAD
 def test_get_network_throughput_interface(monkeypatch: Any) -> None:
     class C:
         def __init__(self, r: int, s: int) -> None:
@@ -599,7 +598,7 @@
     rx, tx = utils.get_network_throughput("eth0")
     assert rx == (200 - 100) / 1.0 / 1024.0
     assert tx == (300 - 200) / 1.0 / 1024.0
-=======
+
 def test_network_scanning_disabled_logs(monkeypatch: Any, caplog: Any) -> None:
     monkeypatch.setenv("PW_DISABLE_SCANNING", "1")
     with caplog.at_level(logging.DEBUG):
@@ -653,4 +652,3 @@
     assert results == [3]
     utils_mod.shutdown_async_loop()
 
->>>>>>> 33894ecd
