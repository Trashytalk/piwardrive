--- conflicted
+++ resolved
@@ -336,7 +336,6 @@
 
 
 def test_scan_bt_devices_parses_output(monkeypatch: Any) -> None:
-<<<<<<< HEAD
     bt_mod = ModuleType("bluetooth")
     bt_mod.discover_devices = lambda *a, **k: [("AA:BB:CC:DD:EE:FF", "Foo")]
     monkeypatch.setitem(sys.modules, "bluetooth", bt_mod)
@@ -356,7 +355,7 @@
     dbus_mod = types.SimpleNamespace(SystemBus=lambda: Bus(), Interface=interface, DBusException=Exception)
     monkeypatch.setitem(sys.modules, "dbus", dbus_mod)
 
-=======
+
     objs = {
         "/dev": {
             "org.bluez.Device1": {
@@ -368,19 +367,18 @@
     }
 
     _patch_bt_dbus(monkeypatch, objs)
->>>>>>> db42cb7a
+
     devices = utils.scan_bt_devices()
     assert devices == [{"address": "AA:BB:CC:DD:EE:FF", "name": "Foo", "lat": 1.0, "lon": 2.0}]
 
 
 def test_scan_bt_devices_handles_error(monkeypatch: Any) -> None:
-<<<<<<< HEAD
     bt_mod = ModuleType("bluetooth")
     bt_mod.discover_devices = mock.Mock(side_effect=OSError())
     monkeypatch.setitem(sys.modules, "bluetooth", bt_mod)
-=======
+
     _patch_bt_dbus(monkeypatch, {}, exc=True)
->>>>>>> db42cb7a
+
     assert utils.scan_bt_devices() == []
 
 
