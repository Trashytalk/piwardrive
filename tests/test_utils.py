"""Tests for various utility helpers."""
import os
import sys
import tempfile
import zipfile
import json

from typing import Any
from pathlib import Path
from types import ModuleType
import asyncio

sys.path.insert(0, os.path.abspath(os.path.join(os.path.dirname(__file__), '..')))
import persistence

from unittest import mock
import types
sys.modules.setdefault('psutil', mock.Mock())
aiohttp_mod = types.SimpleNamespace(
    ClientSession=object,
    ClientError=Exception,
    ClientTimeout=lambda *a, **k: None,
)
sys.modules['aiohttp'] = aiohttp_mod
import psutil
if 'requests' not in sys.modules:
    dummy_requests = mock.Mock()
    dummy_requests.RequestException = Exception
    sys.modules['requests'] = dummy_requests
import utils
from collections import namedtuple


def test_format_error_with_enum() -> None:
    msg = utils.format_error(utils.ErrorCode.KISMET_API_ERROR, "fail")
    assert msg == "[E303] fail"


def test_find_latest_file_returns_latest() -> None:
    with tempfile.TemporaryDirectory() as tmpdir:
        file1 = os.path.join(tmpdir, 'a.txt')
        file2 = os.path.join(tmpdir, 'b.txt')
        with open(file1, 'w') as f:
            f.write('1')
        with open(file2, 'w') as f:
            f.write('2')
        os.utime(file1, (1, 1))
        os.utime(file2, (2, 2))
        result = utils.find_latest_file(tmpdir, '*.txt')
        assert result == file2


def test_find_latest_file_none_when_empty() -> None:
    with tempfile.TemporaryDirectory() as tmpdir:
        assert utils.find_latest_file(tmpdir, '*.txt') is None


def test_tail_file_returns_last_lines() -> None:
    with tempfile.NamedTemporaryFile('w+', delete=False) as tmp:
        for i in range(5):
            tmp.write(f"line{i}\n")
        tmp_path = tmp.name
    try:
        result = utils.tail_file(tmp_path, lines=3)
        assert result == ['line2', 'line3', 'line4']
    finally:
        os.unlink(tmp_path)


def test_tail_file_missing_returns_empty_list() -> None:
    result = utils.tail_file('/does/not/exist', lines=3)
    assert result == []


def test_tail_file_handles_large_file(tmp_path: Any) -> None:
    path = tmp_path / 'large.txt'
    with open(path, 'w') as f:
        for i in range(1000):
            f.write(f'line{i}\n')

    result = utils.tail_file(str(path), lines=5)
    assert result == [f'line{i}' for i in range(995, 1000)]


def _patch_dbus(monkeypatch: Any, manager: Any, props: Any) -> None:
    class Bus:
        def __init__(self, *a: Any, **k: Any) -> None:
            pass
        async def connect(self) -> None:
            pass

        async def introspect(self, service: str, path: str) -> str:
            return "intro"

        def get_proxy_object(self, service: str, path: str, _intro: str) -> Any:
            class Obj:
                def get_interface(self, iface: str) -> Any:
                    return manager if "Manager" in iface else props

            return Obj()

        def disconnect(self) -> None:
            pass

    aio_mod = types.SimpleNamespace(MessageBus=Bus)
    dbus_mod = types.SimpleNamespace(aio=aio_mod, BusType=types.SimpleNamespace(SYSTEM=1))
    monkeypatch.setitem(sys.modules, 'dbus_fast', dbus_mod)
    monkeypatch.setitem(sys.modules, 'dbus_fast.aio', aio_mod)


def _patch_bt_dbus(monkeypatch: Any, objects: dict[str, Any], exc: bool = False) -> None:
    class Bus:
        def get_object(self, service: str, path: str) -> Any:
            return 'bluez'

    class Manager:
        def GetManagedObjects(self) -> dict[str, Any]:
            if exc:
                raise Exception('boom')
            return objects

    def system_bus() -> Bus:
        return Bus()

    def interface(_obj: str, iface: str) -> Any:
        return Manager()

    dbus_mod = types.SimpleNamespace(SystemBus=system_bus, Interface=interface, DBusException=Exception)
    monkeypatch.setitem(sys.modules, 'dbus', dbus_mod)


def test_run_service_cmd_success(monkeypatch: Any) -> None:
    mgr = mock.Mock(call_start_unit=mock.AsyncMock())
    props = mock.Mock()
    _patch_dbus(monkeypatch, mgr, props)

    success, out, err = utils.run_service_cmd('kismet', 'start')
    mgr.call_start_unit.assert_called_once_with('kismet.service', 'replace')
    assert success is True and out == '' and err == ''


def test_run_service_cmd_failure(monkeypatch: Any) -> None:
    mgr = mock.Mock(call_start_unit=mock.AsyncMock(side_effect=Exception('err')))
    props = mock.Mock()
    _patch_dbus(monkeypatch, mgr, props)

    success, out, err = utils.run_service_cmd('kismet', 'start')
    mgr.call_start_unit.assert_called_once()
    assert success is False and out == '' and 'err' in err


def test_run_service_cmd_retries_until_success(monkeypatch: Any) -> None:
    calls = [OSError('boom'), None]

    def start_side(*_a: Any, **_k: Any) -> None:
        res = calls.pop(0)
        if isinstance(res, Exception):
            raise res

    mgr = mock.Mock(call_start_unit=mock.AsyncMock(side_effect=start_side))
    props = mock.Mock()
    _patch_dbus(monkeypatch, mgr, props)

    success, out, err = utils.run_service_cmd('kismet', 'start', attempts=2, delay=0)
    assert mgr.call_start_unit.call_count == 2
    assert success is True and out == '' and err == ''


def test_service_status_passes_retry_params() -> None:
    async def _svc(_: str, attempts: int = 1, delay: float = 0) -> bool:
        assert attempts == 2 and delay == 0.5
        return True

    with mock.patch('utils.service_status_async', _svc):
        assert utils.service_status('kismet', attempts=2, delay=0.5) is True


def test_point_in_polygon_basic() -> None:
    square = [(0, 0), (0, 1), (1, 1), (1, 0)]
    assert utils.point_in_polygon((0.5, 0.5), square) is True
    assert utils.point_in_polygon((1.5, 0.5), square) is False


def test_load_kml_parses_features(tmp_path: Any) -> None:
    kml_content = (
        "<?xml version='1.0' encoding='UTF-8'?>"
        "<kml xmlns='http://www.opengis.net/kml/2.2'>"
        "<Placemark><name>Line</name><LineString><coordinates>0,0 1,1</coordinates></LineString></Placemark>"
        "<Placemark><name>Pt</name><Point><coordinates>2,2</coordinates></Point></Placemark>"
        "</kml>"
    )
    kml_path = tmp_path / 'test.kml'
    kml_path.write_text(kml_content)
    feats = utils.load_kml(str(kml_path))
    types = sorted(f['type'] for f in feats)
    assert types == ['LineString', 'Point']


def test_load_kmz_parses_features(tmp_path: Any) -> None:
    kml_content = (
        "<?xml version='1.0' encoding='UTF-8'?>"
        "<kml xmlns='http://www.opengis.net/kml/2.2'>"
        "<Placemark><name>Pt</name><Point><coordinates>3,3</coordinates></Point></Placemark>"
        "</kml>"
    )
    kmz_path = tmp_path / 'test.kmz'
    with zipfile.ZipFile(kmz_path, 'w') as zf:
        zf.writestr('doc.kml', kml_content)
    feats = utils.load_kml(str(kmz_path))
    assert feats and feats[0]['type'] == 'Point'


def test_fetch_kismet_devices_request_exception(monkeypatch: Any) -> None:
    class FakeSession:
        async def __aenter__(self):
            return self
        async def __aexit__(self, exc_type, exc, tb):
            pass
        def get(self, _url: str, **_k: Any):
            raise utils.aiohttp.ClientError("boom")

    monkeypatch.setattr(utils.aiohttp, "ClientSession", lambda *a, **k: FakeSession())

    with mock.patch("utils.report_error") as err:
        aps, clients = utils.fetch_kismet_devices()
        assert aps == [] and clients == []
        assert err.call_count == 2


def test_fetch_kismet_devices_json_error(monkeypatch: Any) -> None:
    class FakeResp:
        status = 200

        async def text(self) -> str:
            return "invalid json"

        async def __aenter__(self):
            return self

        async def __aexit__(self, exc_type, exc, tb):
            pass

    class FakeSession:
        async def __aenter__(self):
            return self

        async def __aexit__(self, exc_type, exc, tb):
            pass

        def get(self, _url: str, **_k: Any) -> FakeResp:
            return FakeResp()

    monkeypatch.setattr(utils.aiohttp, "ClientSession", lambda *a, **k: FakeSession())

    with mock.patch("utils.report_error") as err:
        aps, clients = utils.fetch_kismet_devices()
        assert aps == [] and clients == []
        assert err.call_count == 2


def test_get_smart_status_ok(monkeypatch: Any) -> None:
    Part = namedtuple('Part', 'device mountpoint fstype opts')
    part = Part('/dev/sda', '/mnt/ssd', 'ext4', '')
    monkeypatch.setattr(psutil, 'disk_partitions', lambda all=False: [part])
    proc = mock.Mock(returncode=0, stdout='SMART overall-health self-assessment test result: PASSED\n', stderr='')
    monkeypatch.setattr(utils.subprocess, 'run', lambda *a, **k: proc)
    assert utils.get_smart_status('/mnt/ssd') == 'OK'


def test_get_smart_status_failure(monkeypatch: Any) -> None:
    Part = namedtuple('Part', 'device mountpoint fstype opts')
    part = Part('/dev/sda', '/mnt/ssd', 'ext4', '')
    monkeypatch.setattr(psutil, 'disk_partitions', lambda all=False: [part])
    monkeypatch.setattr(
        utils.subprocess,
        'run',
        lambda *a, **k: (_ for _ in ()).throw(utils.subprocess.CalledProcessError(1, 'smartctl')),
    )
    assert utils.get_smart_status('/mnt/ssd') is None


def test_fetch_kismet_devices_async(monkeypatch: Any) -> None:
    class FakeResp:
        status = 200

        async def text(self) -> str:
            return '{"access_points": [1], "clients": [2]}'

        async def __aenter__(self):
            return self

        async def __aexit__(self, exc_type, exc, tb):
            pass

    class FakeSession:
        async def __aenter__(self):
            return self

        async def __aexit__(self, exc_type, exc, tb):
            pass

        def get(self, _url: str, **_k: Any) -> FakeResp:
            return FakeResp()

    monkeypatch.setattr(utils.aiohttp, "ClientSession", lambda *a, **k: FakeSession())

    aps, clients = asyncio.run(utils.fetch_kismet_devices_async())
    assert aps == [1] and clients == [2]


def test_fetch_kismet_devices_async_logs_cache_error(monkeypatch: Any) -> None:
    class FakeResp:
        status = 200

        async def text(self) -> str:
            return '{"access_points": [], "clients": []}'

        async def __aenter__(self):
            return self

        async def __aexit__(self, exc_type, exc, tb):
            pass

    class FakeSession:
        async def __aenter__(self):
            return self

        async def __aexit__(self, exc_type, exc, tb):
            pass

        def get(self, _url: str, **_k: Any) -> FakeResp:
            return FakeResp()

    monkeypatch.setattr(utils.aiohttp, "ClientSession", lambda *a, **k: FakeSession())
    monkeypatch.setattr(
        persistence,
        "save_ap_cache",
        mock.AsyncMock(side_effect=Exception("fail")),
    )

    with mock.patch.object(utils.logging, "exception") as exc_log:
        asyncio.run(utils.fetch_kismet_devices_async())
        exc_log.assert_called_once()


def test_fetch_kismet_devices_cache(monkeypatch: Any, tmp_path: Path) -> None:
    os.environ["PW_DB_PATH"] = str(tmp_path / "app.db")

    asyncio.run(persistence.save_ap_cache([
        {
            "bssid": "AA",
            "ssid": "Test",
            "encryption": "WPA",
            "lat": 1.0,
            "lon": 2.0,
            "last_time": 1,
        }
    ]))

    class FakeSession:
        async def __aenter__(self):
            return self

        async def __aexit__(self, exc_type, exc, tb):
            pass

        def get(self, _url: str, **_k: Any):
            raise utils.aiohttp.ClientError("boom")

    monkeypatch.setattr(utils.aiohttp, "ClientSession", lambda *a, **k: FakeSession())

    aps, clients = utils.fetch_kismet_devices()
    assert aps and aps[0]["bssid"] == "AA"
    assert clients == []


def test_safe_request_retries(monkeypatch: Any) -> None:
    calls: list[str] = []

    class Resp:
        status_code = 200
        content = b"{}"

        def raise_for_status(self) -> None:
            pass

    def get(url: str, timeout: int = 5) -> Resp:
        calls.append(url)
        if len(calls) == 1:
            raise utils.requests.RequestException("boom")
        return Resp()

    monkeypatch.setattr(utils, "requests", mock.Mock(get=get, RequestException=Exception))
    with mock.patch.object(utils, "report_error") as rep:
        resp = utils.safe_request("http://x")
        assert resp is not None
        assert rep.call_count == 0
    assert calls == ["http://x", "http://x"]


def test_ensure_service_running_attempts_restart(monkeypatch: Any) -> None:
    states = [False, True]

    def status(_svc: str) -> bool:
        return states.pop(0)

    monkeypatch.setattr(utils, "service_status", status)
    monkeypatch.setattr(
        utils,
        "run_service_cmd",
        lambda *a, **k: (True, "", ""),
    )
    with mock.patch.object(utils, "report_error") as rep:
        assert utils.ensure_service_running("svc") is True
        rep.assert_called_once()


def test_scan_bt_devices_parses_output(monkeypatch: Any) -> None:
    bt_mod = ModuleType("bluetooth")
    bt_mod.discover_devices = lambda *a, **k: [("AA:BB:CC:DD:EE:FF", "Foo")]
    monkeypatch.setitem(sys.modules, "bluetooth", bt_mod)

    class Props:
        def Get(self, iface: str, prop: str) -> str:
            assert iface == "org.bluez.Device1" and prop == "GPSCoordinates"
            return "1.0,2.0"

    class Bus:
        def get_object(self, service: str, path: str) -> str:
            return "dev"

    def interface(obj: str, iface: str) -> Props:
        return Props()

    dbus_mod = types.SimpleNamespace(SystemBus=lambda: Bus(), Interface=interface, DBusException=Exception)
    monkeypatch.setitem(sys.modules, "dbus", dbus_mod)


    objs = {
        "/dev": {
            "org.bluez.Device1": {
                "Address": "AA:BB:CC:DD:EE:FF",
                "Name": "Foo",
                "GPS Coordinates": "1.0,2.0",
            }
        }
    }

    _patch_bt_dbus(monkeypatch, objs)

    devices = utils.scan_bt_devices()
    assert [d.model_dump() for d in devices] == [
        {"address": "AA:BB:CC:DD:EE:FF", "name": "Foo", "lat": 1.0, "lon": 2.0}
    ]


def test_scan_bt_devices_handles_error(monkeypatch: Any) -> None:
    bt_mod = ModuleType("bluetooth")
    bt_mod.discover_devices = mock.Mock(side_effect=OSError())
    monkeypatch.setitem(sys.modules, "bluetooth", bt_mod)

    _patch_bt_dbus(monkeypatch, {}, exc=True)

    assert utils.scan_bt_devices() == []


def test_gpsd_cache(monkeypatch: Any) -> None:
    acc_mock = mock.Mock(side_effect=[2, 5])
    fix_mock = mock.Mock(side_effect=["2D", "3D"])

    monkeypatch.setattr(utils.gps_client, "get_accuracy", acc_mock)
    monkeypatch.setattr(utils.gps_client, "get_fix_quality", fix_mock)

    utils._GPSD_CACHE = {"timestamp": 0.0, "accuracy": None, "fix": "Unknown"}

    assert utils.get_gps_accuracy() == 2
    assert utils.get_gps_fix_quality() == "2D"
    assert acc_mock.call_count == 1  # gpsd queried once
    assert fix_mock.call_count == 1

    assert utils.get_gps_fix_quality(force_refresh=True) == "3D"
    assert acc_mock.call_count == 2
    assert fix_mock.call_count == 2


def test_count_bettercap_handshakes(tmp_path: Any) -> None:
    log_dir = tmp_path
    d1 = log_dir / "2024-01-01_bettercap"
    d2 = log_dir / "2024-01-02_bettercap"
    other = log_dir / "misc"
    d1.mkdir()
    d2.mkdir()
    other.mkdir()
    (d1 / "a.pcap").write_text("x")
    (d1 / "ignore.txt").write_text("x")
    (d2 / "b.pcap").write_text("x")
    (other / "c.pcap").write_text("x")
    assert utils.count_bettercap_handshakes(str(log_dir)) == 2


def test_count_bettercap_handshakes_missing(tmp_path: Any) -> None:
    missing = tmp_path / "nope"
    assert utils.count_bettercap_handshakes(str(missing)) == 0


def test_network_scanning_disabled(monkeypatch: Any) -> None:
    monkeypatch.setenv("PW_DISABLE_SCANNING", "1")
    assert utils.network_scanning_disabled() is True
    monkeypatch.delenv("PW_DISABLE_SCANNING")


<<<<<<< HEAD
def test_get_network_throughput_calculates_kbps(monkeypatch: Any) -> None:
    net = namedtuple("Net", "bytes_sent bytes_recv")
    utils._NET_IO_CACHE = {"timestamp": 1.0, "counters": net(1000, 2000)}
    monkeypatch.setattr(utils.time, "time", lambda: 2.0)
    monkeypatch.setattr(psutil, "net_io_counters", lambda: net(3000, 6000))

    rx, tx = utils.get_network_throughput()

    assert round(rx, 2) == round((6000 - 2000) / 1024.0, 2)
    assert round(tx, 2) == round((3000 - 1000) / 1024.0, 2)
    assert utils._NET_IO_CACHE["counters"].bytes_recv == 6000
    assert utils._NET_IO_CACHE["timestamp"] == 2.0


def test_get_network_throughput_resets_when_cache_missing(monkeypatch: Any) -> None:
    net = namedtuple("Net", "bytes_sent bytes_recv")
    utils._NET_IO_CACHE = {}
    monkeypatch.setattr(psutil, "net_io_counters", lambda: net(500, 700))
    monkeypatch.setattr(utils.time, "time", lambda: 1.0)

    rx, tx = utils.get_network_throughput()

    assert rx == 0.0 and tx == 0.0
    assert utils._NET_IO_CACHE["counters"].bytes_sent == 500
    assert utils._NET_IO_CACHE["timestamp"] == 1.0
=======
def test_run_async_task() -> None:
    """The async loop is started on demand and callbacks run."""
    import importlib, sys

    sys.modules.pop("utils", None)
    utils_mod = importlib.import_module("utils")

    async def do_work() -> int:
        return 3

    results: list[int] = []

    def cb(val: int) -> None:
        results.append(val)

    fut = utils_mod.run_async_task(do_work(), callback=cb)
    assert fut.result(timeout=1) == 3
    assert results == [3]
    utils_mod.shutdown_async_loop()
>>>>>>> cf8ef3cd
<|MERGE_RESOLUTION|>--- conflicted
+++ resolved
@@ -509,7 +509,6 @@
     monkeypatch.delenv("PW_DISABLE_SCANNING")
 
 
-<<<<<<< HEAD
 def test_get_network_throughput_calculates_kbps(monkeypatch: Any) -> None:
     net = namedtuple("Net", "bytes_sent bytes_recv")
     utils._NET_IO_CACHE = {"timestamp": 1.0, "counters": net(1000, 2000)}
@@ -535,7 +534,7 @@
     assert rx == 0.0 and tx == 0.0
     assert utils._NET_IO_CACHE["counters"].bytes_sent == 500
     assert utils._NET_IO_CACHE["timestamp"] == 1.0
-=======
+
 def test_run_async_task() -> None:
     """The async loop is started on demand and callbacks run."""
     import importlib, sys
@@ -555,4 +554,4 @@
     assert fut.result(timeout=1) == 3
     assert results == [3]
     utils_mod.shutdown_async_loop()
->>>>>>> cf8ef3cd
+
