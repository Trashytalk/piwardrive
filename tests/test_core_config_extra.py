<<<<<<< HEAD
import builtins
import sys

=======
from piwardrive.core import config
>>>>>>> 3a46a8a4
import pytest

from piwardrive.core import config


def test_env_override(monkeypatch):
    monkeypatch.setenv("PW_THEME", "Red")
    cfg = config.AppConfig.load()
    assert cfg.theme == "Red"


@pytest.mark.parametrize("ext", [".json", ".yaml"])
def test_export_import_roundtrip(tmp_path, ext):
    cfg = config.Config(**config.DEFAULTS)
    cfg.remote_sync_url = "http://localhost"
    path = tmp_path / f"cfg{ext}"
    config.export_config(cfg, str(path))
    loaded = config.import_config(str(path))
    assert loaded.theme == cfg.theme
    assert loaded.remote_sync_url == cfg.remote_sync_url


def test_export_invalid_extension(tmp_path):
    cfg = config.DEFAULT_CONFIG
    bad = tmp_path / "cfg.txt"
    with pytest.raises(ValueError):
        config.export_config(cfg, str(bad))


def test_import_config_missing_yaml(tmp_path, monkeypatch):
    """import_config raises RuntimeError if PyYAML is missing."""
    file = tmp_path / "cfg.yaml"
    file.write_text("theme: Dark\nremote_sync_url: http://localhost")

    orig_import = builtins.__import__

    def fake_import(name, *args, **kwargs):
        if name == "yaml":
            raise ModuleNotFoundError
        return orig_import(name, *args, **kwargs)

    monkeypatch.setattr(builtins, "__import__", fake_import)
    monkeypatch.setitem(sys.modules, "yaml", None)
    with pytest.raises(RuntimeError, match="PyYAML required"):
        config.import_config(str(file))


def test_export_config_missing_yaml(tmp_path, monkeypatch):
    """export_config raises RuntimeError if PyYAML is missing."""
    cfg = config.Config(**config.DEFAULTS)
    cfg.remote_sync_url = "http://localhost"
    dest = tmp_path / "out.yaml"

    orig_import = builtins.__import__

    def fake_import(name, *args, **kwargs):
        if name == "yaml":
            raise ModuleNotFoundError
        return orig_import(name, *args, **kwargs)

    monkeypatch.setattr(builtins, "__import__", fake_import)
    monkeypatch.setitem(sys.modules, "yaml", None)
    with pytest.raises(RuntimeError, match="PyYAML required"):
        config.export_config(cfg, str(dest))<|MERGE_RESOLUTION|>--- conflicted
+++ resolved
@@ -1,10 +1,5 @@
-<<<<<<< HEAD
 import builtins
 import sys
-
-=======
-from piwardrive.core import config
->>>>>>> 3a46a8a4
 import pytest
 
 from piwardrive.core import config
