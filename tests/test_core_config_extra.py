--- conflicted
+++ resolved
@@ -29,7 +29,6 @@
         config.export_config(cfg, str(bad))
 
 
-<<<<<<< HEAD
 def test_apply_env_overrides_invalid_theme(monkeypatch):
     base = {"theme": "Dark"}
     monkeypatch.setenv("PW_THEME", "Blueish")
@@ -77,7 +76,7 @@
     loaded = config.switch_profile("p1")
     assert loaded.theme == "Light"
     assert (cfg_dir / "active_profile").read_text() == "p1"
-=======
+
 def test_import_config_missing_yaml(tmp_path, monkeypatch):
     """import_config raises RuntimeError if PyYAML is missing."""
     file = tmp_path / "cfg.yaml"
@@ -112,5 +111,4 @@
     monkeypatch.setattr(builtins, "__import__", fake_import)
     monkeypatch.setitem(sys.modules, "yaml", None)
     with pytest.raises(RuntimeError, match="PyYAML required"):
-        config.export_config(cfg, str(dest))
->>>>>>> c94f8bed
+        config.export_config(cfg, str(dest))