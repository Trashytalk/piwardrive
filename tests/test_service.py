import sys
from dataclasses import asdict
from unittest import mock
from types import ModuleType, SimpleNamespace
import asyncio
import pytest
from fastapi import WebSocketDisconnect

aiohttp_mod = ModuleType("aiohttp")
aiohttp_mod.ClientSession = object
aiohttp_mod.ClientTimeout = lambda *a, **k: None
aiohttp_mod.ClientError = Exception
sys.modules["aiohttp"] = aiohttp_mod
utils_mod = ModuleType("utils")


async def _dummy_async(*_a, **_k):
    return None

utils_mod.fetch_metrics_async = _dummy_async
utils_mod.get_avg_rssi = lambda *a, **k: None
utils_mod.get_cpu_temp = lambda *a, **k: None
utils_mod.get_network_throughput = lambda *a, **k: None
utils_mod.get_gps_fix_quality = lambda *a, **k: None
utils_mod.service_status_async = _dummy_async
utils_mod.async_tail_file = _dummy_async
sys.modules["utils"] = utils_mod

from piwardrive import service  # noqa: E402
from piwardrive import persistence  # noqa: E402
from fastapi.testclient import TestClient  # noqa: E402
from piwardrive import security  # noqa: E402


def test_status_endpoint_returns_recent_records() -> None:
    rec = persistence.HealthRecord(
        timestamp='t',
        cpu_temp=1.0,
        cpu_percent=2.0,
        memory_percent=3.0,
        disk_percent=4.0,
    )

    async def _mock(_: int) -> list:
        return [rec]

    with (
        mock.patch('service.load_recent_health', _mock),
        mock.patch('piwardrive.service.load_recent_health', _mock),
    ):
        client = TestClient(service.app)
        resp = client.get('/status')
        assert resp.status_code == 200
        assert resp.json() == [asdict(rec)]


def test_widget_metrics_endpoint() -> None:
    async def fake_fetch() -> tuple[list, list, int]:
        return ([{"signal_dbm": -10}], [], 5)

    with (
        mock.patch("service.fetch_metrics_async", fake_fetch),
        mock.patch("piwardrive.service.fetch_metrics_async", fake_fetch),
        mock.patch("service.get_cpu_temp", return_value=40.0),
        mock.patch("piwardrive.service.get_cpu_temp", return_value=40.0),
        mock.patch("service.get_network_throughput", return_value=(1.0, 2.0)),
        mock.patch(
            "piwardrive.service.get_network_throughput", return_value=(1.0, 2.0)
        ),
        mock.patch("service.get_gps_fix_quality", return_value="3D"),
        mock.patch("piwardrive.service.get_gps_fix_quality", return_value="3D"),
        mock.patch("service.service_status_async", side_effect=[True, False]),
        mock.patch(
            "service.psutil.sensors_battery",
            return_value=SimpleNamespace(percent=75.0, power_plugged=True),
        ),
        mock.patch("service.vehicle_sensors.read_speed_obd", return_value=30.0),
        mock.patch("service.vehicle_sensors.read_rpm_obd", return_value=1500.0),
        mock.patch(
            "service.vehicle_sensors.read_engine_load_obd", return_value=50.0
        ),
    ):
        client = TestClient(service.app)
        resp = client.get("/widget-metrics")
        assert resp.status_code == 200
        data = resp.json()
        assert data["bssid_count"] == 1
        assert data["handshake_count"] == 5
        assert data["rx_kbps"] == 1.0
        assert data["tx_kbps"] == 2.0
        assert data["battery_percent"] == 75.0
        assert data["battery_plugged"] is True
        assert data["vehicle_speed"] == 30.0
        assert data["vehicle_rpm"] == 1500.0
        assert data["engine_load"] == 50.0


def test_logs_endpoint_returns_lines_async() -> None:
    async def fake_tail(_path: str, _lines: int) -> list[str]:
        return ["a", "b"]

    with (
        mock.patch("service.async_tail_file", fake_tail),
        mock.patch("piwardrive.service.async_tail_file", fake_tail),
    ):
        client = TestClient(service.app)
        resp = client.get("/logs?lines=2")
        assert resp.status_code == 200
        assert resp.json()["lines"] == ["a", "b"]


def test_logs_endpoint_handles_sync_function() -> None:
    def fake_tail(_path: str, _lines: int) -> list[str]:
        return ["x", "y"]

    with (
        mock.patch("service.async_tail_file", fake_tail),
        mock.patch("piwardrive.service.async_tail_file", fake_tail),
    ):
        client = TestClient(service.app)
        resp = client.get("/logs?lines=2")
        assert resp.status_code == 200
        assert resp.json()["lines"] == ["x", "y"]


def test_logs_endpoint_allows_whitelisted_path() -> None:
    async def fake_tail(path: str, _lines: int) -> list[str]:
        return [path]

    allowed = service.ALLOWED_LOG_PATHS[0]
    with (
        mock.patch("service.async_tail_file", fake_tail),
        mock.patch("piwardrive.service.async_tail_file", fake_tail),
    ):
        client = TestClient(service.app)
        resp = client.get(f"/logs?path={allowed}")
        assert resp.status_code == 200
        assert resp.json()["lines"] == [allowed]


def test_logs_endpoint_rejects_unknown_path() -> None:
    called = False

    async def fake_tail(_p: str, _l: int) -> list[str]:
        nonlocal called
        called = True
        return []

    with (
        mock.patch("service.async_tail_file", fake_tail),
        mock.patch("piwardrive.service.async_tail_file", fake_tail),
    ):
        client = TestClient(service.app)
        resp = client.get("/logs?path=/not/allowed.log")
        assert resp.status_code == 400
        assert not called


def test_websocket_status_stream() -> None:
    rec = persistence.HealthRecord(
        timestamp="t",
        cpu_temp=1.0,
        cpu_percent=2.0,
        memory_percent=3.0,
        disk_percent=4.0,
    )

    async def fake_load(_: int = 5) -> list:
        return [rec]

    async def fake_fetch() -> tuple[list, list, int]:
        return ([{"signal_dbm": -10}], [], 5)

    with (
        mock.patch("service.load_recent_health", fake_load),
        mock.patch("piwardrive.service.load_recent_health", fake_load),
        mock.patch("service.fetch_metrics_async", fake_fetch),
        mock.patch("piwardrive.service.fetch_metrics_async", fake_fetch),
        mock.patch("service.get_cpu_temp", return_value=40.0),
        mock.patch("piwardrive.service.get_cpu_temp", return_value=40.0),
        mock.patch(
            "service.get_network_throughput",
            return_value=(1.0, 2.0),
        ),
        mock.patch(
            "piwardrive.service.get_network_throughput",
            return_value=(1.0, 2.0),
        ),
        mock.patch("service.get_gps_fix_quality", return_value="3D"),
        mock.patch("piwardrive.service.get_gps_fix_quality", return_value="3D"),
        mock.patch("service.service_status_async", side_effect=[True, False]),
        mock.patch(
            "service.psutil.sensors_battery",
            return_value=SimpleNamespace(percent=50.0, power_plugged=False),
        ),
        mock.patch("service.vehicle_sensors.read_speed_obd", return_value=70.0),
        mock.patch("service.vehicle_sensors.read_rpm_obd", return_value=2000.0),
        mock.patch(
            "service.vehicle_sensors.read_engine_load_obd", return_value=60.0
        ),
    ):
        client = TestClient(service.app)
        with client.websocket_connect("/ws/status") as ws:
            data = ws.receive_json()
            assert data["status"][0]["cpu_percent"] == 2.0
            assert data["metrics"]["bssid_count"] == 1
            assert data["metrics"]["rx_kbps"] == 1.0
            assert data["metrics"]["battery_percent"] == 50.0
            assert data["metrics"]["battery_plugged"] is False
            assert data["metrics"]["vehicle_speed"] == 70.0
            assert data["metrics"]["vehicle_rpm"] == 2000.0
            assert data["metrics"]["engine_load"] == 60.0
            assert data["seq"] == 0
            assert isinstance(data["timestamp"], float)
            assert data["errors"] == 0


def test_websocket_timeout_closes_connection() -> None:
    async def fake_load(_: int = 5) -> list:
        return []

    async def fake_fetch() -> tuple[list, list, int]:
        return ([], [], 0)

    async def send_timeout(*_: any, **__: any) -> None:
        raise asyncio.TimeoutError

    with (
        mock.patch("service.load_recent_health", fake_load),
        mock.patch("piwardrive.service.load_recent_health", fake_load),
        mock.patch("service.fetch_metrics_async", fake_fetch),
        mock.patch("piwardrive.service.fetch_metrics_async", fake_fetch),
        mock.patch("service.WebSocket.send_json", side_effect=send_timeout),
        mock.patch("service.get_cpu_temp", return_value=40.0),
        mock.patch("piwardrive.service.get_cpu_temp", return_value=40.0),
        mock.patch(
            "service.get_network_throughput",
            return_value=(1.0, 2.0),
        ),
        mock.patch(
            "piwardrive.service.get_network_throughput",
            return_value=(1.0, 2.0),
        ),
        mock.patch("service.get_gps_fix_quality", return_value="3D"),
        mock.patch("piwardrive.service.get_gps_fix_quality", return_value="3D"),
        mock.patch("service.service_status_async", side_effect=[True, False]),
        mock.patch(
            "service.psutil.sensors_battery",
            return_value=SimpleNamespace(percent=80.0, power_plugged=True),
        ),
        mock.patch("service.vehicle_sensors.read_speed_obd", return_value=20.0),
        mock.patch("service.vehicle_sensors.read_rpm_obd", return_value=1000.0),
        mock.patch(
            "service.vehicle_sensors.read_engine_load_obd", return_value=30.0
        ),
    ):
        client = TestClient(service.app)
        with pytest.raises(WebSocketDisconnect):
            with client.websocket_connect("/ws/status") as ws:
                ws.receive_json()


def test_get_config_endpoint() -> None:
    with mock.patch("service.config.load_config") as load:
        load.return_value = service.config.Config(theme="Green")
        client = TestClient(service.app)
        resp = client.get("/config")
        assert resp.status_code == 200
        assert resp.json()["theme"] == "Green"


def test_update_config_endpoint_success() -> None:
    cfg = service.config.Config(theme="Dark")
    with (
        mock.patch("service.config.load_config", return_value=cfg),
        mock.patch("service.config.save_config") as save,
    ):
        client = TestClient(service.app)
        resp = client.post("/config", json={"theme": "Light"})
        assert resp.status_code == 200
        assert resp.json()["theme"] == "Light"
        args = save.call_args[0][0]
        assert args.theme == "Light"


def test_update_config_endpoint_invalid_key() -> None:
    cfg = service.config.Config()
    with mock.patch("service.config.load_config", return_value=cfg):
        client = TestClient(service.app)
        resp = client.post("/config", json={"bad": 1})
        assert resp.status_code == 400


def test_dashboard_settings_endpoints() -> None:
    settings = service.DashboardSettings(
        layout=[{"cls": "W"}],
        widgets=["W"],
    )

    async def fake_load() -> service.DashboardSettings:
        return settings

    async def fake_save(s: service.DashboardSettings) -> None:
        assert s.layout == settings.layout
        assert s.widgets == settings.widgets

    with (
        mock.patch("service.load_dashboard_settings", fake_load),
        mock.patch("service.save_dashboard_settings", fake_save),
        mock.patch("piwardrive.service.load_dashboard_settings", fake_load),
        mock.patch("piwardrive.service.save_dashboard_settings", fake_save),
    ):
        client = TestClient(service.app)
        resp = client.get("/dashboard-settings")
        assert resp.status_code == 200
        assert resp.json() == {"layout": settings.layout, "widgets": settings.widgets}
        resp = client.post("/dashboard-settings", json={"layout": settings.layout, "widgets": settings.widgets})
        assert resp.status_code == 200
        assert resp.json() == {"layout": settings.layout, "widgets": settings.widgets}


def test_widget_metrics_auth_missing_credentials(monkeypatch) -> None:
    async def fake_fetch() -> tuple[list, list, int]:
        return ([{"signal_dbm": -10}], [], 5)

    pw_hash = security.hash_password("pw")
    monkeypatch.setenv("PW_API_PASSWORD_HASH", pw_hash)

    with (
        mock.patch("service.fetch_metrics_async", fake_fetch),
        mock.patch("piwardrive.service.fetch_metrics_async", fake_fetch),
        mock.patch("service.get_cpu_temp", return_value=40.0),
        mock.patch("piwardrive.service.get_cpu_temp", return_value=40.0),
        mock.patch("service.get_network_throughput", return_value=(1.0, 2.0)),
        mock.patch(
            "piwardrive.service.get_network_throughput", return_value=(1.0, 2.0)
        ),
        mock.patch("service.get_gps_fix_quality", return_value="3D"),
        mock.patch("piwardrive.service.get_gps_fix_quality", return_value="3D"),
        mock.patch("service.service_status_async", side_effect=[True, False]),
        mock.patch(
            "piwardrive.service.service_status_async", side_effect=[True, False]
        ),
    ):
        client = TestClient(service.app)
        resp = client.get("/widget-metrics")
        assert resp.status_code == 401


def test_widget_metrics_auth_bad_password(monkeypatch) -> None:
    async def fake_fetch() -> tuple[list, list, int]:
        return ([{"signal_dbm": -10}], [], 5)

    pw_hash = security.hash_password("pw")
    monkeypatch.setenv("PW_API_PASSWORD_HASH", pw_hash)

    with (
        mock.patch("service.fetch_metrics_async", fake_fetch),
        mock.patch("piwardrive.service.fetch_metrics_async", fake_fetch),
        mock.patch("service.get_cpu_temp", return_value=40.0),
        mock.patch("piwardrive.service.get_cpu_temp", return_value=40.0),
        mock.patch("service.get_network_throughput", return_value=(1.0, 2.0)),
        mock.patch(
            "piwardrive.service.get_network_throughput", return_value=(1.0, 2.0)
        ),
        mock.patch("service.get_gps_fix_quality", return_value="3D"),
        mock.patch("piwardrive.service.get_gps_fix_quality", return_value="3D"),
        mock.patch("service.service_status_async", side_effect=[True, False]),
        mock.patch(
            "piwardrive.service.service_status_async", side_effect=[True, False]
        ),
    ):
        client = TestClient(service.app)
        resp = client.get("/widget-metrics", auth=("u", "wrong"))
        assert resp.status_code == 401


<<<<<<< HEAD
def test_cpu_endpoint() -> None:
    with (
        mock.patch("service.get_cpu_temp", return_value=50.0),
        mock.patch("piwardrive.service.get_cpu_temp", return_value=50.0),
        mock.patch("service.psutil.cpu_percent", return_value=25.0),
        mock.patch("piwardrive.service.psutil.cpu_percent", return_value=25.0),
    ):
        client = TestClient(service.app)
        resp = client.get("/cpu")
        assert resp.status_code == 200
        assert resp.json() == {"temp": 50.0, "percent": 25.0}


def test_ram_endpoint() -> None:
    with (
        mock.patch("service.get_mem_usage", return_value=60.0),
        mock.patch("piwardrive.service.get_mem_usage", return_value=60.0),
    ):
        client = TestClient(service.app)
        resp = client.get("/ram")
        assert resp.status_code == 200
        assert resp.json() == {"percent": 60.0}


def test_storage_endpoint() -> None:
    with (
        mock.patch("service.get_disk_usage", return_value=70.0),
        mock.patch("piwardrive.service.get_disk_usage", return_value=70.0),
    ):
        client = TestClient(service.app)
        resp = client.get("/storage")
        assert resp.status_code == 200
        assert resp.json() == {"percent": 70.0}
=======
def test_orientation_endpoint_dbus(monkeypatch) -> None:
    with (
        mock.patch(
            "service.orientation_sensors.get_orientation_dbus",
            return_value="right-up",
        ),
        mock.patch(
            "piwardrive.service.orientation_sensors.get_orientation_dbus",
            return_value="right-up",
        ),
        mock.patch(
            "service.orientation_sensors.orientation_to_angle",
            return_value=90.0,
        ),
        mock.patch(
            "piwardrive.service.orientation_sensors.orientation_to_angle",
            return_value=90.0,
        ),
        mock.patch(
            "service.orientation_sensors.read_mpu6050",
            return_value=None,
        ),
        mock.patch(
            "piwardrive.service.orientation_sensors.read_mpu6050",
            return_value=None,
        ),
    ):
        client = TestClient(service.app)
        resp = client.get("/orientation")
        assert resp.status_code == 200
        data = resp.json()
        assert data["orientation"] == "right-up"
        assert data["angle"] == 90.0
        assert data["accelerometer"] is None


def test_orientation_endpoint_mpu(monkeypatch) -> None:
    with (
        mock.patch(
            "service.orientation_sensors.get_orientation_dbus",
            return_value=None,
        ),
        mock.patch(
            "piwardrive.service.orientation_sensors.get_orientation_dbus",
            return_value=None,
        ),
        mock.patch(
            "service.orientation_sensors.read_mpu6050",
            return_value={"accelerometer": {"x": 1}, "gyroscope": {"y": 2}},
        ),
        mock.patch(
            "piwardrive.service.orientation_sensors.read_mpu6050",
            return_value={"accelerometer": {"x": 1}, "gyroscope": {"y": 2}},
        ),
    ):
        client = TestClient(service.app)
        resp = client.get("/orientation")
        assert resp.status_code == 200
        data = resp.json()
        assert data["orientation"] is None
        assert data["accelerometer"] == {"x": 1}
        assert data["gyroscope"] == {"y": 2}


def test_gps_endpoint(monkeypatch) -> None:
    with (
        mock.patch("service.gps_client.get_position", return_value=(1.0, 2.0)),
        mock.patch(
            "piwardrive.service.gps_client.get_position", return_value=(1.0, 2.0)
        ),
        mock.patch("service.get_gps_accuracy", return_value=5.0),
        mock.patch("piwardrive.service.get_gps_accuracy", return_value=5.0),
        mock.patch("service.get_gps_fix_quality", return_value="3D"),
        mock.patch(
            "piwardrive.service.get_gps_fix_quality", return_value="3D"
        ),
    ):
        client = TestClient(service.app)
        resp = client.get("/gps")
        assert resp.status_code == 200
        data = resp.json()
        assert data["lat"] == 1.0
        assert data["lon"] == 2.0
        assert data["accuracy"] == 5.0
        assert data["fix"] == "3D"
>>>>>>> 4849fff7
<|MERGE_RESOLUTION|>--- conflicted
+++ resolved
@@ -375,7 +375,6 @@
         assert resp.status_code == 401
 
 
-<<<<<<< HEAD
 def test_cpu_endpoint() -> None:
     with (
         mock.patch("service.get_cpu_temp", return_value=50.0),
@@ -409,7 +408,7 @@
         resp = client.get("/storage")
         assert resp.status_code == 200
         assert resp.json() == {"percent": 70.0}
-=======
+
 def test_orientation_endpoint_dbus(monkeypatch) -> None:
     with (
         mock.patch(
@@ -495,4 +494,3 @@
         assert data["lon"] == 2.0
         assert data["accuracy"] == 5.0
         assert data["fix"] == "3D"
->>>>>>> 4849fff7
