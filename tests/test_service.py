--- conflicted
+++ resolved
@@ -375,7 +375,6 @@
         assert resp.status_code == 401
 
 
-<<<<<<< HEAD
 def test_orientation_endpoint_dbus(monkeypatch) -> None:
     with (
         mock.patch(
@@ -461,30 +460,3 @@
         assert data["lon"] == 2.0
         assert data["accuracy"] == 5.0
         assert data["fix"] == "3D"
-=======
-def test_export_aps_geojson(monkeypatch) -> None:
-    async def load_ap() -> list:
-        return [{"bssid": "AA", "lat": 1.0, "lon": 2.0}]
-
-    mod = ModuleType("sigint_integration")
-    mod.load_sigint_data = lambda _n: []
-    monkeypatch.setattr(service, "load_ap_cache", load_ap)
-    monkeypatch.setitem(sys.modules, "sigint_integration", mod)
-    client = TestClient(service.app)
-    resp = client.get("/export/aps?fmt=geojson")
-    assert resp.status_code == 200
-    data = resp.json()
-    assert data["features"][0]["geometry"]["coordinates"] == [2.0, 1.0]
-
-
-def test_export_bt_csv(monkeypatch) -> None:
-    mod = ModuleType("sigint_integration")
-    mod.load_sigint_data = lambda _n: [
-        {"address": "00:11", "name": "bt", "lat": 3.0, "lon": 4.0}
-    ]
-    monkeypatch.setitem(sys.modules, "sigint_integration", mod)
-    client = TestClient(service.app)
-    resp = client.get("/export/bt?fmt=csv")
-    assert resp.status_code == 200
-    assert "address" in resp.text.splitlines()[0]
->>>>>>> de065a94
