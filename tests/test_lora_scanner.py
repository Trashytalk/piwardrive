--- conflicted
+++ resolved
@@ -1,9 +1,6 @@
 import asyncio
-<<<<<<< HEAD
 import sys
-=======
 import json
->>>>>>> 8f45013f
 from types import ModuleType
 
 import pytest
@@ -92,12 +89,9 @@
         lora_scanner.main()
     finally:
         sys.argv = argv
-<<<<<<< HEAD
     out = capsys.readouterr().out
     assert "x" in out  # nosec B101
-=======
     out_lines = [
         json.loads(l) for l in capsys.readouterr().out.strip().splitlines() if l
     ]
-    assert any(rec["message"] == "x" for rec in out_lines)
->>>>>>> 8f45013f
+    assert any(rec["message"] == "x" for rec in out_lines)