--- conflicted
+++ resolved
@@ -1,10 +1,7 @@
 import sys
 from types import SimpleNamespace
 
-<<<<<<< HEAD
-=======
 
->>>>>>> f1159c42
 # lightweight scheduler and utils modules for import
 def _haversine(a, b):
     import math
