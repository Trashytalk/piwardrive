--- conflicted
+++ resolved
@@ -54,15 +54,12 @@
         self.kismet_logdir = "/valid/kismet"
         self.bettercap_caplet = "/valid/caplet"
         self.map_poll_gps = 10
-<<<<<<< HEAD
         self.map_poll_gps_max = 30
-=======
         self.map_poll_aps = 60
         self.map_show_gps = True
         self.map_show_aps = True
         self.map_cluster_aps = False
         self.debug_mode = False
->>>>>>> a8372d21
         self.offline_tile_path = "/valid/tiles"
         self.map_use_offline = False
         self.health_poll_interval = 10
@@ -79,14 +76,11 @@
     screen.kismet_field = SimpleNamespace(text=app.kismet_logdir)
     screen.bcap_field = SimpleNamespace(text=app.bettercap_caplet)
     screen.gps_poll_field = SimpleNamespace(text=str(app.map_poll_gps))
-<<<<<<< HEAD
     screen.gps_poll_max_field = SimpleNamespace(text=str(app.map_poll_gps_max))
-=======
     screen.ap_poll_field = SimpleNamespace(text=str(app.map_poll_aps))
     screen.health_poll_field = SimpleNamespace(text=str(app.health_poll_interval))
     screen.log_rotate_field = SimpleNamespace(text=str(app.log_rotate_interval))
     screen.log_archives_field = SimpleNamespace(text=str(app.log_rotate_archives))
->>>>>>> a8372d21
     screen.offline_path_field = SimpleNamespace(text=app.offline_tile_path)
     screen.offline_switch = SimpleNamespace(active=app.map_use_offline)
     screen.show_gps_switch = SimpleNamespace(active=app.map_show_gps)
