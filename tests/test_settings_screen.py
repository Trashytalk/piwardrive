--- conflicted
+++ resolved
@@ -62,11 +62,8 @@
         self.map_show_bt = False
         self.map_cluster_aps = False
         self.map_cluster_capacity = 8
-<<<<<<< HEAD
         self.map_auto_prefetch = False
-=======
         self.gps_movement_threshold = 1.0
->>>>>>> 4774b9cb
         self.debug_mode = False
         self.offline_tile_path = "/valid/tiles"
         self.map_use_offline = False
@@ -100,14 +97,10 @@
     screen.show_aps_switch = SimpleNamespace(active=app.map_show_aps)
     screen.show_bt_switch = SimpleNamespace(active=app.map_show_bt)
     screen.cluster_switch = SimpleNamespace(active=app.map_cluster_aps)
-<<<<<<< HEAD
     screen.cluster_capacity_field = SimpleNamespace(
         text=str(app.map_cluster_capacity)
     )
     screen.auto_prefetch_switch = SimpleNamespace(active=app.map_auto_prefetch)
-=======
-    screen.cluster_capacity_field = SimpleNamespace(text=str(app.map_cluster_capacity))
->>>>>>> 4774b9cb
     screen.debug_switch = SimpleNamespace(active=app.debug_mode)
     screen.battery_switch = SimpleNamespace(active=app.widget_battery_status)
     screen.font_size_field = SimpleNamespace(text=str(app.ui_font_size))
