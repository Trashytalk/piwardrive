import os
import sys
import time
from types import ModuleType, SimpleNamespace


class DummySession:
    def __init__(self, *a, **k) -> None:
        pass

    async def __aenter__(self):
        return self

    async def __aexit__(self, exc_type, exc, tb):
        pass

os.environ.setdefault("KIVY_NO_ARGS", "1")
os.environ.setdefault("KIVY_WINDOW", "mock")

modules = {
    "kivy.app": ModuleType("kivy.app"),
    "kivy.clock": ModuleType("kivy.clock"),
    "kivy.metrics": ModuleType("kivy.metrics"),
    "kivy.uix.label": ModuleType("kivy.uix.label"),
    "kivy.uix.screenmanager": ModuleType("kivy.uix.screenmanager"),
    "kivy.animation": ModuleType("kivy.animation"),
    "kivymd.uix.dialog": ModuleType("kivymd.uix.dialog"),
    "kivymd.uix.menu": ModuleType("kivymd.uix.menu"),
    "kivymd.uix.snackbar": ModuleType("kivymd.uix.snackbar"),
    "kivymd.uix.textfield": ModuleType("kivymd.uix.textfield"),
    "kivymd.uix.progressbar": ModuleType("kivymd.uix.progressbar"),
    "kivymd.uix.boxlayout": ModuleType("kivymd.uix.boxlayout"),
    "kivymd.uix.label": ModuleType("kivymd.uix.label"),
    "kivymd.toast": ModuleType("kivymd.toast"),
    "aiohttp": ModuleType("aiohttp"),
    "gps": ModuleType("gps"),
}
modules["kivy.animation"].Animation = object
modules["aiohttp"].ClientSession = DummySession
modules["aiohttp"].ClientTimeout = lambda *a, **k: None
modules["aiohttp"].ClientError = Exception
modules["kivy.app"].App = type("App", (), {"get_running_app": staticmethod(lambda: None)})
modules["kivy.clock"].Clock = SimpleNamespace(create_trigger=lambda *a, **k: lambda *a2, **k2: None)
modules["kivy.clock"].mainthread = lambda f: f
modules["kivy.metrics"].dp = lambda x: x
modules["kivy.uix.label"].Label = object
modules["kivy.uix.screenmanager"].Screen = object
modules["kivymd.uix.dialog"].MDDialog = object
modules["kivymd.uix.menu"].MDDropdownMenu = object
modules["kivymd.uix.snackbar"].Snackbar = type("Snackbar", (), {"__init__": lambda self, *a, **k: None, "open": lambda self: None})
modules["kivymd.uix.textfield"].MDTextField = object
modules["kivymd.uix.progressbar"].MDProgressBar = object
modules["kivymd.uix.boxlayout"].MDBoxLayout = type("MDBoxLayout", (), {"__init__": lambda self, *a, **k: None, "add_widget": lambda self, *a, **k: None})
modules["kivymd.uix.label"].MDLabel = type("MDLabel", (), {"__init__": lambda self, *a, **k: None})
modules["kivymd.toast"].toast = lambda *a, **k: None

modules["kivy_garden.mapview"] = SimpleNamespace(
    MapMarker=object,
    MapMarkerPopup=object,
    MBTilesMapSource=object,
    LineMapLayer=object,
)

for name, mod in modules.items():
    sys.modules[name] = mod

sys.path.insert(0, os.path.abspath(os.path.join(os.path.dirname(__file__), "..")))
if "screens.map_screen" in sys.modules:
    del sys.modules["screens.map_screen"]
from screens.map_screen import MapScreen  # noqa: E402
from screens.map_utils import tile_cache


def test_prefetch_tiles_downloads(monkeypatch, tmp_path):
    screen = MapScreen()

    async def fake_dl(_session, url, local):
        os.makedirs(os.path.dirname(local), exist_ok=True)
        with open(local, "wb") as fh:
            fh.write(b"data")

<<<<<<< HEAD
    from screens.map_utils import tile_cache
    monkeypatch.setattr(tile_cache, "download_tile_async", fake_dl)
    import asyncio
    def fake_prefetch(bounds, zoom=16, folder="/mnt/ssd/tiles", *, concurrency=None, progress_cb=None):
        tiles = [(1, 0), (1, 1)]
        for x, y in tiles:
            url = f"http://example/{zoom}/{x}/{y}.png"
            local = os.path.join(folder, str(zoom), str(x), f"{y}.png")
            asyncio.run(fake_dl(None, url, local))
    monkeypatch.setattr(tile_cache, "prefetch_tiles", fake_prefetch)
=======
    monkeypatch.setattr(tile_cache, "download_tile_async", fake_dl)
>>>>>>> 47c9233d
    bounds = (0.0, 0.0, 1.0, 1.0)
    screen.prefetch_tiles(bounds, zoom=1, folder=str(tmp_path))
    assert (tmp_path / "1" / "1" / "0.png").is_file()
    assert (tmp_path / "1" / "1" / "1.png").is_file()


def test_purge_old_tiles(tmp_path):
    screen = MapScreen()
    old = tmp_path / "old.txt"
    recent = tmp_path / "new.txt"
    old.write_text("x")
    recent.write_text("y")
    now = time.time()
    os.utime(old, (now - 90000, now - 90000))
    os.utime(recent, (now, now))
    screen.purge_old_tiles(max_age_days=1, folder=str(tmp_path))
    assert not old.exists()
    assert recent.exists()


def test_enforce_cache_limit(tmp_path):
    screen = MapScreen()
    files = []
    for i in range(3):
        p = tmp_path / f"f{i}.bin"
        with open(p, "wb") as fh:
            fh.write(b"x" * 1024)
        os.utime(p, (i, i))
        files.append(p)
    screen.enforce_cache_limit(folder=str(tmp_path), limit_mb=0.002)
    remaining = list(tmp_path.iterdir())
    assert len(remaining) == 2
    assert files[0] not in remaining


def test_prefetch_tiles_error(monkeypatch, tmp_path):
    screen = MapScreen()

    async def fail_dl(_session, url, local):
        raise RuntimeError("boom")

    monkeypatch.setattr(tile_cache, "download_tile_async", fail_dl)
    bounds = (0.0, 0.0, 1.0, 1.0)
    screen.prefetch_tiles(bounds, zoom=1, folder=str(tmp_path))
    assert not any(tmp_path.rglob("*.png"))<|MERGE_RESOLUTION|>--- conflicted
+++ resolved
@@ -79,7 +79,6 @@
         with open(local, "wb") as fh:
             fh.write(b"data")
 
-<<<<<<< HEAD
     from screens.map_utils import tile_cache
     monkeypatch.setattr(tile_cache, "download_tile_async", fake_dl)
     import asyncio
@@ -90,9 +89,7 @@
             local = os.path.join(folder, str(zoom), str(x), f"{y}.png")
             asyncio.run(fake_dl(None, url, local))
     monkeypatch.setattr(tile_cache, "prefetch_tiles", fake_prefetch)
-=======
-    monkeypatch.setattr(tile_cache, "download_tile_async", fake_dl)
->>>>>>> 47c9233d
+
     bounds = (0.0, 0.0, 1.0, 1.0)
     screen.prefetch_tiles(bounds, zoom=1, folder=str(tmp_path))
     assert (tmp_path / "1" / "1" / "0.png").is_file()
