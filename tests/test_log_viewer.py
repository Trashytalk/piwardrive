import os
from types import SimpleNamespace
<<<<<<< HEAD
=======

>>>>>>> f1159c42
from typing import Any

from piwardrive.widgets.log_viewer import LogViewer


def test_log_viewer_filter_regex(tmp_path: Any) -> None:
    log = tmp_path / "log.txt"
    log.write_text("INFO ok\nERROR bad\nDEBUG meh\n")
    lv = LogViewer(log_path=str(log), max_lines=10, filter_regex="ERROR")
    lv._refresh(0)
    assert lv.label.text.strip() == "ERROR bad"


def test_log_viewer_no_filter(tmp_path: Any) -> None:
    log = tmp_path / "log.txt"
    log.write_text("A\nB\n")
    lv = LogViewer(log_path=str(log), max_lines=10)
    lv._refresh(0)
    assert lv.label.text.strip() == "A\nB"


def test_log_viewer_path_menu(monkeypatch: Any) -> None:
    app = SimpleNamespace(log_paths=["/a", "/b"])
    monkeypatch.setattr("piwardrive.widgets.log_viewer.App.get_running_app", lambda: app)
<<<<<<< HEAD
=======

>>>>>>> f1159c42
    lv = LogViewer()
    lv.show_path_menu(None)
    items = lv._menu.kwargs["items"]  # type: ignore[attr-defined]
    assert items[0]["text"] == "a"
    items[1]["on_release"]()
    assert lv.log_path == "/b"<|MERGE_RESOLUTION|>--- conflicted
+++ resolved
@@ -1,9 +1,6 @@
 import os
 from types import SimpleNamespace
-<<<<<<< HEAD
-=======
 
->>>>>>> f1159c42
 from typing import Any
 
 from piwardrive.widgets.log_viewer import LogViewer
@@ -28,10 +25,7 @@
 def test_log_viewer_path_menu(monkeypatch: Any) -> None:
     app = SimpleNamespace(log_paths=["/a", "/b"])
     monkeypatch.setattr("piwardrive.widgets.log_viewer.App.get_running_app", lambda: app)
-<<<<<<< HEAD
-=======
 
->>>>>>> f1159c42
     lv = LogViewer()
     lv.show_path_menu(None)
     items = lv._menu.kwargs["items"]  # type: ignore[attr-defined]
