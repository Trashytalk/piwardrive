--- conflicted
+++ resolved
@@ -86,11 +86,9 @@
     map_poll_gps = 1
     map_poll_aps = 2
     map_poll_bt = 3
-<<<<<<< HEAD
     disable_scanning = False
-=======
     map_cluster_capacity = 8
->>>>>>> 7a8cfded
+
 
     def __init__(self) -> None:
         self.scheduler = DummyScheduler()
