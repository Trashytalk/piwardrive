--- conflicted
+++ resolved
@@ -30,16 +30,9 @@
 
 def test_health_monitor_polls_self_test() -> None:
     sched = DummyScheduler()
-<<<<<<< HEAD
     with mock.patch('diagnostics.self_test', return_value={'system': {'disk_percent': 42}, 'network_ok': True, 'services': {}}), \
          mock.patch('diagnostics.purge_old_health') as purge, \
          mock.patch('diagnostics.vacuum') as vac:
-=======
-    with mock.patch(
-        'diagnostics.self_test',
-        return_value={'system': {'disk_percent': 42}, 'network_ok': True, 'services': {}},
-    ), mock.patch('diagnostics.purge_old_health') as purge:
->>>>>>> f8c9c546
         mon = diagnostics.HealthMonitor(cast(PollScheduler, sched), interval=5)
         assert sched.scheduled[0][0] == 'health_monitor'
         assert sched.scheduled[0][1] == 5
