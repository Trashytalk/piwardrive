import { useEffect, useState } from 'react';
import BatteryStatus from './components/BatteryStatus.jsx';
import ServiceStatus from './components/ServiceStatus.jsx';
import HandshakeCount from './components/HandshakeCount.jsx';
import SignalStrength from './components/SignalStrength.jsx';
import NetworkThroughput from './components/NetworkThroughput.jsx';
import CPUTempGraph from './components/CPUTempGraph.jsx';
import StatsDashboard from './components/StatsDashboard.jsx';
import VehicleStats from './components/VehicleStats.jsx';
import MapScreen from './components/MapScreen.jsx';
import Orientation from './components/Orientation.jsx';
import VehicleInfo from './components/VehicleInfo.jsx';

export default function App() {
  const [status, setStatus] = useState([]);
  const [metrics, setMetrics] = useState(null);
  const [logs, setLogs] = useState('');
  const [configData, setConfigData] = useState(null);
  const [plugins, setPlugins] = useState([]);
<<<<<<< HEAD
  const [widgets, setWidgets] = useState([]);
=======
  const [orientationData, setOrientationData] = useState(null);
  const [vehicleData, setVehicleData] = useState(null);
>>>>>>> db7975eb

  useEffect(() => {
    const proto = window.location.protocol === 'https:' ? 'wss:' : 'ws:';
    const ws = new WebSocket(`${proto}//${window.location.host}/ws/status`);
    ws.onmessage = (ev) => {
      try {
        const data = JSON.parse(ev.data);
        if (data.status) setStatus(data.status);
        if (data.metrics) setMetrics(data.metrics);
      } catch (e) {
        console.error('ws parse error', e);
      }
    };
    ws.onerror = () => ws.close();

    fetch('/status')
      .then(r => r.json())
      .then(setStatus);
    fetch('/widget-metrics')
      .then(r => r.json())
      .then(setMetrics);
    fetch('/plugins')
      .then(r => r.json())
      .then(setPlugins);
    fetch('/api/widgets')
      .then(r => r.json())
      .then(d => setWidgets(d.widgets));
    fetch('/logs?lines=20')
      .then(r => r.json())
      .then(d => setLogs(d.lines.join('\n')));
    fetch('/config')
      .then(r => r.json())
      .then(setConfigData);
    fetch('/orientation')
      .then(r => r.json())
      .then(setOrientationData)
      .catch(() => setOrientationData(null));
    fetch('/vehicle')
      .then(r => r.json())
      .then(setVehicleData)
      .catch(() => setVehicleData(null));
    return () => ws.close();
  }, []);

  const handleChange = (k, v) => {
    setConfigData({ ...configData, [k]: v });
  };

  const saveConfig = () => {
    fetch('/config', {
      method: 'POST',
      headers: { 'Content-Type': 'application/json' },
      body: JSON.stringify(configData),
    })
      .then(r => r.json())
      .then(setConfigData)
      .catch(e => console.error('save failed', e));
  };

  return (
    <div>
      <h2>Map</h2>
      <MapScreen />
      <h2>Status</h2>
      <pre>{JSON.stringify(status, null, 2)}</pre>
      <h2>Widget Metrics</h2>
      <pre>{JSON.stringify(metrics, null, 2)}</pre>
      <h2>Plugin Widgets</h2>
      <pre>{JSON.stringify(plugins, null, 2)}</pre>
      <h2>Dashboard</h2>
      <BatteryStatus metrics={metrics} />
      <ServiceStatus metrics={metrics} />
      <HandshakeCount metrics={metrics} />
      <SignalStrength metrics={metrics} />
      <VehicleStats metrics={metrics} />
      <Orientation data={orientationData} />
      <VehicleInfo data={vehicleData} />
      <NetworkThroughput metrics={metrics} />
      <CPUTempGraph metrics={metrics} />
      <StatsDashboard />

      <h2>Logs</h2>
      <pre>{logs}</pre>
      {configData && (
        <section>
          <h2>Settings</h2>
          {Object.keys(configData).map(k => (
            <div key={k}>
              <label>{k}</label>
              <input
                value={configData[k] ?? ''}
                onChange={e => handleChange(k, e.target.value)}
              />
            </div>
          ))}
          <button onClick={saveConfig}>Save</button>
        </section>
      )}
    </div>
  );
}
<|MERGE_RESOLUTION|>--- conflicted
+++ resolved
@@ -17,12 +17,10 @@
   const [logs, setLogs] = useState('');
   const [configData, setConfigData] = useState(null);
   const [plugins, setPlugins] = useState([]);
-<<<<<<< HEAD
   const [widgets, setWidgets] = useState([]);
-=======
   const [orientationData, setOrientationData] = useState(null);
   const [vehicleData, setVehicleData] = useState(null);
->>>>>>> db7975eb
+
 
   useEffect(() => {
     const proto = window.location.protocol === 'https:' ? 'wss:' : 'ws:';
