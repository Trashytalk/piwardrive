--- conflicted
+++ resolved
@@ -19,12 +19,8 @@
   const [logs, setLogs] = useState('');
   const [plugins, setPlugins] = useState([]);
   const [widgets, setWidgets] = useState([]);
-<<<<<<< HEAD
-=======
   const [orientationData, setOrientationData] = useState(null);
   const [vehicleData, setVehicleData] = useState(null);
-
->>>>>>> 6b4fd330
 
   useEffect(() => {
     const proto = window.location.protocol === 'https:' ? 'wss:' : 'ws:';
