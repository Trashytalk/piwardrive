import { useEffect, useState } from 'react';
import BatteryStatus from './components/BatteryStatus.jsx';
import ServiceStatus from './components/ServiceStatus.jsx';
import HandshakeCount from './components/HandshakeCount.jsx';
import SignalStrength from './components/SignalStrength.jsx';
import NetworkThroughput from './components/NetworkThroughput.jsx';
import CPUTempGraph from './components/CPUTempGraph.jsx';
import StatsDashboard from './components/StatsDashboard.jsx';
import VehicleStats from './components/VehicleStats.jsx';
<<<<<<< HEAD
import SettingsForm from './components/SettingsForm.jsx';
=======
import MapScreen from './components/MapScreen.jsx';
import Orientation from './components/Orientation.jsx';
import VehicleInfo from './components/VehicleInfo.jsx';
>>>>>>> fd96785a

export default function App() {
  const [status, setStatus] = useState([]);
  const [metrics, setMetrics] = useState(null);
  const [logs, setLogs] = useState('');
  const [plugins, setPlugins] = useState([]);
  const [widgets, setWidgets] = useState([]);
  const [orientationData, setOrientationData] = useState(null);
  const [vehicleData, setVehicleData] = useState(null);


  useEffect(() => {
    const proto = window.location.protocol === 'https:' ? 'wss:' : 'ws:';
    const ws = new WebSocket(`${proto}//${window.location.host}/ws/status`);
    ws.onmessage = (ev) => {
      try {
        const data = JSON.parse(ev.data);
        if (data.status) setStatus(data.status);
        if (data.metrics) setMetrics(data.metrics);
      } catch (e) {
        console.error('ws parse error', e);
      }
    };
    ws.onerror = () => ws.close();

    fetch('/status')
      .then(r => r.json())
      .then(setStatus);
    fetch('/widget-metrics')
      .then(r => r.json())
      .then(setMetrics);
    fetch('/plugins')
      .then(r => r.json())
      .then(setPlugins);
    fetch('/logs?lines=20')
      .then(r => r.json())
      .then(d => setLogs(d.lines.join('\n')));
<<<<<<< HEAD
=======
    fetch('/config')
      .then(r => r.json())
      .then(setConfigData);
    fetch('/orientation')
      .then(r => r.json())
      .then(setOrientationData)
      .catch(() => setOrientationData(null));
    fetch('/vehicle')
      .then(r => r.json())
      .then(setVehicleData)
      .catch(() => setVehicleData(null));
>>>>>>> fd96785a
    return () => ws.close();
  }, []);

  return (
    <div>
      <h2>Map</h2>
      <MapScreen />
      <h2>Status</h2>
      <pre>{JSON.stringify(status, null, 2)}</pre>
      <h2>Widget Metrics</h2>
      <pre>{JSON.stringify(metrics, null, 2)}</pre>
      <h2>Plugin Widgets</h2>
      <pre>{JSON.stringify(plugins, null, 2)}</pre>
      <h2>Dashboard</h2>
      <BatteryStatus metrics={metrics} />
      <ServiceStatus metrics={metrics} />
      <HandshakeCount metrics={metrics} />
      <SignalStrength metrics={metrics} />
      <VehicleStats metrics={metrics} />
      <Orientation data={orientationData} />
      <VehicleInfo data={vehicleData} />
      <NetworkThroughput metrics={metrics} />
      <CPUTempGraph metrics={metrics} />
      <StatsDashboard />

      <h2>Logs</h2>
      <pre>{logs}</pre>
      <SettingsForm />
    </div>
  );
}
<|MERGE_RESOLUTION|>--- conflicted
+++ resolved
@@ -7,13 +7,10 @@
 import CPUTempGraph from './components/CPUTempGraph.jsx';
 import StatsDashboard from './components/StatsDashboard.jsx';
 import VehicleStats from './components/VehicleStats.jsx';
-<<<<<<< HEAD
 import SettingsForm from './components/SettingsForm.jsx';
-=======
 import MapScreen from './components/MapScreen.jsx';
 import Orientation from './components/Orientation.jsx';
 import VehicleInfo from './components/VehicleInfo.jsx';
->>>>>>> fd96785a
 
 export default function App() {
   const [status, setStatus] = useState([]);
@@ -51,20 +48,7 @@
     fetch('/logs?lines=20')
       .then(r => r.json())
       .then(d => setLogs(d.lines.join('\n')));
-<<<<<<< HEAD
-=======
-    fetch('/config')
-      .then(r => r.json())
-      .then(setConfigData);
-    fetch('/orientation')
-      .then(r => r.json())
-      .then(setOrientationData)
-      .catch(() => setOrientationData(null));
-    fetch('/vehicle')
-      .then(r => r.json())
-      .then(setVehicleData)
-      .catch(() => setVehicleData(null));
->>>>>>> fd96785a
+
     return () => ws.close();
   }, []);
 
