import { useEffect, useState } from 'react';
<<<<<<< HEAD
import BatteryStatus from './components/BatteryStatus.jsx';
import ServiceStatus from './components/ServiceStatus.jsx';
import HandshakeCount from './components/HandshakeCount.jsx';
import SignalStrength from './components/SignalStrength.jsx';
import NetworkThroughput from './components/NetworkThroughput.jsx';
import CPUTempGraph from './components/CPUTempGraph.jsx';
import VehicleStats from './components/VehicleStats.jsx';
=======
import './App.css';
>>>>>>> 2c3cd034

export default function App() {
  const [status, setStatus] = useState([]);
  const [metrics, setMetrics] = useState(null);
  const [logs, setLogs] = useState('');
  const [configData, setConfigData] = useState(null);
  const [widgets, setWidgets] = useState([]);

  useEffect(() => {
    const proto = window.location.protocol === 'https:' ? 'wss:' : 'ws:';
    const ws = new WebSocket(`${proto}//${window.location.host}/ws/status`);
    ws.onmessage = (ev) => {
      try {
        const data = JSON.parse(ev.data);
        if (data.status) setStatus(data.status);
        if (data.metrics) setMetrics(data.metrics);
      } catch (e) {
        console.error('ws parse error', e);
      }
    };
    ws.onerror = () => ws.close();

    fetch('/status')
      .then(r => r.json())
      .then(setStatus);
    fetch('/widget-metrics')
      .then(r => r.json())
      .then(setMetrics);
    fetch('/api/widgets')
      .then(r => r.json())
      .then(d => setWidgets(d.widgets));
    fetch('/logs?lines=20')
      .then(r => r.json())
      .then(d => setLogs(d.lines.join('\n')));
    fetch('/config')
      .then(r => r.json())
      .then(setConfigData);
    return () => ws.close();
  }, []);

  const handleChange = (k, v) => {
    setConfigData({ ...configData, [k]: v });
  };

  const saveConfig = () => {
    fetch('/config', {
      method: 'POST',
      headers: { 'Content-Type': 'application/json' },
      body: JSON.stringify(configData),
    })
      .then(r => r.json())
      .then(setConfigData)
      .catch(e => console.error('save failed', e));
  };

  return (
<<<<<<< HEAD
    <div>
      <h2>Status</h2>
      <pre>{JSON.stringify(status, null, 2)}</pre>

      <h2>Dashboard</h2>
      <BatteryStatus metrics={metrics} />
      <ServiceStatus metrics={metrics} />
      <HandshakeCount metrics={metrics} />
      <SignalStrength metrics={metrics} />
      <VehicleStats metrics={metrics} />
      <NetworkThroughput metrics={metrics} />
      <CPUTempGraph metrics={metrics} />

      <h2>Logs</h2>
      <pre>{logs}</pre>
=======
    <div className="container">
      <section>
        <h2>Status</h2>
        <pre>{JSON.stringify(status, null, 2)}</pre>
      </section>
      <section>
        <h2>Widget Metrics</h2>
        <pre>{JSON.stringify(metrics, null, 2)}</pre>
      </section>
      <section>
        <h2>Logs</h2>
        <pre>{logs}</pre>
      </section>
>>>>>>> 2c3cd034
      {configData && (
        <section>
          <h2>Settings</h2>
          {Object.keys(configData).map(k => (
            <div key={k}>
              <label>{k}</label>
              <input
                value={configData[k] ?? ''}
                onChange={e => handleChange(k, e.target.value)}
              />
            </div>
          ))}
          <button onClick={saveConfig}>Save</button>
        </section>
      )}
    </div>
  );
}
<|MERGE_RESOLUTION|>--- conflicted
+++ resolved
@@ -1,5 +1,4 @@
 import { useEffect, useState } from 'react';
-<<<<<<< HEAD
 import BatteryStatus from './components/BatteryStatus.jsx';
 import ServiceStatus from './components/ServiceStatus.jsx';
 import HandshakeCount from './components/HandshakeCount.jsx';
@@ -7,9 +6,6 @@
 import NetworkThroughput from './components/NetworkThroughput.jsx';
 import CPUTempGraph from './components/CPUTempGraph.jsx';
 import VehicleStats from './components/VehicleStats.jsx';
-=======
-import './App.css';
->>>>>>> 2c3cd034
 
 export default function App() {
   const [status, setStatus] = useState([]);
@@ -66,7 +62,6 @@
   };
 
   return (
-<<<<<<< HEAD
     <div>
       <h2>Status</h2>
       <pre>{JSON.stringify(status, null, 2)}</pre>
@@ -82,21 +77,6 @@
 
       <h2>Logs</h2>
       <pre>{logs}</pre>
-=======
-    <div className="container">
-      <section>
-        <h2>Status</h2>
-        <pre>{JSON.stringify(status, null, 2)}</pre>
-      </section>
-      <section>
-        <h2>Widget Metrics</h2>
-        <pre>{JSON.stringify(metrics, null, 2)}</pre>
-      </section>
-      <section>
-        <h2>Logs</h2>
-        <pre>{logs}</pre>
-      </section>
->>>>>>> 2c3cd034
       {configData && (
         <section>
           <h2>Settings</h2>
