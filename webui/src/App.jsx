<<<<<<< HEAD
import { useEffect, useState } from "react";
import BatteryStatus from "./components/BatteryStatus.jsx";
import ServiceStatus from "./components/ServiceStatus.jsx";
import HandshakeCount from "./components/HandshakeCount.jsx";
import SignalStrength from "./components/SignalStrength.jsx";
import NetworkThroughput from "./components/NetworkThroughput.jsx";
import CPUTempGraph from "./components/CPUTempGraph.jsx";
import StatsDashboard from "./components/StatsDashboard.jsx";
import VehicleStats from "./components/VehicleStats.jsx";
import GeofenceEditor from "./components/GeofenceEditor.jsx";
import SettingsScreen from "./components/SettingsScreen.jsx";
import MapScreen from "./components/MapScreen.jsx";
import Orientation from "./components/Orientation.jsx";
import VehicleInfo from "./components/VehicleInfo.jsx";
import VectorTileCustomizer from "./components/VectorTileCustomizer.jsx";
=======
import { useEffect, useState } from 'react';

// Vite will bundle any components that match this glob so plugin widgets can be
// loaded dynamically by name. Plugin authors should place React components under
// `webui/src/components` with file names matching the Python class names.
const pluginModules = import.meta.glob('./components/*.jsx');
import BatteryStatus from './components/BatteryStatus.jsx';
import ServiceStatus from './components/ServiceStatus.jsx';
import HandshakeCount from './components/HandshakeCount.jsx';
import SignalStrength from './components/SignalStrength.jsx';
import NetworkThroughput from './components/NetworkThroughput.jsx';
import CPUTempGraph from './components/CPUTempGraph.jsx';
import StatsDashboard from './components/StatsDashboard.jsx';
import SystemStats from './components/SystemStats.jsx';
import VehicleStats from './components/VehicleStats.jsx';
import GeofenceEditor from './components/GeofenceEditor.jsx';
import SettingsForm from './components/SettingsForm.jsx';
import TrackMap from './components/TrackMap.jsx';
import Orientation from './components/Orientation.jsx';
import VehicleInfo from './components/VehicleInfo.jsx';
import VectorTileCustomizer from './components/VectorTileCustomizer.jsx';
>>>>>>> 44ae39e7

export default function App() {
  const [status, setStatus] = useState([]);
  const [metrics, setMetrics] = useState(null);
  const [logs, setLogs] = useState("");
  const [plugins, setPlugins] = useState([]);
  const [widgets, setWidgets] = useState([]);
  const [orientationData, setOrientationData] = useState(null);
  const [vehicleData, setVehicleData] = useState(null);
  const [configData, setConfigData] = useState(null);

  const handleChange = (key, value) => {
    setConfigData(prev => ({ ...prev, [key]: value }));
  };

  const saveConfig = () => {
    fetch('/config', {
      method: 'POST',
      headers: { 'Content-Type': 'application/json' },
      body: JSON.stringify(configData),
    })
      .then(r => r.json())
      .then(setConfigData)
      .catch(() => {});
  };

  useEffect(() => {
    const proto = window.location.protocol === "https:" ? "wss:" : "ws:";
    let ws;
    let es;
    let ping;

    const handleData = (raw) => {
      try {
        const data = JSON.parse(raw);
        if (data.status) setStatus(data.status);
        if (data.metrics) setMetrics(data.metrics);
      } catch (e) {
        console.error("status parse error", e);
      }
    };

    const startSse = () => {
<<<<<<< HEAD
=======
      if (es) es.close();
>>>>>>> 44ae39e7
      es = new EventSource("/sse/status");
      es.onmessage = (ev) => handleData(ev.data);
      es.onerror = () => {
        es.close();
        setTimeout(startSse, 3000);
      };
    };

    const startWs = () => {
      if (ws) ws.close();
      try {
        ws = new WebSocket(`${proto}//${window.location.host}/ws/status`);
        ws.onopen = () => {
          if (ping) clearInterval(ping);
          ping = setInterval(() => {
            if (ws.readyState === WebSocket.OPEN) {
              ws.send("ping");
            }
          }, 15000);
        };
        ws.onmessage = (ev) => handleData(ev.data);
        ws.onerror = () => ws.close();
        ws.onclose = () => {
          if (ping) {
            clearInterval(ping);
            ping = null;
          }
          setTimeout(() => {
            if (window.WebSocket) {
              startWs();
            } else {
              startSse();
            }
          }, 3000);
        };
      } catch (e) {
        startSse();
      }
    };

    if (window.WebSocket) {
      startWs();
    } else {
      startSse();
    }

    fetch("/status")
      .then((r) => r.json())
      .then(setStatus);
    fetch("/widget-metrics")
      .then((r) => r.json())
      .then(setMetrics);
    fetch("/api/plugins")
      .then((r) => r.json())
      .then(setPlugins);
    fetch("/logs?lines=20")
      .then((r) => r.json())
      .then((d) => setLogs(d.lines.join("\n")));
<<<<<<< HEAD
=======
    fetch("/config")
      .then((r) => r.json())
      .then(setConfigData);
>>>>>>> 44ae39e7
    return () => {
      if (ping) clearInterval(ping);
      if (ws) ws.close();
      if (es) es.close();
    };
  }, []);

  useEffect(() => {
    const loadWidgets = async () => {
      const loaded = [];
      for (const name of plugins) {
        const path = `./components/${name}.jsx`;
        const importer = pluginModules[path];
        if (importer) {
          try {
            const mod = await importer();
            loaded.push({ name, Component: mod.default });
          } catch (err) {
            console.error('Failed loading plugin component', name, err);
          }
        }
      }
      setWidgets(loaded);
    };
    loadWidgets();
  }, [plugins]);

  return (
    <div>
      <h2>Map</h2>
      <MapScreen />
      <SystemStats />
      <TrackMap />
      <h2>Status</h2>
      <pre>{JSON.stringify(status, null, 2)}</pre>
      <h2>Widget Metrics</h2>
      <pre>{JSON.stringify(metrics, null, 2)}</pre>
      <h2>Plugin Widgets</h2>
      <ul>
        {plugins.map((p) => (
          <li key={p}>{p}</li>
        ))}
      </ul>
      {widgets.map(({ name, Component }) => (
        <Component key={name} metrics={metrics} />
      ))}
      <h2>Dashboard</h2>
      <BatteryStatus metrics={metrics} />
      <ServiceStatus metrics={metrics} />
      <HandshakeCount metrics={metrics} />
      <SignalStrength metrics={metrics} />
      <VehicleStats metrics={metrics} />
      <Orientation data={orientationData} />
      <VehicleInfo data={vehicleData} />
      <NetworkThroughput metrics={metrics} />
      <CPUTempGraph metrics={metrics} />
      <StatsDashboard />

      <h2>Logs</h2>
      <pre>{logs}</pre>
      <h2>Geofences</h2>
      <GeofenceEditor />
      <VectorTileCustomizer />
<<<<<<< HEAD
      <SettingsScreen />
=======
      {configData && (
        <section>
          <h2>Settings</h2>
          {Object.keys(configData).map((k) => (
            <div key={k}>
              <label>{k}</label>
              <input
                value={configData[k] ?? ""}
                onChange={(e) => handleChange(k, e.target.value)}
              />
            </div>
          ))}
          <button onClick={saveConfig}>Save</button>
        </section>
      )}
>>>>>>> 44ae39e7
    </div>
  );
}<|MERGE_RESOLUTION|>--- conflicted
+++ resolved
@@ -1,4 +1,6 @@
-<<<<<<< HEAD
+// Vite will bundle any components that match this glob so plugin widgets can be
+// loaded dynamically by name. Plugin authors should place React components under
+// `webui/src/components` with file names matching the Python class names.
 import { useEffect, useState } from "react";
 import BatteryStatus from "./components/BatteryStatus.jsx";
 import ServiceStatus from "./components/ServiceStatus.jsx";
@@ -14,29 +16,7 @@
 import Orientation from "./components/Orientation.jsx";
 import VehicleInfo from "./components/VehicleInfo.jsx";
 import VectorTileCustomizer from "./components/VectorTileCustomizer.jsx";
-=======
-import { useEffect, useState } from 'react';
 
-// Vite will bundle any components that match this glob so plugin widgets can be
-// loaded dynamically by name. Plugin authors should place React components under
-// `webui/src/components` with file names matching the Python class names.
-const pluginModules = import.meta.glob('./components/*.jsx');
-import BatteryStatus from './components/BatteryStatus.jsx';
-import ServiceStatus from './components/ServiceStatus.jsx';
-import HandshakeCount from './components/HandshakeCount.jsx';
-import SignalStrength from './components/SignalStrength.jsx';
-import NetworkThroughput from './components/NetworkThroughput.jsx';
-import CPUTempGraph from './components/CPUTempGraph.jsx';
-import StatsDashboard from './components/StatsDashboard.jsx';
-import SystemStats from './components/SystemStats.jsx';
-import VehicleStats from './components/VehicleStats.jsx';
-import GeofenceEditor from './components/GeofenceEditor.jsx';
-import SettingsForm from './components/SettingsForm.jsx';
-import TrackMap from './components/TrackMap.jsx';
-import Orientation from './components/Orientation.jsx';
-import VehicleInfo from './components/VehicleInfo.jsx';
-import VectorTileCustomizer from './components/VectorTileCustomizer.jsx';
->>>>>>> 44ae39e7
 
 export default function App() {
   const [status, setStatus] = useState([]);
@@ -80,10 +60,6 @@
     };
 
     const startSse = () => {
-<<<<<<< HEAD
-=======
-      if (es) es.close();
->>>>>>> 44ae39e7
       es = new EventSource("/sse/status");
       es.onmessage = (ev) => handleData(ev.data);
       es.onerror = () => {
@@ -142,12 +118,6 @@
     fetch("/logs?lines=20")
       .then((r) => r.json())
       .then((d) => setLogs(d.lines.join("\n")));
-<<<<<<< HEAD
-=======
-    fetch("/config")
-      .then((r) => r.json())
-      .then(setConfigData);
->>>>>>> 44ae39e7
     return () => {
       if (ping) clearInterval(ping);
       if (ws) ws.close();
@@ -211,25 +181,7 @@
       <h2>Geofences</h2>
       <GeofenceEditor />
       <VectorTileCustomizer />
-<<<<<<< HEAD
       <SettingsScreen />
-=======
-      {configData && (
-        <section>
-          <h2>Settings</h2>
-          {Object.keys(configData).map((k) => (
-            <div key={k}>
-              <label>{k}</label>
-              <input
-                value={configData[k] ?? ""}
-                onChange={(e) => handleChange(k, e.target.value)}
-              />
-            </div>
-          ))}
-          <button onClick={saveConfig}>Save</button>
-        </section>
-      )}
->>>>>>> 44ae39e7
     </div>
   );
 }