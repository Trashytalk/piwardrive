--- conflicted
+++ resolved
@@ -56,7 +56,6 @@
   };
 
   return (
-<<<<<<< HEAD
     <div className="container">
       <section>
         <h2>Status</h2>
@@ -70,17 +69,6 @@
         <h2>Logs</h2>
         <pre>{logs}</pre>
       </section>
-=======
-    <div>
-      <h2>Status</h2>
-      <pre>{JSON.stringify(status, null, 2)}</pre>
-      <h2>Widget Metrics</h2>
-      <pre>{JSON.stringify(metrics, null, 2)}</pre>
-      <h2>Widgets</h2>
-      <pre>{JSON.stringify(widgets, null, 2)}</pre>
-      <h2>Logs</h2>
-      <pre>{logs}</pre>
->>>>>>> f174f150
       {configData && (
         <section>
           <h2>Settings</h2>
