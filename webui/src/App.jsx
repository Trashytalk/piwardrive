--- conflicted
+++ resolved
@@ -70,7 +70,6 @@
     fetch('/logs?lines=20')
       .then(r => r.json())
       .then(d => setLogs(d.lines.join('\n')));
-<<<<<<< HEAD
     fetch('/config')
       .then(r => r.json())
       .then(setConfigData);
@@ -78,10 +77,6 @@
       if (ws) ws.close();
       if (es) es.close();
     };
-=======
-
-    return () => ws.close();
->>>>>>> b6809c93
   }, []);
 
   return (
