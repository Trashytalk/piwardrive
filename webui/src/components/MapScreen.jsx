--- conflicted
+++ resolved
@@ -20,12 +20,9 @@
   const [aps, setAps] = useState([]);
   const [filter, setFilter] = useState({ ssid: '', encryption: '' });
   const [showHeatmap, setShowHeatmap] = useState(false);
-<<<<<<< HEAD
   const [geofences, setGeofences] = useState([]);
   const geofencesRef = useRef([]);
-=======
   const [prefetchProgress, setPrefetchProgress] = useState(null);
->>>>>>> 0e0571b9
   const track = useRef([]);
   const [config, setConfig] = useState(null);
 
