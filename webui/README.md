# PiWardrive Web UI Setup

![Coverage](https://github.com/TRASHYTALK/piwardrive/raw/main/webui/badges/coverage.svg)

> **Note**
> Refer to the Legal Notice in [../README.md](../README.md) before running PiWardrive.

This guide explains how to build and launch the React based dashboard that accompanies the PiWardrive API. Every command shown should be executed from the project root unless otherwise noted. The instructions assume a freshly cloned repository on Raspberry Pi OS or another Debian based distribution.

## 1. Install System Requirements

PiWardrive relies on several native tools such as Kismet, BetterCAP and gpsd. Install them first so the API can collect data:

```bash
sudo apt update && sudo apt install -y \
    git build-essential cmake kismet bettercap gpsd evtest python3-venv
```

The web interface uses **Node.js 18+** to compile the frontend. Verify the version with `node --version`. If Node is missing, install it via your package manager or from <https://nodejs.org>.

## 2. Clone the Repository

Download the source code and switch into the project folder:

```bash
git clone https://github.com/TRASHYTALK/piwardrive.git
cd piwardrive
```

## 3. Create the Python Environment

The backend API runs under Python 3.10 or newer. Create a virtual environment so the dependencies remain isolated:

```bash
python3 -m venv gui-env
source gui-env/bin/activate
```

Install the Python packages and PiWardrive itself:

```bash
pip install -r requirements.txt
pip install .
```

## 4. Build the Web UI

The React application lives inside the `webui/` directory. Install its dependencies and generate the optimized build:

```bash
cd webui
npm install
npm run build
```

The compiled assets appear in `webui/dist`. They include a service worker so the interface works offline after the first visit.

Vite also emits source map files alongside the compiled scripts. Open your browser's developer tools and enable source maps to debug the original React code when using a production build.

## 5. Start the API and Dashboard

Return to the repository root and run the bundled server. It serves the API under `/api` and the static files generated above at the site root:

```bash
cd ..
npm start  # launches the Node server
# python -m piwardrive.webui_server  # alternative Python version
```

During development you can use nodemon to automatically restart the
server when files change:

```bash
npm run dev
```

Open a browser and navigate to `http://localhost:8000`. You should see the dashboard showing live system metrics. The server listens on all interfaces so other devices on the network may connect using the Pi's IP address.

Set `PW_API_PASSWORD_HASH` if you want to require HTTP basic authentication. Generate the hash with:

```bash
python -c "import security,sys;print(security.hash_password(sys.argv[1]))" mypass
```

Assign the resulting value to the environment variable before launching `piwardrive.webui_server`.
<<<<<<< HEAD
Set `PW_WEBUI_PORT` if you need the Python server to listen on a different
port. The default is `8000`.
=======
Set `PW_WEBUI_PORT` if you need the Python server to listen on a different port (default `8000`).
>>>>>>> 10a4951f

## PW_API_PASSWORD_HASH and PORT

`server/index.js` reads two environment variables:

- `PW_API_PASSWORD_HASH` enables HTTP basic auth. Generate the hash as shown above and export it before starting the server.
- `PORT` sets the listening port (default `8000`).

Example:

```bash
PW_API_PASSWORD_HASH=$MY_HASH PORT=9000 node server/index.js
# or with npm
PW_API_PASSWORD_HASH=$MY_HASH PORT=9000 npm start
```

## PW_HEALTH_FILE

`server/index.js` also checks for `PW_HEALTH_FILE`. Set it to the path of a
JSON file containing health records. The server reads this file whenever the
`/api/status` route is requested and returns its contents.

Example:

```bash
PW_HEALTH_FILE=/var/log/piwardrive/health.json npm start
```

## 6. Development Mode

While working on the frontend you can run the Vite development server instead of rebuilding on every change. The script name is `vite`:

```bash
cd webui
npm run vite
```

The dev server watches the source files and automatically reloads the page. API requests are proxied to `http://localhost:8000`, so keep the Python backend running in another terminal. Visit the port printed by Vite (usually `http://localhost:5173`).

## 7. Kiosk Launch Helper

For a dedicated dashboard device you can automate the startup process with the helper command:

```bash
piwardrive-kiosk
```

The command runs `piwardrive-webui` in the background and then opens Chromium in kiosk mode pointing to the local web UI. If `chromium-browser` is not installed it falls back to `chromium`. An X server must be available; headless environments may use `Xvfb`.

## 8. Serving the Build Elsewhere

`piwardrive.webui_server` and the Node server both read the `PW_WEBUI_DIST` environment variable to locate the build directory. You can copy `webui/dist` to another location or web server and point the variable there when starting the API:

```bash
export PW_WEBUI_DIST=/var/www/piwardrive
npm start  # or: python -m piwardrive.webui_server
```

Any static web server can host the contents of `webui/dist` as long as the API is reachable.

## 9. Plugin Widgets

Custom widgets placed under `~/.config/piwardrive/plugins` are detected at runtime. The `/plugins` API route lists the discovered classes so you can confirm your plugin was loaded. When a matching React component exists under `webui/src/components/`, it will be loaded dynamically without further code changes.

## 10. Offline Usage

After the first successful build, the dashboard registers a service worker. It caches the HTML, JavaScript and CSS files so subsequent visits work even without a network connection. Reloading the page picks up newer builds automatically.

---

Once these steps are complete you have a functioning browser based dashboard. Use the interface to monitor running services, view logs and adjust configuration without needing the on-device GUI.

## 11. Export Utilities

`exportUtils.js` mirrors the Python helpers for exporting collected records. It can filter result sets and save them to various geospatial formats.

```javascript
import {
  filterRecords,
  exportRecords,
  exportMapKml,
} from './src/exportUtils.js';

const records = [{ ssid: 'AP', bssid: 'AA', lat: 1, lon: 2 }];
const track = [
  [1, 2],
  [3, 4],
];

const filtered = filterRecords(records, { encryption: 'OPEN' });
await exportRecords(filtered, 'out.csv', 'csv');
await exportMapKml(track, filtered, [], 'track.kml');
```

Supported formats are **CSV**, **JSON**, **GPX**, **KML**, **GeoJSON** and **SHP**.

## 12. Diagnostics Helpers

`diagnostics.js` offers utilities for gathering system metrics and rotating log files similar to the Python module.

```javascript
import { selfTest, rotateLog } from './src/diagnostics.js';

const report = selfTest();
rotateLog('/var/log/piwardrive.log');
```<|MERGE_RESOLUTION|>--- conflicted
+++ resolved
@@ -83,12 +83,9 @@
 ```
 
 Assign the resulting value to the environment variable before launching `piwardrive.webui_server`.
-<<<<<<< HEAD
 Set `PW_WEBUI_PORT` if you need the Python server to listen on a different
 port. The default is `8000`.
-=======
-Set `PW_WEBUI_PORT` if you need the Python server to listen on a different port (default `8000`).
->>>>>>> 10a4951f
+
 
 ## PW_API_PASSWORD_HASH and PORT
 
