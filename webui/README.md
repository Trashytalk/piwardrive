# PiWardrive Web UI Setup

![Coverage](https://github.com/TRASHYTALK/piwardrive/raw/main/webui/badges/coverage.svg)

> **Note**
> Refer to the Legal Notice in [../README.md](../README.md) before running PiWardrive.

This guide explains how to build and launch the React based dashboard that accompanies the PiWardrive API. Every command shown should be executed from the project root unless otherwise noted. The instructions assume a freshly cloned repository on Raspberry Pi OS or another Debian based distribution.

## 1. Install System Requirements

PiWardrive relies on several native tools such as Kismet, BetterCAP and gpsd. Install them first so the API can collect data:

```bash
sudo apt update && sudo apt install -y \
    git build-essential cmake kismet bettercap gpsd evtest python3-venv
```

The web interface uses **Node.js 18+** to compile the frontend. Verify the version with `node --version`. If Node is missing, install it via your package manager or from <https://nodejs.org>.

## 2. Clone the Repository

Download the source code and switch into the project folder:

```bash
git clone https://github.com/TRASHYTALK/piwardrive.git
cd piwardrive
```

## 3. Create the Python Environment

The backend API runs under Python 3.10 or newer. Create a virtual environment so the dependencies remain isolated:

```bash
python3 -m venv gui-env
source gui-env/bin/activate
```

Install the Python packages and PiWardrive itself:

```bash
pip install -r requirements.txt
pip install .
```

## 4. Build the Web UI

The React application lives inside the `webui/` directory. Install its dependencies and generate the optimized build:

```bash
cd webui
npm install
npm run build
```

The compiled assets appear in `webui/dist`. They include a service worker so the interface works offline after the first visit.

Vite also emits source map files alongside the compiled scripts. Open your browser's developer tools and enable source maps to debug the original React code when using a production build.

## 5. Start the API and Dashboard

Return to the repository root and run the bundled server. It serves the API under `/api` and the static files generated above at the site root:

```bash
cd ..
npm start  # launches the Node server
# python -m piwardrive.webui_server  # alternative Python version
```

During development you can use nodemon to automatically restart the
server when files change:

```bash
npm run dev
```

Open a browser and navigate to `http://localhost:8000`. You should see the dashboard showing live system metrics. The server listens on all interfaces so other devices on the network may connect using the Pi's IP address.

Set `PW_API_PASSWORD_HASH` if you want to require HTTP basic authentication. Generate the hash with:

```bash
python -c "import security,sys;print(security.hash_password(sys.argv[1]))" mypass
```

Assign the resulting value to the environment variable before launching `piwardrive.webui_server`.
Set `PW_WEBUI_PORT` if you need the server to listen on a different port.

## PW_API_PASSWORD_HASH and PORT

`server/index.js` reads two environment variables:

- `PW_API_PASSWORD_HASH` enables HTTP basic auth. Generate the hash as shown above and export it before starting the server.
- `PORT` sets the listening port (default `8000`).

Example:

```bash
PW_API_PASSWORD_HASH=$MY_HASH PORT=9000 node server/index.js
# or with npm
PW_API_PASSWORD_HASH=$MY_HASH PORT=9000 npm start
```

## PW_HEALTH_FILE

`server/index.js` also checks for `PW_HEALTH_FILE`. Set it to the path of a
JSON file containing health records. The server reads this file whenever the
`/api/status` route is requested and returns its contents.

Example:

```bash
PW_HEALTH_FILE=/var/log/piwardrive/health.json npm start
```

## 6. Development Mode

While working on the frontend you can run the Vite development server instead of rebuilding on every change. The script name is `vite`:

```bash
cd webui
npm run vite
```

The dev server watches the source files and automatically reloads the page. API requests are proxied to `http://localhost:8000`, so keep the Python backend running in another terminal. Visit the port printed by Vite (usually `http://localhost:5173`).

## 7. Kiosk Launch Helper

For a dedicated dashboard device you can automate the startup process with the helper command:

```bash
piwardrive-kiosk
```

The command runs `piwardrive-webui` in the background and then opens Chromium in kiosk mode pointing to the local web UI. If `chromium-browser` is not installed it falls back to `chromium`. An X server must be available; headless environments may use `Xvfb`.

## 8. Serving the Build Elsewhere

<<<<<<< HEAD
`piwardrive.webui_server` and the Node server both read the `PW_WEBUI_DIST` environment variable to locate the build directory. You can copy `webui/dist` to another location or web server and point the variable there when starting the API:
=======
`piwardrive.webui_server` reads the `PW_WEBUI_DIST` environment variable to locate the build directory. It also checks `PW_WEBUI_PORT` to override the default port (`8000`). You can copy `webui/dist` to another location or web server and point the variable there when starting the API:
>>>>>>> 64c1cc8b

```bash
export PW_WEBUI_DIST=/var/www/piwardrive
npm start  # or: python -m piwardrive.webui_server
```

Any static web server can host the contents of `webui/dist` as long as the API is reachable.

## 9. Plugin Widgets

Custom widgets placed under `~/.config/piwardrive/plugins` are detected at runtime. The `/plugins` API route lists the discovered classes so you can confirm your plugin was loaded. When a matching React component exists under `webui/src/components/`, it will be loaded dynamically without further code changes.

## 10. Offline Usage

After the first successful build, the dashboard registers a service worker. It caches the HTML, JavaScript and CSS files so subsequent visits work even without a network connection. Reloading the page picks up newer builds automatically.

---

Once these steps are complete you have a functioning browser based dashboard. Use the interface to monitor running services, view logs and adjust configuration without needing the on-device GUI.

## 11. Export Utilities

`exportUtils.js` mirrors the Python helpers for exporting collected records. It can filter result sets and save them to various geospatial formats.

```javascript
import {
  filterRecords,
  exportRecords,
  exportMapKml,
} from './src/exportUtils.js';

const records = [{ ssid: 'AP', bssid: 'AA', lat: 1, lon: 2 }];
const track = [
  [1, 2],
  [3, 4],
];

const filtered = filterRecords(records, { encryption: 'OPEN' });
await exportRecords(filtered, 'out.csv', 'csv');
await exportMapKml(track, filtered, [], 'track.kml');
```

Supported formats are **CSV**, **JSON**, **GPX**, **KML**, **GeoJSON** and **SHP**.

## 12. Diagnostics Helpers

`diagnostics.js` offers utilities for gathering system metrics and rotating log files similar to the Python module.

```javascript
import { selfTest, rotateLog } from './src/diagnostics.js';

const report = selfTest();
rotateLog('/var/log/piwardrive.log');
```<|MERGE_RESOLUTION|>--- conflicted
+++ resolved
@@ -135,11 +135,7 @@
 
 ## 8. Serving the Build Elsewhere
 
-<<<<<<< HEAD
 `piwardrive.webui_server` and the Node server both read the `PW_WEBUI_DIST` environment variable to locate the build directory. You can copy `webui/dist` to another location or web server and point the variable there when starting the API:
-=======
-`piwardrive.webui_server` reads the `PW_WEBUI_DIST` environment variable to locate the build directory. It also checks `PW_WEBUI_PORT` to override the default port (`8000`). You can copy `webui/dist` to another location or web server and point the variable there when starting the API:
->>>>>>> 64c1cc8b
 
 ```bash
 export PW_WEBUI_DIST=/var/www/piwardrive
