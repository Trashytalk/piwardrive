--- conflicted
+++ resolved
@@ -27,7 +27,6 @@
         def _apply(result: tuple[list, list]) -> None:
             aps, _ = result
             avg = get_avg_rssi(aps)
-<<<<<<< HEAD
 
             def _set(_dt: float) -> None:
                 if avg is not None:
@@ -39,11 +38,6 @@
 
         try:
             run_async_task(fetch_kismet_devices_async(), _apply)
-=======
-            if avg is not None:
-                self.label.text = f"{_('rssi')}: {avg:.1f} dBm"
-            else:
-                self.label.text = f"{_('rssi')}: {_('not_available')}"
->>>>>>> fadfd620
+
         except Exception as exc:  # pragma: no cover - UI update
             logging.exception("SignalStrengthWidget update failed: %s", exc)