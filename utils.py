"""Utility functions for the PiWardrive GUI application."""

# pylint: disable=broad-exception-caught,unspecified-encoding,subprocess-run-check

import glob

import json
import asyncio
import logging
import os
import subprocess
from gpsd_client import client as gps_client
import time
import threading

from collections import deque
from datetime import datetime
from typing import Any, Callable, Coroutine, Iterable, Sequence, TypeVar
from concurrent.futures import Future

try:  # pragma: no cover - allow running without Kivy
    from kivy.app import App
except Exception:
    class App:
        @staticmethod
        def get_running_app() -> None:
            return None
from enum import IntEnum

import psutil
import requests  # type: ignore
import aiohttp

GPSPIPE_CACHE_SECONDS = 2.0  # cache ttl in seconds
_GPSPIPE_CACHE: dict[str, Any] = {"timestamp": 0.0, "data": None}


class ErrorCode(IntEnum):
    """Enumerate application error codes."""

    INVALID_KISMET_LOG_DIR = 201
    INVALID_BETTERCAP_CAPLET = 202
    GPS_POLL_RATE_INVALID = 203
    INVALID_OFFLINE_TILE_PATH = 204
    CONFIG_SAVE_FAILED = 205
    AP_POLL_RATE_INVALID = 206
    HEALTH_POLL_INVALID = 207
    LOG_ROTATE_INVALID = 208
    LOG_ARCHIVES_INVALID = 209
    BT_POLL_RATE_INVALID = 210

    KISMET_API_REQUEST_FAILED = 301
    KISMET_API_JSON_ERROR = 302
    KISMET_API_ERROR = 303


ERROR_PREFIX = "E"

_async_loop = asyncio.new_event_loop()
_async_thread = threading.Thread(target=_async_loop.run_forever, daemon=True)
_async_thread.start()


def format_error(code: int | IntEnum, message: str) -> str:
    """Return standardized error string like ``[E001] message``."""
    return f"[{ERROR_PREFIX}{int(code):03d}] {message}"


try:
    import orjson as _json  # type: ignore
except Exception:  # pragma: no cover - optional dependency
    logging.debug("orjson not available, falling back to ujson")
    try:
        import ujson as _json  # type: ignore
    except Exception:  # pragma: no cover - fallback
        logging.debug("ujson not available, using json module")
        _json = json  # type: ignore


def _loads(data: bytes | str) -> Any:
    """Parse JSON using the fastest available library."""
    return _json.loads(data)


def report_error(message: str) -> None:
    """Log the error and show an alert via the running app if possible.

    ``message`` should include a numeric error code prefix like ``[E001]``.
    """
    logging.error(message)
    try:
        app = App.get_running_app()
        if app and hasattr(app, "show_alert"):
            app.show_alert("Error", message)
    except Exception as exc:  # pragma: no cover - app may not be running
        logging.exception("Failed to display error alert: %s", exc)


T = TypeVar("T")


def require_id(widget: Any, name: str) -> Any:
    """Return ``widget.ids[name]`` or raise with context.

    The available IDs are logged before raising ``RuntimeError`` if the lookup
    fails. The error message reminds the caller to ensure ``kv/main.kv`` is
    consistent with the code.
    """
    try:
        return widget.ids[name]
    except KeyError as exc:  # pragma: no cover - UI errors
        ids = list(widget.ids.keys())
        logging.error("ID '%s' not found; available IDs: %s", name, ids)
        raise RuntimeError(
            f"ID '{name}' not found. Ensure kv/main.kv matches. Available IDs: {ids}"
        ) from exc


def run_async_task(
    coro: Coroutine[Any, Any, T],
    callback: Callable[[T], None] | None = None,
) -> Future[T]:
    """Schedule ``coro`` on the background loop and invoke ``callback``."""

    fut: Future[T] = asyncio.run_coroutine_threadsafe(coro, _async_loop)

    if callback is not None:

        def _done(f: Future[T]) -> None:
            try:
                result = f.result()
            except Exception as exc:  # pragma: no cover - background errors
                logging.exception("Async task failed: %s", exc)
            else:
                callback(result)

        fut.add_done_callback(_done)

    return fut


def retry_call(func: Callable[[], T], attempts: int = 3, delay: float = 0) -> T:
    """Call ``func`` repeatedly until it succeeds or attempts are exhausted."""
    last_exc: Exception | None = None
    for _ in range(attempts):
        try:
            return func()
        except Exception as exc:  # pragma: no cover - simple retry logic
            last_exc = exc
            if delay:
                time.sleep(delay)
    if last_exc is not None:
        raise last_exc
    raise RuntimeError("Unreachable")


def safe_request(
    url: str,
    *,
    attempts: int = 3,
    timeout: float = 5,
    fallback: Callable[[], T] | None = None,
    **kwargs: Any,
) -> T | Any | None:
    """Return ``requests.get(url)`` with retries and optional fallback."""

    def _get() -> Any:
        return requests.get(url, timeout=timeout, **kwargs)

    try:
        resp = retry_call(_get, attempts=attempts, delay=1)
        resp.raise_for_status()
        return resp
    except Exception as exc:  # pragma: no cover - network errors
        report_error(f"Request error for {url}: {exc}")
        if fallback is not None:
            try:
                return fallback()
            except Exception as exc2:  # pragma: no cover - fallback failed
                report_error(f"Fallback for {url} failed: {exc2}")
        return None


def ensure_service_running(
    service: str, *, attempts: int = 3, delay: float = 1.0
) -> bool:
    """Ensure ``service`` is active, attempting a restart if not."""

    if service_status(service):
        return True

    report_error(f"{service} service not active, attempting restart")
    ok, _out, err = run_service_cmd(service, "restart", attempts=attempts, delay=delay)
    if not ok:
        msg = err.strip() if isinstance(err, str) else err
        report_error(f"Failed to restart {service}: {msg or 'Unknown error'}")
    return ok and service_status(service)


def get_cpu_temp() -> float | None:
    """
    Read the Raspberry Pi CPU temperature from sysfs.
    Returns temperature in °C as a float, or None on failure.
    """
    try:
        with open("/sys/class/thermal/thermal_zone0/temp", "r") as f:
            temp_str = f.read().strip()
        return float(temp_str) / 1000.0
    except Exception:
        return None


def get_mem_usage() -> float | None:
    """
    Return system memory usage percentage.
    """
    try:
        return psutil.virtual_memory().percent
    except Exception:
        return None


def get_disk_usage(path: str = '/mnt/ssd') -> float | None:
    """
    Return disk usage percentage for given path.
    """
    try:
        return psutil.disk_usage(path).percent
    except Exception:
        return None


def get_smart_status(mount_point: str = '/mnt/ssd') -> str | None:
    """Return SMART health status for the device mounted at ``mount_point``."""
    try:
        dev = next(
            (p.device for p in psutil.disk_partitions(all=False)
             if p.mountpoint == mount_point),
            None,
        )
        if not dev:
            return None
        proc = subprocess.run(
            ['smartctl', '-H', dev],
            capture_output=True,
            text=True,
            check=False,
        )
        if proc.returncode != 0:
            return None
        out = proc.stdout + proc.stderr
        return _parse_smartctl_output(out)
    except Exception:
        return None


def _parse_smartctl_output(output: str) -> str | None:
    """Map smartctl output to a simple status string."""
    for key, val in {"PASSED": "OK", "FAILED": "FAIL", "WARNING": "WARN"}.items():
        if key in output:
            return val
    return output.strip().splitlines()[-1] if output else None


def find_latest_file(directory: str, pattern: str = '*') -> str | None:
    """
    Find the latest file matching pattern under directory.
    """
    files = glob.glob(os.path.join(directory, pattern))
    if not files:
        return None
    return max(files, key=os.path.getmtime)


def tail_file(path: str, lines: int = 50) -> list[str]:
    """Return the last ``lines`` from ``path`` efficiently."""
    try:
        with open(path, "rb") as f:
            f.seek(0, os.SEEK_END)
            position = f.tell()
            block_size = 4096
            data = bytearray()
            line_count = 0

            while position > 0 and line_count <= lines:
                read_size = block_size if position >= block_size else position
                position -= read_size
                f.seek(position)
                block = f.read(read_size)
                data[:0] = block
                line_count = data.count(b"\n")

            text = data.decode("utf-8", errors="ignore")
            return text.splitlines()[-lines:]
    except Exception:
        return []


def _run_service_cmd_sync(
    service: str, action: str, attempts: int = 1, delay: float = 0
) -> tuple[bool, str, str]:
    """Synchronous DBus implementation used as a fallback."""

    import dbus
    from security import validate_service_name

    validate_service_name(service)
    if action not in {"start", "stop", "restart", "is-active"}:
        raise ValueError(f"Invalid action: {action}")

    svc_name = f"{service}.service"

    def _call() -> tuple[bool, str, str]:
        bus = dbus.SystemBus()
        systemd = bus.get_object("org.freedesktop.systemd1", "/org/freedesktop/systemd1")
        manager = dbus.Interface(systemd, "org.freedesktop.systemd1.Manager")

        if action == "start":
            manager.StartUnit(svc_name, "replace")
            return True, "", ""
        if action == "stop":
            manager.StopUnit(svc_name, "replace")
            return True, "", ""
        if action == "restart":
            manager.RestartUnit(svc_name, "replace")
            return True, "", ""

        unit_path = manager.GetUnit(svc_name)
        unit = bus.get_object("org.freedesktop.systemd1", unit_path)
        props = dbus.Interface(unit, "org.freedesktop.DBus.Properties")
        state = props.Get("org.freedesktop.systemd1.Unit", "ActiveState")
        return True, str(state), ""

    try:
        return retry_call(_call, attempts=attempts, delay=delay)
    except Exception as exc:  # pragma: no cover - DBus failures
        return False, "", str(exc)


async def _run_service_cmd_async(
    service: str, action: str, attempts: int = 1, delay: float = 0
) -> tuple[bool, str, str]:
    """Async DBus implementation using ``dbus-fast``."""

    from security import validate_service_name

    validate_service_name(service)
    if action not in {"start", "stop", "restart", "is-active"}:
        raise ValueError(f"Invalid action: {action}")

    svc_name = f"{service}.service"

    try:
        from dbus_fast.aio import MessageBus
        from dbus_fast import BusType
    except Exception:
        loop = asyncio.get_running_loop()
        return await loop.run_in_executor(
            None, lambda: _run_service_cmd_sync(service, action, attempts, delay)
        )

    async def _call() -> tuple[bool, str, str]:
        bus = MessageBus(bus_type=BusType.SYSTEM)
        await bus.connect()
        try:
            intro = await bus.introspect(
                "org.freedesktop.systemd1", "/org/freedesktop/systemd1"
            )
            obj = bus.get_proxy_object(
                "org.freedesktop.systemd1", "/org/freedesktop/systemd1", intro
            )
            manager = obj.get_interface("org.freedesktop.systemd1.Manager")

            if action == "start":
                await manager.call_start_unit(svc_name, "replace")
                return True, "", ""
            if action == "stop":
                await manager.call_stop_unit(svc_name, "replace")
                return True, "", ""
            if action == "restart":
                await manager.call_restart_unit(svc_name, "replace")
                return True, "", ""

            unit_path = await manager.call_get_unit(svc_name)
            uintro = await bus.introspect("org.freedesktop.systemd1", unit_path)
            unit = bus.get_proxy_object(
                "org.freedesktop.systemd1", unit_path, uintro
            )
            props = unit.get_interface("org.freedesktop.DBus.Properties")
            state = await props.call_get(
                "org.freedesktop.systemd1.Unit", "ActiveState"
            )
            return True, str(state), ""
        finally:
            bus.disconnect()

    async def _retry() -> tuple[bool, str, str]:
        last_exc: Exception | None = None
        for _ in range(attempts):
            try:
                return await _call()
            except Exception as exc:
                last_exc = exc
                if delay:
                    await asyncio.sleep(delay)
        if last_exc is not None:
            raise last_exc
        raise RuntimeError("Unreachable")

    try:
        return await _retry()
    except Exception as exc:  # pragma: no cover - DBus failures
        return False, "", str(exc)


def run_service_cmd(
    service: str, action: str, attempts: int = 1, delay: float = 0
) -> tuple[bool, str, str]:
    """Synchronous wrapper for :func:`_run_service_cmd_async`."""

    fut = run_async_task(
        _run_service_cmd_async(service, action, attempts=attempts, delay=delay)
    )
    return fut.result()


async def service_status_async(
    service: str, attempts: int = 1, delay: float = 0
) -> bool:
    """Return ``True`` if the ``systemd`` service is active."""
    try:
        ok, out, _err = await _run_service_cmd_async(
            service, "is-active", attempts=attempts, delay=delay
        )
        return ok and out.strip() == "active"
    except Exception:
        return False


def service_status(service: str, attempts: int = 1, delay: float = 0) -> bool:
    """Synchronous wrapper for :func:`service_status_async`."""
    fut = run_async_task(
        service_status_async(service, attempts=attempts, delay=delay)
    )
    return fut.result()


def scan_bt_devices() -> list[dict[str, Any]]:
<<<<<<< HEAD
    """Return nearby Bluetooth devices using :mod:`pybluez`."""
    try:
        from bluetooth import discover_devices  # type: ignore
    except Exception:  # pragma: no cover - optional dependency missing
        return []

    try:
        found = discover_devices(duration=5, lookup_names=True)
=======
    """Return nearby Bluetooth devices via DBus."""

    try:
        import dbus  # type: ignore

        bus = dbus.SystemBus()
        obj = bus.get_object("org.bluez", "/")
        manager = dbus.Interface(obj, "org.freedesktop.DBus.ObjectManager")
        objects = manager.GetManagedObjects()
>>>>>>> db42cb7a
    except Exception:
        return []

    devices: list[dict[str, Any]] = []
<<<<<<< HEAD
    try:
        import dbus
        bus = dbus.SystemBus()
    except Exception:
        bus = None

    for addr, name in found:
        info: dict[str, Any] = {"address": addr, "name": name}
        if bus is not None:
            try:
                path = f"/org/bluez/hci0/dev_{addr.replace(':', '_')}"
                obj = bus.get_object("org.bluez", path)
                props = dbus.Interface(obj, "org.freedesktop.DBus.Properties")
                gps = props.Get("org.bluez.Device1", "GPSCoordinates")
                vals = str(gps).split(",")
                if len(vals) == 2:
                    info["lat"] = float(vals[0])
                    info["lon"] = float(vals[1])
            except Exception:
                pass
        devices.append(info)
=======
    for ifaces in objects.values():
        dev = ifaces.get("org.bluez.Device1")
        if not dev:
            continue

        addr = str(dev.get("Address", ""))
        name = str(dev.get("Name", addr))
        info: dict[str, Any] = {"address": addr, "name": name}

        coords = dev.get("GPS Coordinates") or dev.get("GPSCoordinates")
        if isinstance(coords, (str, bytes)):
            vals = str(coords).split(",", 1)
            if len(vals) == 2:
                try:
                    info["lat"] = float(vals[0])
                    info["lon"] = float(vals[1])
                except Exception:
                    pass

        devices.append(info)

>>>>>>> db42cb7a
    return devices


def now_timestamp() -> str:
    """
    Return the current time as a formatted string.
    """
    return datetime.now().strftime("%Y-%m-%d %H:%M:%S")


def fetch_kismet_devices() -> tuple[list, list]:
    """Synchronously fetch Kismet devices using the async helper."""

    fut = run_async_task(fetch_kismet_devices_async())
    return fut.result()


async def fetch_kismet_devices_async() -> tuple[list, list]:
    """Asynchronously fetch Kismet device data using ``aiohttp``."""

    urls = [
        "http://127.0.0.1:2501/kismet/devices/all.json",
        "http://127.0.0.1:2501/devices/all.json",
    ]
    timeout = aiohttp.ClientTimeout(total=5)

    async with aiohttp.ClientSession(timeout=timeout) as session:
        for url in urls:
            try:
                async with session.get(url) as resp:
                    if resp.status == 200:
                        text = await resp.text()
                        try:
                            data = _loads(text)
                        except Exception as exc:  # pragma: no cover - JSON error
                            report_error(
                                format_error(
                                    ErrorCode.KISMET_API_JSON_ERROR,
                                    f"Kismet API JSON decode error: {exc}",
                                )
                            )
                            continue
                        return (
                            data.get("access_points", []),
                            data.get("clients", []),
                        )
            except aiohttp.ClientError as exc:
                report_error(
                    format_error(
                        ErrorCode.KISMET_API_REQUEST_FAILED,
                        (
                            f"Kismet API request failed: {exc}. "
                            "Ensure Kismet is running."
                        ),
                    )
                )
            except Exception as exc:  # pragma: no cover - unexpected
                report_error(
                    format_error(
                        ErrorCode.KISMET_API_ERROR,
                        f"Kismet API error: {exc}",
                    )
                )

    return [], []


async def fetch_metrics_async(
    log_folder: str = '/mnt/ssd/kismet_logs',
) -> tuple[list, list, int]:
    """Fetch Kismet devices and BetterCAP handshake count concurrently."""
    aps_clients = fetch_kismet_devices_async()
    handshake = asyncio.to_thread(count_bettercap_handshakes, log_folder)
    aps, clients = await aps_clients
    count = await handshake
    return aps, clients, count


def count_bettercap_handshakes(log_folder: str = '/mnt/ssd/kismet_logs') -> int:
    """
    Count .pcap handshake files in BetterCAP log directories.
    """
    pattern = os.path.join(log_folder, '*_bettercap', '*.pcap')
    return len(glob.glob(pattern))


def _get_cached_gps_data(force_refresh: bool = False) -> dict[str, Any] | None:
    """Return cached gpspipe data or refresh if stale."""
    if not force_refresh and _GPSPIPE_CACHE["data"] is not None:
        age = time.time() - _GPSPIPE_CACHE["timestamp"]
        if age <= GPSPIPE_CACHE_SECONDS:
            return _GPSPIPE_CACHE["data"]

    try:
        proc = subprocess.run(
            ['gpspipe', '-w', '-n', '10'],
            capture_output=True,
            text=True,
            timeout=5,
        )
        data: dict[str, Any] = {}
        for line in proc.stdout.splitlines():
            if not line.strip().startswith('{'):
                continue
            rec = json.loads(line)
            if 'epx' in rec:
                data['epx'] = rec.get('epx')
            if 'epy' in rec:
                data['epy'] = rec.get('epy')
            if 'mode' in rec:
                data['mode'] = rec.get('mode')
            if all(k in data for k in ('epx', 'epy', 'mode')):
                break
        if data:
            _GPSPIPE_CACHE['timestamp'] = time.time()
            _GPSPIPE_CACHE['data'] = data
            return data
    except Exception:
        pass
    return _GPSPIPE_CACHE.get('data')


def get_gps_accuracy(force_refresh: bool = False) -> float | None:
    """Return GPS accuracy from cached gpspipe data."""
    data = _get_cached_gps_data(force_refresh)
    if not data:
        return None
    epx = data.get('epx')
    epy = data.get('epy')
    if epx is not None and epy is not None:
        return max(epx, epy)
    return None


def get_gps_fix_quality(force_refresh: bool = False) -> str:
    """Return human readable GPS fix quality from cached data."""
    mode_map = {1: 'No Fix', 2: '2D', 3: '3D', 4: 'DGPS'}
    data = _get_cached_gps_data(force_refresh)
    if not data:
        return 'Unknown'
    mode = data.get('mode')
    return mode_map.get(mode, str(mode))


def get_avg_rssi(aps: Iterable[dict[str, Any]]) -> float | None:
    """
    Compute average RSSI (signal_dbm) from a list of access_points.
    Returns float average or None if no data.
    """
    try:
        vals = []
        for ap in aps:
            val = ap.get('signal_dbm')
            if val is not None:
                vals.append(float(val))
        return sum(vals) / len(vals) if vals else None
    except Exception:
        return None


def parse_latest_gps_accuracy(force_refresh: bool = False) -> float | None:
    """Alias for :func:`get_gps_accuracy`."""
    return get_gps_accuracy(force_refresh=force_refresh)


def tail_log_file(path: str, lines: int = 50) -> list[str]:
    """
    Alias for tail_file.
    """
    return tail_file(path, lines)


def get_recent_bssids(limit: int = 5) -> list[str]:
    """Return the most recently observed BSSIDs from the Kismet API."""
    try:
        aps, _ = fetch_kismet_devices()
        # sort by last_time (epoch) descending
        sorted_aps = sorted(aps, key=lambda ap: ap.get('last_time', 0), reverse=True)
        # extract up to `limit` BSSIDs
        return [ap.get('bssid', 'N/A') for ap in sorted_aps[:limit]]
    except Exception:
        return []


def _haversine_distance_py(p1: tuple[float, float], p2: tuple[float, float]) -> float:
    """Return great-circle distance between two ``(lat, lon)`` points in meters."""
    import math

    lat1, lon1 = p1
    lat2, lon2 = p2
    r = 6371000  # Earth radius in meters
    phi1 = math.radians(lat1)
    phi2 = math.radians(lat2)
    d_phi = math.radians(lat2 - lat1)
    d_lambda = math.radians(lon2 - lon1)
    a = (
        math.sin(d_phi / 2) ** 2
        + math.cos(phi1) * math.cos(phi2) * math.sin(d_lambda / 2) ** 2
    )
    c = 2 * math.atan2(math.sqrt(a), math.sqrt(1 - a))

    return r * c


def _polygon_area_py(points: Sequence[tuple[float, float]]) -> float:
    """Return planar area for a polygon of ``(lat, lon)`` points in square meters."""
    if len(points) < 3:
        return 0.0

    import math

    n = len(points)
    lat0 = sum(p[0] for p in points) / n
    lon0 = sum(p[1] for p in points) / n
    cos_lat0 = math.cos(math.radians(lat0))

    def project(p: tuple[float, float]) -> tuple[float, float]:
        return (p[1] - lon0) * cos_lat0, p[0] - lat0

    verts = [project(p) for p in points]
    prev_x, prev_y = verts[-1]
    area = 0.0
    for x, y in verts:
        area += prev_x * y - x * prev_y
        prev_x, prev_y = x, y

    area = abs(area) / 2
    meter_per_deg = 111320.0
    return area * (meter_per_deg**2)


def _point_in_polygon_py(
    point: tuple[float, float], polygon: Sequence[tuple[float, float]]
) -> bool:
    """Return True if ``point`` is inside ``polygon`` using ray casting."""
    lat, lon = point
    inside = False
    n = len(polygon)
    if n < 3:
        return False
    for i in range(n):
        lat1, lon1 = polygon[i]
        lat2, lon2 = polygon[(i + 1) % n]
        if ((lon1 > lon) != (lon2 > lon)):
            intersect = (lat2 - lat1) * (lon - lon1) / (lon2 - lon1 + 1e-12) + lat1
            if lat < intersect:
                inside = not inside
    return inside


try:  # pragma: no cover - optional geometry C extension for speed
    from cgeom import (
        haversine_distance as _haversine_distance_c,  # type: ignore
        polygon_area as _polygon_area_c,  # type: ignore
        point_in_polygon as _point_in_polygon_c,  # type: ignore
    )
except Exception:  # pragma: no cover - extension not built
    _haversine_distance_c = None
    _polygon_area_c = None
    _point_in_polygon_c = None

haversine_distance = _haversine_distance_c or _haversine_distance_py
polygon_area = _polygon_area_c or _polygon_area_py
point_in_polygon = _point_in_polygon_c or _point_in_polygon_py


try:  # pragma: no cover - optional C extension for speed
    from ckml import parse_coords as _parse_coords  # type: ignore
except Exception:  # pragma: no cover - fallback to Python
    _parse_coords = None


def _parse_coord_text(text: str) -> list[tuple[float, float]]:
    """Parse a KML ``coordinates`` string into ``(lat, lon)`` tuples."""
    if _parse_coords:
        return _parse_coords(text)
    coords = []
    for pair in text.strip().split():
        parts = pair.split(",")
        lon = float(parts[0])
        lat = float(parts[1])
        coords.append((lat, lon))
    return coords


def load_kml(path: str) -> list[dict[str, Any]]:
    """Parse a ``.kml`` or ``.kmz`` file and return a list of features."""
    import zipfile
    import xml.etree.ElementTree as ET

    def _parse(root: ET.Element) -> list[dict[str, Any]]:
        ns = {"kml": root.tag.split("}")[0].strip("{")}
        feats = []
        for placemark in root.findall(".//kml:Placemark", ns):
            name = placemark.findtext("kml:name", default="", namespaces=ns)
            coords_text = placemark.findtext(".//kml:coordinates", namespaces=ns)
            if not coords_text:
                continue
            coords = _parse_coord_text(coords_text)
            if placemark.find("kml:Point", ns) is not None:
                feats.append({"name": name, "type": "Point", "coordinates": coords[0]})
            elif placemark.find("kml:LineString", ns) is not None:
                feats.append({
                    "name": name,
                    "type": "LineString",
                    "coordinates": coords,
                })
            elif placemark.find("kml:Polygon", ns) is not None:
                feats.append({"name": name, "type": "Polygon", "coordinates": coords})
        return feats

    if path.lower().endswith(".kmz"):
        with zipfile.ZipFile(path) as zf:
            for name in zf.namelist():
                if name.lower().endswith(".kml"):
                    data = zf.read(name)
                    root = ET.fromstring(data)
                    return _parse(root)
        return []
    root = ET.parse(path).getroot()
    return _parse(root)<|MERGE_RESOLUTION|>--- conflicted
+++ resolved
@@ -446,7 +446,6 @@
 
 
 def scan_bt_devices() -> list[dict[str, Any]]:
-<<<<<<< HEAD
     """Return nearby Bluetooth devices using :mod:`pybluez`."""
     try:
         from bluetooth import discover_devices  # type: ignore
@@ -455,22 +454,11 @@
 
     try:
         found = discover_devices(duration=5, lookup_names=True)
-=======
-    """Return nearby Bluetooth devices via DBus."""
-
-    try:
-        import dbus  # type: ignore
-
-        bus = dbus.SystemBus()
-        obj = bus.get_object("org.bluez", "/")
-        manager = dbus.Interface(obj, "org.freedesktop.DBus.ObjectManager")
-        objects = manager.GetManagedObjects()
->>>>>>> db42cb7a
+
     except Exception:
         return []
 
     devices: list[dict[str, Any]] = []
-<<<<<<< HEAD
     try:
         import dbus
         bus = dbus.SystemBus()
@@ -492,7 +480,6 @@
             except Exception:
                 pass
         devices.append(info)
-=======
     for ifaces in objects.values():
         dev = ifaces.get("org.bluez.Device1")
         if not dev:
@@ -514,7 +501,7 @@
 
         devices.append(info)
 
->>>>>>> db42cb7a
+
     return devices
 
 
