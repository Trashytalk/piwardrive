--- conflicted
+++ resolved
@@ -495,19 +495,9 @@
     svc_name = f"{service}.service"
 
     try:
-<<<<<<< HEAD
         import dbus_fast.aio  # type: ignore
         import dbus_fast  # type: ignore
     except Exception:
-=======
-        from dbus_fast.aio import MessageBus
-        from dbus_fast import BusType
-    except Exception as exc:
-        logging.exception(
-            "dbus-fast unavailable, falling back to synchronous service command: %s",
-            exc,
-        )
->>>>>>> 92ad2c1b
         loop = asyncio.get_running_loop()
         return await loop.run_in_executor(
             None, lambda: _run_service_cmd_sync(service, action, attempts, delay)
