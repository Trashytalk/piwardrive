<<<<<<< HEAD
from piwardrive.utils import *  # noqa: F401,F403
=======
"""Utility functions for the PiWardrive GUI application."""

# pylint: disable=broad-exception-caught,unspecified-encoding,subprocess-run-check

import json
import asyncio
from contextlib import asynccontextmanager
import logging
import os
import subprocess
from pathlib import Path
from gpsd_client import client as gps_client
import time
import threading
import mmap

from datetime import datetime
from typing import Any, Callable, Coroutine, Iterable, Sequence, TypeVar

from sigint_suite.models import BluetoothDevice
from concurrent.futures import Future

try:  # pragma: no cover - allow running without Kivy
    from kivy.app import App as _RealApp
except Exception:
    _RealApp = None  # type: ignore

if _RealApp is not None:
    App = _RealApp
else:
    class _AppStub:
        @staticmethod
        def get_running_app() -> None:
            return None

    App = _AppStub
from enum import IntEnum

import psutil
import requests  # type: ignore
import aiohttp
import persistence

GPSD_CACHE_SECONDS = 2.0  # cache ttl in seconds
_GPSD_CACHE: dict[str, Any] = {
    "timestamp": 0.0,
    "accuracy": None,
    "fix": "Unknown",
}

# Track previous network counters for throughput calculations
_NET_IO_CACHE: dict[str | None, dict[str, Any]] = {
    None: {
        "timestamp": time.time(),
        "counters": psutil.net_io_counters(),
    }
}

# Cache for HTTP requests issued via :func:`safe_request`
SAFE_REQUEST_CACHE_SECONDS = 10.0  # default TTL in seconds
_SAFE_REQUEST_CACHE: dict[str, tuple[float, Any]] = {}


class ErrorCode(IntEnum):
    """Enumerate application error codes."""

    INVALID_KISMET_LOG_DIR = 201
    INVALID_BETTERCAP_CAPLET = 202
    GPS_POLL_RATE_INVALID = 203
    INVALID_OFFLINE_TILE_PATH = 204
    CONFIG_SAVE_FAILED = 205
    AP_POLL_RATE_INVALID = 206
    HEALTH_POLL_INVALID = 207
    LOG_ROTATE_INVALID = 208
    LOG_ARCHIVES_INVALID = 209
    BT_POLL_RATE_INVALID = 210

    KISMET_API_REQUEST_FAILED = 301
    KISMET_API_JSON_ERROR = 302
    KISMET_API_ERROR = 303


ERROR_PREFIX = "E"


def network_scanning_disabled() -> bool:
    """Return ``True`` if scanning is globally disabled."""
    app = App.get_running_app()
    if app is not None:
        disabled = bool(getattr(app, "disable_scanning", False))
    else:
        disabled = os.getenv("PW_DISABLE_SCANNING", "0").lower() in {
            "1",
            "true",
            "yes",
            "on",
        }
    if disabled:
        logging.debug("Network scanning disabled")
    return disabled


_async_loop: asyncio.AbstractEventLoop | None = None
_async_thread: threading.Thread | None = None


def _ensure_async_loop_running() -> None:
    """Create and start the background asyncio loop if needed."""
    global _async_loop, _async_thread

    if _async_loop is None or _async_loop.is_closed():
        _async_loop = asyncio.new_event_loop()
        _async_thread = None

    if _async_thread is None or not _async_thread.is_alive():
        assert _async_loop is not None  # for type checkers
        _async_thread = threading.Thread(target=_async_loop.run_forever, daemon=True)
        _async_thread.start()


def shutdown_async_loop(timeout: float | None = 5.0) -> None:
    """Stop the background asyncio loop and join its thread."""
    global _async_loop, _async_thread

    if _async_thread is not None and _async_thread.is_alive():
        if _async_loop is not None and _async_loop.is_running():
            _async_loop.call_soon_threadsafe(_async_loop.stop)
        _async_thread.join(timeout)

    if _async_loop is not None and not _async_loop.is_closed():
        _async_loop.close()

    _async_thread = None
    _async_loop = None


def format_error(code: int | IntEnum, message: str) -> str:
    """Return standardized error string like ``[E001] message``."""
    return f"[{ERROR_PREFIX}{int(code):03d}] {message}"


try:
    import orjson as _json  # type: ignore
except Exception:  # pragma: no cover - optional dependency
    logging.debug("orjson not available, falling back to ujson")
    try:
        import ujson as _json  # type: ignore
    except Exception:  # pragma: no cover - fallback
        logging.debug("ujson not available, using json module")
        _json = json  # type: ignore


def _loads(data: bytes | str) -> Any:
    """Parse JSON using the fastest available library."""
    return _json.loads(data)


def report_error(message: str) -> None:
    """Log the error and show an alert via the running app if possible.

    ``message`` should include a numeric error code prefix like ``[E001]``.
    """
    logging.error(message)
    try:
        app = App.get_running_app()
        if app and hasattr(app, "show_alert"):
            app.show_alert("Error", message)
    except Exception as exc:  # pragma: no cover - app may not be running
        logging.exception("Failed to display error alert: %s", exc)


T = TypeVar("T")


def require_id(widget: Any, name: str) -> Any:
    """Return ``widget.ids[name]`` or raise with context.

    The available IDs are logged before raising ``RuntimeError`` if the lookup
    fails. The error message reminds the caller to ensure ``kv/main.kv`` is
    consistent with the code.
    """
    try:
        return widget.ids[name]
    except KeyError as exc:  # pragma: no cover - UI errors
        ids = list(widget.ids.keys())
        logging.error("ID '%s' not found; available IDs: %s", name, ids)
        raise RuntimeError(
            f"ID '{name}' not found. Ensure kv/main.kv matches. Available IDs: {ids}"
        ) from exc


def run_async_task(
    coro: Coroutine[Any, Any, T],
    callback: Callable[[T], None] | None = None,
) -> Future[T]:
    """Schedule ``coro`` on the background loop and invoke ``callback``."""

    _ensure_async_loop_running()
    assert _async_loop is not None  # for mypy
    fut: Future[T] = asyncio.run_coroutine_threadsafe(coro, _async_loop)

    if callback is not None:

        def _done(f: Future[T]) -> None:
            try:
                result = f.result()
            except Exception as exc:  # pragma: no cover - background errors
                logging.exception("Async task failed: %s", exc)
            else:
                callback(result)

        fut.add_done_callback(_done)

    return fut


def retry_call(func: Callable[[], T], attempts: int = 3, delay: float = 0) -> T:
    """Call ``func`` repeatedly until it succeeds or attempts are exhausted."""
    last_exc: Exception | None = None
    for _ in range(attempts):
        try:
            return func()
        except Exception as exc:  # pragma: no cover - simple retry logic
            last_exc = exc
            if delay:
                time.sleep(delay)
    if last_exc is not None:
        raise last_exc
    raise RuntimeError("Unreachable")


def safe_request(
    url: str,
    *,
    attempts: int = 3,
    timeout: float = 5,
    cache_seconds: float = SAFE_REQUEST_CACHE_SECONDS,
    fallback: Callable[[], T] | None = None,
    **kwargs: Any,
) -> T | Any | None:

    """Return ``requests.get(url)`` with retries and optional fallback.

    Results are cached for ``cache_seconds`` to avoid repeated network calls.
    Passing ``cache_seconds`` as ``0`` disables caching.
    """
    now = time.time()
    if cache_seconds and url in _SAFE_REQUEST_CACHE:
        ts, cached = _SAFE_REQUEST_CACHE[url]
        if now - ts <= cache_seconds:
            return cached

    def _get() -> Any:
        return requests.get(url, timeout=timeout, **kwargs)

    try:
        resp = retry_call(_get, attempts=attempts, delay=1)
        resp.raise_for_status()
        _SAFE_REQUEST_CACHE[url] = (now, resp)
        return resp
    except Exception as exc:  # pragma: no cover - network errors
        report_error(f"Request error for {url}: {exc}")
        if fallback is not None:
            try:
                result = fallback()
                _SAFE_REQUEST_CACHE[url] = (time.time(), result)
                return result
            except Exception as exc2:  # pragma: no cover - fallback failed
                report_error(f"Fallback for {url} failed: {exc2}")
        return None


def ensure_service_running(
    service: str, *, attempts: int = 3, delay: float = 1.0
) -> bool:
    """Ensure ``service`` is active, attempting a restart if not."""
    from security import validate_service_name

    validate_service_name(service)

    if service_status(service):
        return True

    report_error(f"{service} service not active, attempting restart")
    ok, _out, err = run_service_cmd(service, "restart", attempts=attempts, delay=delay)
    if not ok:
        msg = err.strip() if isinstance(err, str) else err
        report_error(f"Failed to restart {service}: {msg or 'Unknown error'}")
    return ok and service_status(service)


def get_cpu_temp() -> float | None:
    """
    Read the Raspberry Pi CPU temperature from sysfs.
    Returns temperature in °C as a float, or None on failure.
    """
    try:
        with open("/sys/class/thermal/thermal_zone0/temp", "r") as f:
            temp_str = f.read().strip()
        return float(temp_str) / 1000.0
    except Exception:
        return None


def get_mem_usage() -> float | None:
    """
    Return system memory usage percentage.
    """
    try:
        return psutil.virtual_memory().percent
    except Exception:
        return None


def get_disk_usage(path: str = '/mnt/ssd') -> float | None:
    """
    Return disk usage percentage for given path.
    """
    try:
        return psutil.disk_usage(path).percent
    except Exception:
        return None


def get_network_throughput(iface: str | None = None) -> tuple[float, float]:
    """Return ``(rx_kbps, tx_kbps)`` since the last call.

    If ``iface`` is provided, only counters for that interface are used.
    The first call for a given ``iface`` returns ``(0.0, 0.0)``.
    """
    try:
        if iface:
            counters = psutil.net_io_counters(pernic=True)
            cur = counters.get(iface)
            if cur is None:
                return 0.0, 0.0
        else:
            cur = psutil.net_io_counters()
    except Exception:
        return 0.0, 0.0
    now = time.time()
    cache = _NET_IO_CACHE.setdefault(iface, {"counters": cur, "timestamp": now})
    prev = cache.get("counters")
    prev_ts = cache.get("timestamp", now)
    dt = now - prev_ts if prev_ts else 0.0
    rx_kbps = tx_kbps = 0.0
    if prev is not None and dt > 0:
        rx_kbps = (cur.bytes_recv - prev.bytes_recv) / dt / 1024.0
        tx_kbps = (cur.bytes_sent - prev.bytes_sent) / dt / 1024.0
    cache["counters"] = cur
    cache["timestamp"] = now
    return rx_kbps, tx_kbps


def get_smart_status(mount_point: str = '/mnt/ssd') -> str | None:
    """Return SMART health status for the device mounted at ``mount_point``."""
    try:
        dev = next(
            (p.device for p in psutil.disk_partitions(all=False)
             if p.mountpoint == mount_point),
            None,
        )
        if not dev:
            return None
        try:
            proc = subprocess.run(
                ['smartctl', '-H', dev],
                capture_output=True,
                text=True,
                check=True,
            )
        except subprocess.CalledProcessError:
            return None
        out = proc.stdout + proc.stderr
        return _parse_smartctl_output(out)
    except Exception:
        return None


def _parse_smartctl_output(output: str) -> str | None:
    """Map smartctl output to a simple status string."""
    for key, val in {"PASSED": "OK", "FAILED": "FAIL", "WARNING": "WARN"}.items():
        if key in output:
            return val
    return output.strip().splitlines()[-1] if output else None


def find_latest_file(directory: str, pattern: str = '*') -> str | None:
    """Return the newest file matching ``pattern`` under ``directory``."""
    dir_path = Path(directory)
    files = list(dir_path.glob(pattern))
    if not files:
        return None
    return str(max(files, key=lambda p: p.stat().st_mtime))


def tail_file(path: str, lines: int = 50) -> list[str]:
    """Return the last ``lines`` from ``path`` efficiently using ``mmap``."""
    try:
        with open(path, "rb") as f, mmap.mmap(
            f.fileno(), 0, access=mmap.ACCESS_READ
        ) as mm:
            pos = mm.size()
            for _ in range(lines + 1):
                new_pos = mm.rfind(b"\n", 0, pos)
                if new_pos == -1:
                    pos = -1
                    break
                pos = new_pos
            start = 0 if pos < 0 else pos + 1
            text = mm[start:]
            return text.decode("utf-8", errors="ignore").splitlines()[-lines:]
    except Exception:
        return []


async def async_tail_file(path: str, lines: int = 50) -> list[str]:
    """Asynchronously return the last ``lines`` from ``path``."""
    try:
        import aiofiles  # type: ignore
    except Exception:
        loop = asyncio.get_running_loop()
        return await loop.run_in_executor(None, lambda: tail_file(path, lines))

    try:
        async with aiofiles.open(path, "rb") as f:
            fd = f.fileno()
            try:
                with mmap.mmap(fd, 0, access=mmap.ACCESS_READ) as mm:
                    pos = mm.size()
                    for _ in range(lines + 1):
                        new_pos = mm.rfind(b"\n", 0, pos)
                        if new_pos == -1:
                            pos = -1
                            break
                        pos = new_pos
                    start = 0 if pos < 0 else pos + 1
                    data = mm[start:]
                    return data.decode("utf-8", errors="ignore").splitlines()[-lines:]
            except Exception:
                await f.seek(0)
                data = await f.read()
                return data.decode("utf-8", errors="ignore").splitlines()[-lines:]
    except Exception:
        return []


def _run_systemctl(service: str, action: str) -> tuple[bool, str, str]:
    """Fallback ``systemctl`` invocation capturing output."""

    cmd = ["systemctl", action, f"{service}.service"]
    try:
        proc = subprocess.run(cmd, capture_output=True, text=True, check=True)
        return True, proc.stdout, proc.stderr
    except subprocess.CalledProcessError as exc:  # pragma: no cover - runtime errors
        out = exc.stdout or ""
        err = exc.stderr or str(exc)
        return False, out, err
    except Exception as exc:  # pragma: no cover - unexpected failures
        return False, "", str(exc)


def _run_service_cmd_sync(
    service: str, action: str, attempts: int = 1, delay: float = 0
) -> tuple[bool, str, str]:
    """Execute DBus service commands synchronously as a fallback."""

    try:
        import dbus
    except Exception:  # pragma: no cover - fallback when DBus missing
        return _run_systemctl(service, action)

    from security import validate_service_name

    validate_service_name(service)
    if action not in {"start", "stop", "restart", "is-active"}:
        raise ValueError(f"Invalid action: {action}")

    svc_name = f"{service}.service"

    def _call() -> tuple[bool, str, str]:
        bus = dbus.SystemBus()
        systemd = bus.get_object(
            "org.freedesktop.systemd1",
            "/org/freedesktop/systemd1",
        )
        manager = dbus.Interface(systemd, "org.freedesktop.systemd1.Manager")

        if action == "start":
            manager.StartUnit(svc_name, "replace")
            return True, "", ""
        if action == "stop":
            manager.StopUnit(svc_name, "replace")
            return True, "", ""
        if action == "restart":
            manager.RestartUnit(svc_name, "replace")
            return True, "", ""

        unit_path = manager.GetUnit(svc_name)
        unit = bus.get_object("org.freedesktop.systemd1", unit_path)
        props = dbus.Interface(unit, "org.freedesktop.DBus.Properties")
        state = props.Get("org.freedesktop.systemd1.Unit", "ActiveState")
        return True, str(state), ""

    try:
        return retry_call(_call, attempts=attempts, delay=delay)
    except Exception:
        return _run_systemctl(service, action)


@asynccontextmanager
async def message_bus() -> Any:
    """Yield a connected ``dbus-fast`` ``MessageBus`` instance."""

    from dbus_fast.aio import MessageBus
    from dbus_fast import BusType

    bus = MessageBus(bus_type=BusType.SYSTEM)
    await bus.connect()
    try:
        yield bus
    finally:
        bus.disconnect()


async def _run_service_cmd_async(
    service: str, action: str, attempts: int = 1, delay: float = 0
) -> tuple[bool, str, str]:
    """Async DBus implementation using ``dbus-fast``."""

    from security import validate_service_name

    validate_service_name(service)
    if action not in {"start", "stop", "restart", "is-active"}:
        raise ValueError(f"Invalid action: {action}")

    svc_name = f"{service}.service"

    try:
        import dbus_fast.aio  # type: ignore  # noqa: F401
    except Exception as exc:
        logging.getLogger(__name__).warning(
            "dbus-fast not available: %s. Falling back to systemctl. Install"
            " 'dbus-fast' for DBus control.",
            exc,
        )
        loop = asyncio.get_running_loop()
        return await loop.run_in_executor(
            None, lambda: _run_service_cmd_sync(service, action, attempts, delay)
        )

    async def _call() -> tuple[bool, str, str]:
        async with message_bus() as bus:
            intro = await bus.introspect(
                "org.freedesktop.systemd1", "/org/freedesktop/systemd1"
            )
            obj = bus.get_proxy_object(
                "org.freedesktop.systemd1", "/org/freedesktop/systemd1", intro
            )
            manager = obj.get_interface("org.freedesktop.systemd1.Manager")

            if action == "start":
                await manager.call_start_unit(svc_name, "replace")
                return True, "", ""
            if action == "stop":
                await manager.call_stop_unit(svc_name, "replace")
                return True, "", ""
            if action == "restart":
                await manager.call_restart_unit(svc_name, "replace")
                return True, "", ""

            unit_path = await manager.call_get_unit(svc_name)
            uintro = await bus.introspect("org.freedesktop.systemd1", unit_path)
            unit = bus.get_proxy_object(
                "org.freedesktop.systemd1", unit_path, uintro
            )
            props = unit.get_interface("org.freedesktop.DBus.Properties")
            state = await props.call_get(
                "org.freedesktop.systemd1.Unit", "ActiveState"
            )
            return True, str(state), ""

    async def _retry() -> tuple[bool, str, str]:
        last_exc: Exception | None = None
        for _ in range(attempts):
            try:
                return await _call()
            except Exception as exc:
                last_exc = exc
                if delay:
                    await asyncio.sleep(delay)
        if last_exc is not None:
            raise last_exc
        raise RuntimeError("Unreachable")

    try:
        return await _retry()
    except Exception as exc:  # pragma: no cover - DBus failures
        logging.exception(
            "Service command '%s %s' failed: %s", service, action, exc
        )
        return await asyncio.get_running_loop().run_in_executor(
            None, lambda: _run_systemctl(service, action)
        )


def run_service_cmd(
    service: str, action: str, attempts: int = 1, delay: float = 0
) -> tuple[bool, str, str]:
    """Run ``_run_service_cmd_async`` in a synchronous context."""

    fut = run_async_task(
        _run_service_cmd_async(service, action, attempts=attempts, delay=delay)
    )
    try:
        ok, out, err = fut.result()
        if not ok:
            if out:
                logging.error("%s %s stdout: %s", service, action, out.strip())
            if err:
                logging.error("%s %s stderr: %s", service, action, err.strip())
        return ok, out, err
    except Exception as exc:  # pragma: no cover - background failures
        logging.exception(
            "run_service_cmd encountered an error for '%s %s': %s",
            service,
            action,
            exc,
        )
        return False, "", str(exc)


async def service_status_async(
    service: str, attempts: int = 1, delay: float = 0
) -> bool:
    """Return ``True`` if the ``systemd`` service is active."""
    from security import validate_service_name

    validate_service_name(service)
    try:
        ok, out, _err = await _run_service_cmd_async(
            service, "is-active", attempts=attempts, delay=delay
        )
        return ok and out.strip() == "active"
    except Exception:
        return False


def service_status(service: str, attempts: int = 1, delay: float = 0) -> bool:
    """Check a service's status using the asynchronous helper."""
    fut = run_async_task(
        service_status_async(service, attempts=attempts, delay=delay)
    )
    return fut.result()


def scan_bt_devices() -> list[BluetoothDevice]:
    """Return nearby Bluetooth devices via DBus."""
    if network_scanning_disabled():
        return []
    try:
        import dbus  # type: ignore

        bus = dbus.SystemBus()
        obj = bus.get_object("org.bluez", "/")
        manager = dbus.Interface(obj, "org.freedesktop.DBus.ObjectManager")
        objects = manager.GetManagedObjects()
    except Exception:
        return []

    devices: list[BluetoothDevice] = []
    for ifaces in objects.values():
        dev = ifaces.get("org.bluez.Device1")
        if not dev:
            continue

        addr = str(dev.get("Address", ""))
        name = str(dev.get("Name", addr))
        info: dict[str, Any] = {"address": addr, "name": name}

        coords = dev.get("GPS Coordinates") or dev.get("GPSCoordinates")
        if isinstance(coords, (str, bytes)):
            vals = str(coords).split(",", 1)
            if len(vals) == 2:
                try:
                    info["lat"] = float(vals[0])
                    info["lon"] = float(vals[1])
                except Exception:
                    pass

        devices.append(BluetoothDevice(**info))

    return devices


def now_timestamp() -> str:
    """
    Return the current time as a formatted string.
    """
    return datetime.now().strftime("%Y-%m-%d %H:%M:%S")


def fetch_kismet_devices() -> tuple[list, list]:
    """Synchronize Kismet device data using the async helper."""

    fut = run_async_task(fetch_kismet_devices_async())
    return fut.result()


async def fetch_kismet_devices_async() -> tuple[list, list]:
    """Asynchronously fetch Kismet device data using ``aiohttp``."""

    if network_scanning_disabled():
        return [], []

    urls = [
        "http://127.0.0.1:2501/kismet/devices/all.json",
        "http://127.0.0.1:2501/devices/all.json",
    ]
    timeout = aiohttp.ClientTimeout(total=5)

    async with aiohttp.ClientSession(timeout=timeout) as session:
        async def _fetch(url: str) -> dict | None:
            try:
                async with session.get(url) as resp:
                    if resp.status == 200:
                        text = await resp.text()
                        try:
                            return _loads(text)
                        except Exception as exc:  # pragma: no cover - JSON error
                            report_error(
                                format_error(
                                    ErrorCode.KISMET_API_JSON_ERROR,
                                    f"Kismet API JSON decode error: {exc}",
                                )
                            )
            except aiohttp.ClientError as exc:
                report_error(
                    format_error(
                        ErrorCode.KISMET_API_REQUEST_FAILED,
                        (
                            f"Kismet API request failed: {exc}. "
                            "Ensure Kismet is running."
                        ),
                    )
                )
            except Exception as exc:  # pragma: no cover - unexpected
                report_error(
                    format_error(
                        ErrorCode.KISMET_API_ERROR,
                        f"Kismet API error: {exc}",
                    )
                )
            return None

        results = await asyncio.gather(*(_fetch(url) for url in urls))
        for data in results:
            if data is not None:
                aps = data.get("access_points", [])
                clients = data.get("clients", [])
                try:
                    await persistence.save_ap_cache(
                        [
                            {
                                "bssid": ap.get("bssid"),
                                "ssid": ap.get("ssid"),
                                "encryption": ap.get("encryption"),
                                "lat": (ap.get("gps-info") or [None, None])[0],
                                "lon": (ap.get("gps-info") or [None, None])[1],
                                "last_time": ap.get("last_time"),
                            }
                            for ap in aps
                        ]
                    )
                except Exception:
                    logging.exception("Failed to save AP cache")
                return aps, clients

    try:
        cached = await persistence.load_ap_cache()
        if cached:
            return cached, []
    except Exception:
        pass
    return [], []


async def fetch_metrics_async(
    log_folder: str = '/mnt/ssd/kismet_logs',
) -> tuple[list, list, int]:
    """Fetch Kismet devices and BetterCAP handshake count concurrently."""
    if network_scanning_disabled():
        return [], [], 0
    aps_clients = fetch_kismet_devices_async()
    handshake = asyncio.to_thread(count_bettercap_handshakes, log_folder)
    aps, clients = await aps_clients
    count = await handshake
    return aps, clients, count


def count_bettercap_handshakes(log_folder: str = '/mnt/ssd/kismet_logs') -> int:
    """Count ``.pcap`` handshake files in BetterCAP log directories."""
    count = 0
    try:
        with os.scandir(log_folder) as entries:
            for entry in entries:
                if entry.is_dir() and entry.name.endswith('_bettercap'):
                    try:
                        with os.scandir(entry.path) as files:
                            for file in files:
                                if file.is_file() and file.name.endswith('.pcap'):
                                    count += 1
                    except OSError:
                        continue
    except OSError:
        return 0
    return count


def _get_cached_gps_data(force_refresh: bool = False) -> dict[str, Any] | None:
    """Return cached GPSD data or refresh if stale."""
    if not force_refresh and _GPSD_CACHE["accuracy"] is not None:
        age = time.time() - _GPSD_CACHE["timestamp"]
        if age <= GPSD_CACHE_SECONDS:
            return _GPSD_CACHE

    try:
        accuracy = gps_client.get_accuracy()
        fix = gps_client.get_fix_quality()
    except Exception:
        return _GPSD_CACHE if _GPSD_CACHE["accuracy"] is not None else None

    if accuracy is None or fix == "Unknown":
        return _GPSD_CACHE if _GPSD_CACHE["accuracy"] is not None else None

    _GPSD_CACHE["timestamp"] = time.time()
    _GPSD_CACHE["accuracy"] = accuracy
    _GPSD_CACHE["fix"] = fix
    return _GPSD_CACHE


def get_gps_accuracy(force_refresh: bool = False) -> float | None:
    """Return GPS accuracy from cached GPSD data."""
    data = _get_cached_gps_data(force_refresh)
    if not data:
        return None
    return data.get("accuracy")


def get_gps_fix_quality(force_refresh: bool = False) -> str:
    """Return human readable GPS fix quality from cached data."""
    data = _get_cached_gps_data(force_refresh)
    if not data:
        return "Unknown"
    return str(data.get("fix", "Unknown"))


def get_avg_rssi(aps: Iterable[dict[str, Any]]) -> float | None:
    """
    Compute average RSSI (signal_dbm) from a list of access_points.
    Returns float average or None if no data.
    """
    try:
        vals = []
        for ap in aps:
            val = ap.get('signal_dbm')
            if val is not None:
                vals.append(float(val))
        return sum(vals) / len(vals) if vals else None
    except Exception:
        return None


def parse_latest_gps_accuracy(force_refresh: bool = False) -> float | None:
    """Alias for :func:`get_gps_accuracy`."""
    return get_gps_accuracy(force_refresh=force_refresh)


def tail_log_file(path: str, lines: int = 50) -> list[str]:
    """
    Alias for tail_file.
    """
    return tail_file(path, lines)


def get_recent_bssids(limit: int = 5) -> list[str]:
    """Return the most recently observed BSSIDs from the Kismet API."""
    try:
        aps, _ = fetch_kismet_devices()
        # sort by last_time (epoch) descending
        sorted_aps = sorted(aps, key=lambda ap: ap.get('last_time', 0), reverse=True)
        # extract up to `limit` BSSIDs
        return [ap.get('bssid', 'N/A') for ap in sorted_aps[:limit]]
    except Exception:
        return []


def _haversine_distance_py(p1: tuple[float, float], p2: tuple[float, float]) -> float:
    """Return great-circle distance between two ``(lat, lon)`` points in meters."""
    import math

    lat1, lon1 = p1
    lat2, lon2 = p2
    r = 6371000  # Earth radius in meters
    phi1 = math.radians(lat1)
    phi2 = math.radians(lat2)
    d_phi = math.radians(lat2 - lat1)
    d_lambda = math.radians(lon2 - lon1)
    a = (
        math.sin(d_phi / 2) ** 2
        + math.cos(phi1) * math.cos(phi2) * math.sin(d_lambda / 2) ** 2
    )
    c = 2 * math.atan2(math.sqrt(a), math.sqrt(1 - a))

    return r * c


def _polygon_area_py(points: Sequence[tuple[float, float]]) -> float:
    """Return planar area for a polygon of ``(lat, lon)`` points in square meters."""
    if len(points) < 3:
        return 0.0

    import math

    n = len(points)
    lat0 = sum(p[0] for p in points) / n
    lon0 = sum(p[1] for p in points) / n
    cos_lat0 = math.cos(math.radians(lat0))

    def project(p: tuple[float, float]) -> tuple[float, float]:
        return (p[1] - lon0) * cos_lat0, p[0] - lat0

    verts = [project(p) for p in points]
    prev_x, prev_y = verts[-1]
    area = 0.0
    for x, y in verts:
        area += prev_x * y - x * prev_y
        prev_x, prev_y = x, y

    area = abs(area) / 2
    meter_per_deg = 111320.0
    return area * (meter_per_deg**2)


def _point_in_polygon_py(
    point: tuple[float, float], polygon: Sequence[tuple[float, float]]
) -> bool:
    """Return True if ``point`` is inside ``polygon`` using ray casting."""
    lat, lon = point
    inside = False
    n = len(polygon)
    if n < 3:
        return False
    for i in range(n):
        lat1, lon1 = polygon[i]
        lat2, lon2 = polygon[(i + 1) % n]
        if ((lon1 > lon) != (lon2 > lon)):
            intersect = (lat2 - lat1) * (lon - lon1) / (lon2 - lon1 + 1e-12) + lat1
            if lat < intersect:
                inside = not inside
    return inside


try:  # pragma: no cover - optional geometry C extension for speed
    from cgeom import (
        haversine_distance as _haversine_distance_c,  # type: ignore
        polygon_area as _polygon_area_c,  # type: ignore
        point_in_polygon as _point_in_polygon_c,  # type: ignore
    )
except Exception:  # pragma: no cover - extension not built
    _haversine_distance_c = None
    _polygon_area_c = None
    _point_in_polygon_c = None

haversine_distance = _haversine_distance_c or _haversine_distance_py
polygon_area = _polygon_area_c or _polygon_area_py
point_in_polygon = _point_in_polygon_c or _point_in_polygon_py


try:  # pragma: no cover - optional C extension for speed
    from ckml import parse_coords as _parse_coords  # type: ignore
except Exception:  # pragma: no cover - fallback to Python
    _parse_coords = None


def _parse_coord_text(text: str) -> list[tuple[float, float]]:
    """Parse a KML ``coordinates`` string into ``(lat, lon)`` tuples."""
    if _parse_coords:
        return _parse_coords(text)
    coords = []
    for pair in text.strip().split():
        parts = pair.split(",")
        lon = float(parts[0])
        lat = float(parts[1])
        coords.append((lat, lon))
    return coords


def load_kml(path: str) -> list[dict[str, Any]]:
    """Parse a ``.kml`` or ``.kmz`` file and return a list of features."""
    import zipfile
    import xml.etree.ElementTree as ET

    def _parse(root: ET.Element) -> list[dict[str, Any]]:
        ns = {"kml": root.tag.split("}")[0].strip("{")}
        feats = []
        for placemark in root.findall(".//kml:Placemark", ns):
            name = placemark.findtext("kml:name", default="", namespaces=ns)
            coords_text = placemark.findtext(".//kml:coordinates", namespaces=ns)
            if not coords_text:
                continue
            coords = _parse_coord_text(coords_text)
            if placemark.find("kml:Point", ns) is not None:
                feats.append({"name": name, "type": "Point", "coordinates": coords[0]})
            elif placemark.find("kml:LineString", ns) is not None:
                feats.append({
                    "name": name,
                    "type": "LineString",
                    "coordinates": coords,
                })
            elif placemark.find("kml:Polygon", ns) is not None:
                feats.append({"name": name, "type": "Polygon", "coordinates": coords})
        return feats

    if path.lower().endswith(".kmz"):
        with zipfile.ZipFile(path) as zf:
            for name in zf.namelist():
                if name.lower().endswith(".kml"):
                    data = zf.read(name)
                    root = ET.fromstring(data)
                    return _parse(root)
        return []
    root = ET.parse(path).getroot()
    return _parse(root)
>>>>>>> c58dc22b
<|MERGE_RESOLUTION|>--- conflicted
+++ resolved
@@ -1,6 +1,5 @@
-<<<<<<< HEAD
 from piwardrive.utils import *  # noqa: F401,F403
-=======
+
 """Utility functions for the PiWardrive GUI application."""
 
 # pylint: disable=broad-exception-caught,unspecified-encoding,subprocess-run-check
@@ -1034,5 +1033,4 @@
                     return _parse(root)
         return []
     root = ET.parse(path).getroot()
-    return _parse(root)
->>>>>>> c58dc22b
+    return _parse(root)