"""Entry point for utils module."""
from piwardrive.utils import *  # noqa: F401,F403

"""Utility functions for the PiWardrive GUI application."""

# pylint: disable=broad-exception-caught,unspecified-encoding,subprocess-run-check

import json
import fastjson
import asyncio
from contextlib import asynccontextmanager
import logging
import os
import subprocess
from pathlib import Path
from gpsd_client import client as gps_client
import time
import threading
import mmap
import glob

from datetime import datetime
from typing import Any, Callable, Coroutine, Iterable, Sequence, TypeVar

from sigint_suite.models import BluetoothDevice
from concurrent.futures import Future

try:  # pragma: no cover - allow running without Kivy
    from kivy.app import App as _RealApp
except Exception:
    _RealApp = None  # type: ignore

if _RealApp is not None:
    App = _RealApp
else:
    class _AppStub:
        @staticmethod
        def get_running_app() -> None:
            return None

    App = _AppStub
from enum import IntEnum

import psutil
import requests  # type: ignore
import requests_cache
import aiohttp
import persistence

GPSD_CACHE_SECONDS = 2.0  # cache ttl in seconds
_GPSD_CACHE: dict[str, Any] = {
    "timestamp": 0.0,
    "accuracy": None,
    "fix": "Unknown",
}

# Track previous network counters for throughput calculations
_NET_IO_CACHE: dict[str | None, dict[str, Any]] = {
    None: {
        "timestamp": time.time(),
        "counters": psutil.net_io_counters(),
    }
}

<<<<<<< HEAD
_NET_IO_CACHE_LOCK = threading.Lock()
=======
# Cache for frequently polled system metrics
MEM_USAGE_CACHE_SECONDS = 2.0
_MEM_USAGE_CACHE: dict[str, Any] = {"timestamp": 0.0, "percent": None}

DISK_USAGE_CACHE_SECONDS = 2.0
_DISK_USAGE_CACHE: dict[str, dict[str, Any]] = {}
>>>>>>> fb2c3e4d

# Cache for HTTP requests issued via :func:`safe_request`
SAFE_REQUEST_CACHE_SECONDS = 10.0  # default TTL in seconds
HTTP_SESSION = requests_cache.CachedSession(expire_after=SAFE_REQUEST_CACHE_SECONDS)

# Cache for BetterCAP handshake counts
HANDSHAKE_CACHE_SECONDS = 10.0  # default TTL in seconds
_HANDSHAKE_CACHE: dict[str, tuple[float, int]] = {}

_SAFE_REQUEST_CACHE_LOCK = threading.Lock()


class ErrorCode(IntEnum):
    """Enumerate application error codes."""

    INVALID_KISMET_LOG_DIR = 201
    INVALID_BETTERCAP_CAPLET = 202
    GPS_POLL_RATE_INVALID = 203
    INVALID_OFFLINE_TILE_PATH = 204
    CONFIG_SAVE_FAILED = 205
    AP_POLL_RATE_INVALID = 206
    HEALTH_POLL_INVALID = 207
    LOG_ROTATE_INVALID = 208
    LOG_ARCHIVES_INVALID = 209
    BT_POLL_RATE_INVALID = 210

    KISMET_API_REQUEST_FAILED = 301
    KISMET_API_JSON_ERROR = 302
    KISMET_API_ERROR = 303


ERROR_PREFIX = "E"


def network_scanning_disabled() -> bool:
    """Return ``True`` if scanning is globally disabled."""
    app = App.get_running_app()
    if app is not None:
        disabled = bool(getattr(app, "disable_scanning", False))
    else:
        disabled = os.getenv("PW_DISABLE_SCANNING", "0").lower() in {
            "1",
            "true",
            "yes",
            "on",
        }
    if disabled:
        logging.debug("Network scanning disabled")
    return disabled


_async_loop: asyncio.AbstractEventLoop | None = None
_async_thread: threading.Thread | None = None


def _ensure_async_loop_running() -> None:
    """Create and start the background asyncio loop if needed."""
    global _async_loop, _async_thread

    if _async_loop is None or _async_loop.is_closed():
        _async_loop = asyncio.new_event_loop()
        _async_thread = None

    if _async_thread is None or not _async_thread.is_alive():
        assert _async_loop is not None  # for type checkers
        _async_thread = threading.Thread(target=_async_loop.run_forever, daemon=True)
        _async_thread.start()


def shutdown_async_loop(timeout: float | None = 5.0) -> None:
    """Stop the background asyncio loop and join its thread."""
    global _async_loop, _async_thread

    if _async_thread is not None and _async_thread.is_alive():
        if _async_loop is not None and _async_loop.is_running():
            _async_loop.call_soon_threadsafe(_async_loop.stop)
        _async_thread.join(timeout)

    if _async_loop is not None and not _async_loop.is_closed():
        _async_loop.close()

    _async_thread = None
    _async_loop = None


def format_error(code: int | IntEnum, message: str) -> str:
    """Return standardized error string like ``[E001] message``."""
    return f"[{ERROR_PREFIX}{int(code):03d}] {message}"




def report_error(message: str) -> None:
    """Log the error and show an alert via the running app if possible.

    ``message`` should include a numeric error code prefix like ``[E001]``.
    """
    logging.error(message)
    try:
        app = App.get_running_app()
        if app and hasattr(app, "show_alert"):
            app.show_alert("Error", message)
    except Exception as exc:  # pragma: no cover - app may not be running
        logging.exception("Failed to display error alert: %s", exc)


T = TypeVar("T")


def require_id(widget: Any, name: str) -> Any:
    """Return ``widget.ids[name]`` or raise with context.

    The available IDs are logged before raising ``RuntimeError`` if the lookup
    fails. The error message reminds the caller to ensure ``kv/main.kv`` is
    consistent with the code.
    """
    try:
        return widget.ids[name]
    except KeyError as exc:  # pragma: no cover - UI errors
        ids = list(widget.ids.keys())
        logging.error("ID '%s' not found; available IDs: %s", name, ids)
        raise RuntimeError(
            f"ID '{name}' not found. Ensure kv/main.kv matches. Available IDs: {ids}"
        ) from exc


def run_async_task(
    coro: Coroutine[Any, Any, T],
    callback: Callable[[T], None] | None = None,
) -> Future[T]:
    """Schedule ``coro`` on the background loop and invoke ``callback``."""

    _ensure_async_loop_running()
    assert _async_loop is not None  # for mypy
    fut: Future[T] = asyncio.run_coroutine_threadsafe(coro, _async_loop)

    if callback is not None:

        def _done(f: Future[T]) -> None:
            try:
                result = f.result()
            except Exception as exc:  # pragma: no cover - background errors
                logging.exception("Async task failed: %s", exc)
            else:
                callback(result)

        fut.add_done_callback(_done)

    return fut


def retry_call(func: Callable[[], T], attempts: int = 3, delay: float = 0) -> T:
    """Call ``func`` repeatedly until it succeeds or attempts are exhausted."""
    last_exc: Exception | None = None
    for _ in range(attempts):
        try:
            return func()
        except Exception as exc:  # pragma: no cover - simple retry logic
            last_exc = exc
            if delay:
                time.sleep(delay)
    if last_exc is not None:
        raise last_exc
    raise RuntimeError("Unreachable")


def safe_request(
    url: str,
    *,
    attempts: int = 3,
    timeout: float = 5,
    cache_seconds: float = SAFE_REQUEST_CACHE_SECONDS,
    fallback: Callable[[], T] | None = None,
    **kwargs: Any,
) -> T | Any | None:

    """Return ``requests.get(url)`` with retries and optional fallback.

    ``requests_cache`` handles caching using :data:`HTTP_SESSION`.
    The ``cache_seconds`` argument controls the per-request expiration.
    Passing ``cache_seconds`` as ``0`` disables caching.
    """
<<<<<<< HEAD
    now = time.time()
    if cache_seconds:
        with _SAFE_REQUEST_CACHE_LOCK:
            entry = _SAFE_REQUEST_CACHE.get(url)
        if entry is not None:
            ts, cached = entry
            if now - ts <= cache_seconds:
                return cached
=======
>>>>>>> fb2c3e4d

    def _get() -> Any:
        return HTTP_SESSION.get(
            url,
            timeout=timeout,
            expire_after=cache_seconds or None,
            **kwargs,
        )

    try:
        resp = retry_call(_get, attempts=attempts, delay=1)
        resp.raise_for_status()
<<<<<<< HEAD
        with _SAFE_REQUEST_CACHE_LOCK:
            _SAFE_REQUEST_CACHE[url] = (now, resp)
=======
>>>>>>> fb2c3e4d
        return resp
    except Exception as exc:  # pragma: no cover - network errors
        report_error(f"Request error for {url}: {exc}")
        if fallback is not None:
            try:
<<<<<<< HEAD
                result = fallback()
                with _SAFE_REQUEST_CACHE_LOCK:
                    _SAFE_REQUEST_CACHE[url] = (time.time(), result)
                return result
=======
                return fallback()
>>>>>>> fb2c3e4d
            except Exception as exc2:  # pragma: no cover - fallback failed
                report_error(f"Fallback for {url} failed: {exc2}")
        return None


def ensure_service_running(
    service: str, *, attempts: int = 3, delay: float = 1.0
) -> bool:
    """Ensure ``service`` is active, attempting a restart if not."""
    from security import validate_service_name

    validate_service_name(service)

    if service_status(service):
        return True

    report_error(f"{service} service not active, attempting restart")
    ok, _out, err = run_service_cmd(service, "restart", attempts=attempts, delay=delay)
    if not ok:
        msg = err.strip() if isinstance(err, str) else err
        report_error(f"Failed to restart {service}: {msg or 'Unknown error'}")
    return ok and service_status(service)


def get_cpu_temp() -> float | None:
    """
    Read the Raspberry Pi CPU temperature from sysfs.
    Returns temperature in °C as a float, or None on failure.
    """
    try:
        with open("/sys/class/thermal/thermal_zone0/temp", "r") as f:
            temp_str = f.read().strip()
        return float(temp_str) / 1000.0
    except Exception:
        return None


def get_mem_usage() -> float | None:
    """
    Return system memory usage percentage.
    """
    now = time.time()
    pct = _MEM_USAGE_CACHE.get("percent")
    ts = _MEM_USAGE_CACHE.get("timestamp", 0.0)
    if pct is not None and now - ts <= MEM_USAGE_CACHE_SECONDS:
        return pct
    try:
        pct = psutil.virtual_memory().percent
    except Exception:
        return pct
    _MEM_USAGE_CACHE["timestamp"] = now
    _MEM_USAGE_CACHE["percent"] = pct
    return pct


def get_disk_usage(path: str = '/mnt/ssd') -> float | None:
    """
    Return disk usage percentage for given path.
    """
    now = time.time()
    cache = _DISK_USAGE_CACHE.get(path)
    if cache is not None:
        pct_cached = cache.get("percent")
        ts = cache.get("timestamp", 0.0)
        if pct_cached is not None and now - ts <= DISK_USAGE_CACHE_SECONDS:
            return pct_cached
    try:
        pct = psutil.disk_usage(path).percent
    except Exception:
        return cache.get("percent") if cache else None
    _DISK_USAGE_CACHE[path] = {"timestamp": now, "percent": pct}
    return pct


def get_network_throughput(iface: str | None = None) -> tuple[float, float]:
    """Return ``(rx_kbps, tx_kbps)`` since the last call.

    If ``iface`` is provided, only counters for that interface are used.
    The first call for a given ``iface`` returns ``(0.0, 0.0)``.
    """
    try:
        if iface:
            counters = psutil.net_io_counters(pernic=True)
            cur = counters.get(iface)
            if cur is None:
                return 0.0, 0.0
        else:
            cur = psutil.net_io_counters()
    except Exception:
        return 0.0, 0.0
    now = time.time()
    with _NET_IO_CACHE_LOCK:
        cache = _NET_IO_CACHE.setdefault(iface, {"counters": cur, "timestamp": now})
        prev = cache.get("counters")
        prev_ts = cache.get("timestamp", now)
        cache["counters"] = cur
        cache["timestamp"] = now
    dt = now - prev_ts if prev_ts else 0.0
    rx_kbps = tx_kbps = 0.0
    if prev is not None and dt > 0:
        rx_kbps = (cur.bytes_recv - prev.bytes_recv) / dt / 1024.0
        tx_kbps = (cur.bytes_sent - prev.bytes_sent) / dt / 1024.0
    return rx_kbps, tx_kbps


def get_smart_status(mount_point: str = '/mnt/ssd') -> str | None:
    """Return SMART health status for the device mounted at ``mount_point``."""
    try:
        dev = next(
            (p.device for p in psutil.disk_partitions(all=False)
             if p.mountpoint == mount_point),
            None,
        )
        if not dev:
            return None
        try:
            proc = subprocess.run(
                ['smartctl', '-H', dev],
                capture_output=True,
                text=True,
                check=True,
            )
        except subprocess.CalledProcessError:
            return None
        out = proc.stdout + proc.stderr
        return _parse_smartctl_output(out)
    except Exception:
        return None


def _parse_smartctl_output(output: str) -> str | None:
    """Map smartctl output to a simple status string."""
    for key, val in {"PASSED": "OK", "FAILED": "FAIL", "WARNING": "WARN"}.items():
        if key in output:
            return val
    return output.strip().splitlines()[-1] if output else None


def find_latest_file(directory: str, pattern: str = '*') -> str | None:
    """Return the newest file matching ``pattern`` under ``directory``."""
    dir_path = Path(directory)
    files = list(dir_path.glob(pattern))
    if not files:
        return None
    return str(max(files, key=lambda p: p.stat().st_mtime))


def tail_file(path: str, lines: int = 50) -> list[str]:
    """Return the last ``lines`` from ``path`` efficiently using ``mmap``."""
    try:
        with open(path, "rb") as f, mmap.mmap(
            f.fileno(), 0, access=mmap.ACCESS_READ
        ) as mm:
            pos = mm.size()
            for _ in range(lines + 1):
                new_pos = mm.rfind(b"\n", 0, pos)
                if new_pos == -1:
                    pos = -1
                    break
                pos = new_pos
            start = 0 if pos < 0 else pos + 1
            text = mm[start:]
            return text.decode("utf-8", errors="ignore").splitlines()[-lines:]
    except Exception:
        return []


async def async_tail_file(path: str, lines: int = 50) -> list[str]:
    """Asynchronously return the last ``lines`` from ``path``."""
    try:
        import aiofiles  # type: ignore
    except Exception:
        loop = asyncio.get_running_loop()
        return await loop.run_in_executor(None, lambda: tail_file(path, lines))

    try:
        async with aiofiles.open(path, "rb") as f:
            fd = f.fileno()
            try:
                with mmap.mmap(fd, 0, access=mmap.ACCESS_READ) as mm:
                    pos = mm.size()
                    for _ in range(lines + 1):
                        new_pos = mm.rfind(b"\n", 0, pos)
                        if new_pos == -1:
                            pos = -1
                            break
                        pos = new_pos
                    start = 0 if pos < 0 else pos + 1
                    data = mm[start:]
                    return data.decode("utf-8", errors="ignore").splitlines()[-lines:]
            except Exception:
                await f.seek(0)
                data = await f.read()
                return data.decode("utf-8", errors="ignore").splitlines()[-lines:]
    except Exception:
        return []


def _run_systemctl(service: str, action: str) -> tuple[bool, str, str]:
    """Fallback ``systemctl`` invocation capturing output."""

    cmd = ["systemctl", action, f"{service}.service"]
    try:
        proc = subprocess.run(cmd, capture_output=True, text=True, check=True)
        return True, proc.stdout, proc.stderr
    except subprocess.CalledProcessError as exc:  # pragma: no cover - runtime errors
        out = exc.stdout or ""
        err = exc.stderr or str(exc)
        return False, out, err
    except Exception as exc:  # pragma: no cover - unexpected failures
        return False, "", str(exc)


def _run_service_cmd_sync(
    service: str, action: str, attempts: int = 1, delay: float = 0
) -> tuple[bool, str, str]:
    """Execute DBus service commands synchronously as a fallback."""

    try:
        import dbus
    except Exception:  # pragma: no cover - fallback when DBus missing
        return _run_systemctl(service, action)

    from security import validate_service_name

    validate_service_name(service)
    if action not in {"start", "stop", "restart", "is-active"}:
        raise ValueError(f"Invalid action: {action}")

    svc_name = f"{service}.service"

    def _call() -> tuple[bool, str, str]:
        bus = dbus.SystemBus()
        systemd = bus.get_object(
            "org.freedesktop.systemd1",
            "/org/freedesktop/systemd1",
        )
        manager = dbus.Interface(systemd, "org.freedesktop.systemd1.Manager")

        if action == "start":
            manager.StartUnit(svc_name, "replace")
            return True, "", ""
        if action == "stop":
            manager.StopUnit(svc_name, "replace")
            return True, "", ""
        if action == "restart":
            manager.RestartUnit(svc_name, "replace")
            return True, "", ""

        unit_path = manager.GetUnit(svc_name)
        unit = bus.get_object("org.freedesktop.systemd1", unit_path)
        props = dbus.Interface(unit, "org.freedesktop.DBus.Properties")
        state = props.Get("org.freedesktop.systemd1.Unit", "ActiveState")
        return True, str(state), ""

    try:
        return retry_call(_call, attempts=attempts, delay=delay)
    except Exception:
        return _run_systemctl(service, action)


@asynccontextmanager
async def message_bus() -> Any:
    """Yield a connected ``dbus-fast`` ``MessageBus`` instance."""

    from dbus_fast.aio import MessageBus
    from dbus_fast import BusType

    bus = MessageBus(bus_type=BusType.SYSTEM)
    await bus.connect()
    try:
        yield bus
    finally:
        bus.disconnect()


async def _run_service_cmd_async(
    service: str, action: str, attempts: int = 1, delay: float = 0
) -> tuple[bool, str, str]:
    """Async DBus implementation using ``dbus-fast``."""

    from security import validate_service_name

    validate_service_name(service)
    if action not in {"start", "stop", "restart", "is-active"}:
        raise ValueError(f"Invalid action: {action}")

    svc_name = f"{service}.service"

    try:
        import dbus_fast.aio  # type: ignore  # noqa: F401
    except Exception as exc:
        logging.getLogger(__name__).warning(
            "dbus-fast not available: %s. Falling back to systemctl. Install"
            " 'dbus-fast' for DBus control.",
            exc,
        )
        loop = asyncio.get_running_loop()
        return await loop.run_in_executor(
            None, lambda: _run_service_cmd_sync(service, action, attempts, delay)
        )

    async def _call() -> tuple[bool, str, str]:
        async with message_bus() as bus:
            intro = await bus.introspect(
                "org.freedesktop.systemd1", "/org/freedesktop/systemd1"
            )
            obj = bus.get_proxy_object(
                "org.freedesktop.systemd1", "/org/freedesktop/systemd1", intro
            )
            manager = obj.get_interface("org.freedesktop.systemd1.Manager")

            if action == "start":
                await manager.call_start_unit(svc_name, "replace")
                return True, "", ""
            if action == "stop":
                await manager.call_stop_unit(svc_name, "replace")
                return True, "", ""
            if action == "restart":
                await manager.call_restart_unit(svc_name, "replace")
                return True, "", ""

            unit_path = await manager.call_get_unit(svc_name)
            uintro = await bus.introspect("org.freedesktop.systemd1", unit_path)
            unit = bus.get_proxy_object(
                "org.freedesktop.systemd1", unit_path, uintro
            )
            props = unit.get_interface("org.freedesktop.DBus.Properties")
            state = await props.call_get(
                "org.freedesktop.systemd1.Unit", "ActiveState"
            )
            return True, str(state), ""

    async def _retry() -> tuple[bool, str, str]:
        last_exc: Exception | None = None
        for _ in range(attempts):
            try:
                return await _call()
            except Exception as exc:
                last_exc = exc
                if delay:
                    await asyncio.sleep(delay)
        if last_exc is not None:
            raise last_exc
        raise RuntimeError("Unreachable")

    try:
        return await _retry()
    except Exception as exc:  # pragma: no cover - DBus failures
        logging.exception(
            "Service command '%s %s' failed: %s", service, action, exc
        )
        return await asyncio.get_running_loop().run_in_executor(
            None, lambda: _run_systemctl(service, action)
        )


def run_service_cmd(
    service: str, action: str, attempts: int = 1, delay: float = 0
) -> tuple[bool, str, str]:
    """Run ``_run_service_cmd_async`` in a synchronous context."""

    fut = run_async_task(
        _run_service_cmd_async(service, action, attempts=attempts, delay=delay)
    )
    try:
        ok, out, err = fut.result()
        if not ok:
            if out:
                logging.error("%s %s stdout: %s", service, action, out.strip())
            if err:
                logging.error("%s %s stderr: %s", service, action, err.strip())
        return ok, out, err
    except Exception as exc:  # pragma: no cover - background failures
        logging.exception(
            "run_service_cmd encountered an error for '%s %s': %s",
            service,
            action,
            exc,
        )
        return False, "", str(exc)


async def service_status_async(
    service: str, attempts: int = 1, delay: float = 0
) -> bool:
    """Return ``True`` if the ``systemd`` service is active."""
    from security import validate_service_name

    validate_service_name(service)
    try:
        ok, out, _err = await _run_service_cmd_async(
            service, "is-active", attempts=attempts, delay=delay
        )
        return ok and out.strip() == "active"
    except Exception:
        return False


def service_status(service: str, attempts: int = 1, delay: float = 0) -> bool:
    """Check a service's status using the asynchronous helper."""
    fut = run_async_task(
        service_status_async(service, attempts=attempts, delay=delay)
    )
    return fut.result()


def scan_bt_devices() -> list[BluetoothDevice]:
    """Return nearby Bluetooth devices via DBus."""
    if network_scanning_disabled():
        return []
    try:
        import dbus  # type: ignore

        bus = dbus.SystemBus()
        obj = bus.get_object("org.bluez", "/")
        manager = dbus.Interface(obj, "org.freedesktop.DBus.ObjectManager")
        objects = manager.GetManagedObjects()
    except Exception:
        return []

    devices: list[BluetoothDevice] = []
    for ifaces in objects.values():
        dev = ifaces.get("org.bluez.Device1")
        if not dev:
            continue

        addr = str(dev.get("Address", ""))
        name = str(dev.get("Name", addr))
        info: dict[str, Any] = {"address": addr, "name": name}

        coords = dev.get("GPS Coordinates") or dev.get("GPSCoordinates")
        if isinstance(coords, (str, bytes)):
            vals = str(coords).split(",", 1)
            if len(vals) == 2:
                try:
                    info["lat"] = float(vals[0])
                    info["lon"] = float(vals[1])
                except Exception:
                    pass

        devices.append(BluetoothDevice(**info))

    return devices


def now_timestamp() -> str:
    """
    Return the current time as a formatted string.
    """
    return datetime.now().strftime("%Y-%m-%d %H:%M:%S")


def fetch_kismet_devices() -> tuple[list, list]:
    """Synchronize Kismet device data using the async helper."""

    fut = run_async_task(fetch_kismet_devices_async())
    return fut.result()


async def fetch_kismet_devices_async() -> tuple[list, list]:
    """Asynchronously fetch Kismet device data using ``aiohttp``."""

    if network_scanning_disabled():
        return [], []

    urls = [
        "http://127.0.0.1:2501/kismet/devices/all.json",
        "http://127.0.0.1:2501/devices/all.json",
    ]
    timeout = aiohttp.ClientTimeout(total=5)

    async with aiohttp.ClientSession(timeout=timeout) as session:
        async def _fetch(url: str) -> dict | None:
            try:
                async with session.get(url) as resp:
                    if resp.status == 200:
                        text = await resp.text()
                        try:
                            return fastjson.loads(text)
                        except Exception as exc:  # pragma: no cover - JSON error
                            report_error(
                                format_error(
                                    ErrorCode.KISMET_API_JSON_ERROR,
                                    f"Kismet API JSON decode error: {exc}",
                                )
                            )
            except aiohttp.ClientError as exc:
                report_error(
                    format_error(
                        ErrorCode.KISMET_API_REQUEST_FAILED,
                        (
                            f"Kismet API request failed: {exc}. "
                            "Ensure Kismet is running."
                        ),
                    )
                )
            except Exception as exc:  # pragma: no cover - unexpected
                report_error(
                    format_error(
                        ErrorCode.KISMET_API_ERROR,
                        f"Kismet API error: {exc}",
                    )
                )
            return None

        results = await asyncio.gather(*(_fetch(url) for url in urls))
        for data in results:
            if data is not None:
                aps = data.get("access_points", [])
                clients = data.get("clients", [])
                try:
                    await persistence.save_ap_cache(
                        [
                            {
                                "bssid": ap.get("bssid"),
                                "ssid": ap.get("ssid"),
                                "encryption": ap.get("encryption"),
                                "lat": (ap.get("gps-info") or [None, None])[0],
                                "lon": (ap.get("gps-info") or [None, None])[1],
                                "last_time": ap.get("last_time"),
                            }
                            for ap in aps
                        ]
                    )
                except Exception:
                    logging.exception("Failed to save AP cache")
                return aps, clients

    try:
        cached = await persistence.load_ap_cache()
        if cached:
            return cached, []
    except Exception:
        pass
    return [], []


async def fetch_metrics_async(
    log_folder: str = '/mnt/ssd/kismet_logs',
) -> tuple[list, list, int]:
    """Fetch Kismet devices and BetterCAP handshake count concurrently."""
    if network_scanning_disabled():
        return [], [], 0
    aps_clients = fetch_kismet_devices_async()
    handshake = asyncio.to_thread(count_bettercap_handshakes, log_folder)
    aps, clients = await aps_clients
    count = await handshake
    return aps, clients, count


def count_bettercap_handshakes(
    log_folder: str = '/mnt/ssd/kismet_logs',
    *,
    cache_seconds: float = HANDSHAKE_CACHE_SECONDS,
) -> int:
    """Return handshake count using caching and glob lookup."""
    now = time.time()
    cached = _HANDSHAKE_CACHE.get(log_folder)
    if cache_seconds and cached:
        ts, count = cached
        if now - ts <= cache_seconds:
            return count
    try:
        pattern = os.path.join(log_folder, '*_bettercap', '**', '*.pcap')
        files = glob.glob(pattern, recursive=True)
        count = len(files)
    except OSError:
        count = 0
    _HANDSHAKE_CACHE[log_folder] = (now, count)
    return count


def _get_cached_gps_data(force_refresh: bool = False) -> dict[str, Any] | None:
    """Return cached GPSD data or refresh if stale."""
    if not force_refresh and _GPSD_CACHE["accuracy"] is not None:
        age = time.time() - _GPSD_CACHE["timestamp"]
        if age <= GPSD_CACHE_SECONDS:
            return _GPSD_CACHE

    try:
        accuracy = gps_client.get_accuracy()
        fix = gps_client.get_fix_quality()
    except Exception:
        return _GPSD_CACHE if _GPSD_CACHE["accuracy"] is not None else None

    if accuracy is None or fix == "Unknown":
        return _GPSD_CACHE if _GPSD_CACHE["accuracy"] is not None else None

    _GPSD_CACHE["timestamp"] = time.time()
    _GPSD_CACHE["accuracy"] = accuracy
    _GPSD_CACHE["fix"] = fix
    return _GPSD_CACHE


def get_gps_accuracy(force_refresh: bool = False) -> float | None:
    """Return GPS accuracy from cached GPSD data."""
    data = _get_cached_gps_data(force_refresh)
    if not data:
        return None
    return data.get("accuracy")


def get_gps_fix_quality(force_refresh: bool = False) -> str:
    """Return human readable GPS fix quality from cached data."""
    data = _get_cached_gps_data(force_refresh)
    if not data:
        return "Unknown"
    return str(data.get("fix", "Unknown"))


def get_avg_rssi(aps: Iterable[dict[str, Any]]) -> float | None:
    """
    Compute average RSSI (signal_dbm) from a list of access_points.
    Returns float average or None if no data.
    """
    try:
        vals = []
        for ap in aps:
            val = ap.get('signal_dbm')
            if val is not None:
                vals.append(float(val))
        return sum(vals) / len(vals) if vals else None
    except Exception:
        return None


def parse_latest_gps_accuracy(force_refresh: bool = False) -> float | None:
    """Alias for :func:`get_gps_accuracy`."""
    return get_gps_accuracy(force_refresh=force_refresh)


def tail_log_file(path: str, lines: int = 50) -> list[str]:
    """
    Alias for tail_file.
    """
    return tail_file(path, lines)


def get_recent_bssids(limit: int = 5) -> list[str]:
    """Return the most recently observed BSSIDs from the Kismet API."""
    try:
        aps, _ = fetch_kismet_devices()
        # sort by last_time (epoch) descending
        sorted_aps = sorted(aps, key=lambda ap: ap.get('last_time', 0), reverse=True)
        # extract up to `limit` BSSIDs
        return [ap.get('bssid', 'N/A') for ap in sorted_aps[:limit]]
    except Exception:
        return []


def _haversine_distance_py(p1: tuple[float, float], p2: tuple[float, float]) -> float:
    """Return great-circle distance between two ``(lat, lon)`` points in meters."""
    import math

    lat1, lon1 = p1
    lat2, lon2 = p2
    r = 6371000  # Earth radius in meters
    phi1 = math.radians(lat1)
    phi2 = math.radians(lat2)
    d_phi = math.radians(lat2 - lat1)
    d_lambda = math.radians(lon2 - lon1)
    a = (
        math.sin(d_phi / 2) ** 2
        + math.cos(phi1) * math.cos(phi2) * math.sin(d_lambda / 2) ** 2
    )
    c = 2 * math.atan2(math.sqrt(a), math.sqrt(1 - a))

    return r * c


def _polygon_area_py(points: Sequence[tuple[float, float]]) -> float:
    """Return planar area for a polygon of ``(lat, lon)`` points in square meters."""
    if len(points) < 3:
        return 0.0

    import math

    n = len(points)
    lat0 = sum(p[0] for p in points) / n
    lon0 = sum(p[1] for p in points) / n
    cos_lat0 = math.cos(math.radians(lat0))

    def project(p: tuple[float, float]) -> tuple[float, float]:
        return (p[1] - lon0) * cos_lat0, p[0] - lat0

    verts = [project(p) for p in points]
    prev_x, prev_y = verts[-1]
    area = 0.0
    for x, y in verts:
        area += prev_x * y - x * prev_y
        prev_x, prev_y = x, y

    area = abs(area) / 2
    meter_per_deg = 111320.0
    return area * (meter_per_deg**2)


def _point_in_polygon_py(
    point: tuple[float, float], polygon: Sequence[tuple[float, float]]
) -> bool:
    """Return True if ``point`` is inside ``polygon`` using ray casting."""
    lat, lon = point
    inside = False
    n = len(polygon)
    if n < 3:
        return False
    for i in range(n):
        lat1, lon1 = polygon[i]
        lat2, lon2 = polygon[(i + 1) % n]
        if ((lon1 > lon) != (lon2 > lon)):
            intersect = (lat2 - lat1) * (lon - lon1) / (lon2 - lon1 + 1e-12) + lat1
            if lat < intersect:
                inside = not inside
    return inside


try:  # pragma: no cover - optional geometry C extension for speed
    from cgeom import (
        haversine_distance as _haversine_distance_c,  # type: ignore
        polygon_area as _polygon_area_c,  # type: ignore
        point_in_polygon as _point_in_polygon_c,  # type: ignore
    )
except Exception:  # pragma: no cover - extension not built
    _haversine_distance_c = None
    _polygon_area_c = None
    _point_in_polygon_c = None

haversine_distance = _haversine_distance_c or _haversine_distance_py
polygon_area = _polygon_area_c or _polygon_area_py
point_in_polygon = _point_in_polygon_c or _point_in_polygon_py


try:  # pragma: no cover - optional C extension for speed
    from ckml import parse_coords as _parse_coords  # type: ignore
except Exception:  # pragma: no cover - fallback to Python
    _parse_coords = None


def _parse_coord_text(text: str) -> list[tuple[float, float]]:
    """Parse a KML ``coordinates`` string into ``(lat, lon)`` tuples."""
    if _parse_coords:
        return _parse_coords(text)
    coords = []
    for pair in text.strip().split():
        parts = pair.split(",")
        lon = float(parts[0])
        lat = float(parts[1])
        coords.append((lat, lon))
    return coords


def load_kml(path: str) -> list[dict[str, Any]]:
    """Parse a ``.kml`` or ``.kmz`` file and return a list of features."""
    import zipfile
    import xml.etree.ElementTree as ET

    def _parse(root: ET.Element) -> list[dict[str, Any]]:
        ns = {"kml": root.tag.split("}")[0].strip("{")}
        feats = []
        for placemark in root.findall(".//kml:Placemark", ns):
            name = placemark.findtext("kml:name", default="", namespaces=ns)
            coords_text = placemark.findtext(".//kml:coordinates", namespaces=ns)
            if not coords_text:
                continue
            coords = _parse_coord_text(coords_text)
            if placemark.find("kml:Point", ns) is not None:
                feats.append({"name": name, "type": "Point", "coordinates": coords[0]})
            elif placemark.find("kml:LineString", ns) is not None:
                feats.append({
                    "name": name,
                    "type": "LineString",
                    "coordinates": coords,
                })
            elif placemark.find("kml:Polygon", ns) is not None:
                feats.append({"name": name, "type": "Polygon", "coordinates": coords})
        return feats

    if path.lower().endswith(".kmz"):
        with zipfile.ZipFile(path) as zf:
            for name in zf.namelist():
                if name.lower().endswith(".kml"):
                    data = zf.read(name)
                    root = ET.fromstring(data)
                    return _parse(root)
        return []
    root = ET.parse(path).getroot()
    return _parse(root)<|MERGE_RESOLUTION|>--- conflicted
+++ resolved
@@ -62,16 +62,15 @@
     }
 }
 
-<<<<<<< HEAD
 _NET_IO_CACHE_LOCK = threading.Lock()
-=======
+
 # Cache for frequently polled system metrics
 MEM_USAGE_CACHE_SECONDS = 2.0
 _MEM_USAGE_CACHE: dict[str, Any] = {"timestamp": 0.0, "percent": None}
 
 DISK_USAGE_CACHE_SECONDS = 2.0
 _DISK_USAGE_CACHE: dict[str, dict[str, Any]] = {}
->>>>>>> fb2c3e4d
+
 
 # Cache for HTTP requests issued via :func:`safe_request`
 SAFE_REQUEST_CACHE_SECONDS = 10.0  # default TTL in seconds
@@ -254,7 +253,6 @@
     The ``cache_seconds`` argument controls the per-request expiration.
     Passing ``cache_seconds`` as ``0`` disables caching.
     """
-<<<<<<< HEAD
     now = time.time()
     if cache_seconds:
         with _SAFE_REQUEST_CACHE_LOCK:
@@ -263,8 +261,6 @@
             ts, cached = entry
             if now - ts <= cache_seconds:
                 return cached
-=======
->>>>>>> fb2c3e4d
 
     def _get() -> Any:
         return HTTP_SESSION.get(
@@ -277,24 +273,18 @@
     try:
         resp = retry_call(_get, attempts=attempts, delay=1)
         resp.raise_for_status()
-<<<<<<< HEAD
         with _SAFE_REQUEST_CACHE_LOCK:
             _SAFE_REQUEST_CACHE[url] = (now, resp)
-=======
->>>>>>> fb2c3e4d
         return resp
     except Exception as exc:  # pragma: no cover - network errors
         report_error(f"Request error for {url}: {exc}")
         if fallback is not None:
             try:
-<<<<<<< HEAD
                 result = fallback()
                 with _SAFE_REQUEST_CACHE_LOCK:
                     _SAFE_REQUEST_CACHE[url] = (time.time(), result)
                 return result
-=======
-                return fallback()
->>>>>>> fb2c3e4d
+
             except Exception as exc2:  # pragma: no cover - fallback failed
                 report_error(f"Fallback for {url} failed: {exc2}")
         return None
