--- conflicted
+++ resolved
@@ -469,7 +469,6 @@
     return len(glob.glob(pattern))
 
 
-<<<<<<< HEAD
 def _get_cached_gps_data(force_refresh: bool = False) -> dict[str, Any] | None:
     """Return cached gpspipe data or refresh if stale."""
     if not force_refresh and _GPSPIPE_CACHE["data"] is not None:
@@ -526,16 +525,6 @@
         return 'Unknown'
     mode = data.get('mode')
     return mode_map.get(mode, str(mode))
-=======
-def get_gps_accuracy() -> float | None:
-    """Return horizontal GPS accuracy in meters or ``None`` on failure."""
-    return gps_client.get_accuracy()
-
-
-def get_gps_fix_quality() -> str:
-    """Return GPS fix quality string (``'2D'``, ``'3D'``, etc.)."""
-    return gps_client.get_fix_quality()
->>>>>>> 7e262d96
 
 
 def get_avg_rssi(aps: Iterable[dict[str, Any]]) -> float | None:
