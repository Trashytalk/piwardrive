
from dataclasses import asdict
from typing import List, Dict
from statistics import mean, fmean
<<<<<<< HEAD
import math
import pandas as pd
=======
import pandas as pd
import math
>>>>>>> db42cb7a
from persistence import HealthRecord

try:  # optional dependency
    import pandas as pd  # type: ignore
except Exception:  # pragma: no cover - fallback when pandas missing
    pd = None


def compute_health_stats(records: List[HealthRecord]) -> Dict[str, float]:
    """Return average metrics for the given health ``records``."""
    if not records:
        return {}

    temps = [r.cpu_temp for r in records if r.cpu_temp is not None]
    cpu = [r.cpu_percent for r in records]
    mem = [r.memory_percent for r in records]
    disk = [r.disk_percent for r in records]

    stats = {
        "temp_avg": float(mean(temps)) if temps else float("nan"),
        "cpu_avg": float(mean(cpu)),
        "mem_avg": float(mean(mem)),
        "disk_avg": float(mean(disk)),
    }
    return stats


def plot_cpu_temp(records: List[HealthRecord], path: str, backend: str = "matplotlib") -> None:
    """Plot CPU temperature history to ``path``.

    ``backend`` may be ``"matplotlib"`` (default) or ``"plotly"`` for a GPU
    accelerated renderer using ScatterGL.  If Plotly is not installed the
    function falls back to Matplotlib.
    """
    if not records:
        return

    if pd is not None:
        df = pd.DataFrame([asdict(r) for r in records])
        df["timestamp"] = pd.to_datetime(df["timestamp"])
        df.sort_values("timestamp", inplace=True)
        df["rolling"] = df["cpu_temp"].rolling(window=5, min_periods=1).mean()
        times = list(df["timestamp"])
        temps = list(df["cpu_temp"])
        rolling = list(df["rolling"])
    else:  # pragma: no cover - used without pandas
        from datetime import datetime

        recs = sorted(records, key=lambda r: datetime.fromisoformat(r.timestamp))
        times = [datetime.fromisoformat(r.timestamp) for r in recs]
        temps = [r.cpu_temp for r in recs]
        rolling = []
        for i in range(len(temps)):
            window = [t for t in temps[max(0, i - 4) : i + 1] if t is not None]
            rolling.append(mean(window) if window else float("nan"))

    import matplotlib
    matplotlib.use("Agg")
    import matplotlib.pyplot as plt



    if backend == "plotly" and pd is not None:
        try:
            import plotly.graph_objects as go
        except Exception:
            backend = "matplotlib"  # fallback if plotly not available
        else:
            fig = go.Figure()
            fig.add_trace(go.Scattergl(x=times, y=temps, name="Temp"))
            fig.add_trace(go.Scattergl(x=times, y=rolling, name="Avg"))
            fig.write_image(path)
            return

    import matplotlib
    matplotlib.use("Agg")
    import matplotlib.pyplot as plt

    plt.figure(figsize=(4, 2))
    plt.plot(times, temps, label="Temp")
    plt.plot(times, rolling, label="Avg")
    plt.legend()
    plt.tight_layout()
    plt.savefig(path)
    plt.close()<|MERGE_RESOLUTION|>--- conflicted
+++ resolved
@@ -2,13 +2,9 @@
 from dataclasses import asdict
 from typing import List, Dict
 from statistics import mean, fmean
-<<<<<<< HEAD
 import math
 import pandas as pd
-=======
-import pandas as pd
-import math
->>>>>>> db42cb7a
+
 from persistence import HealthRecord
 
 try:  # optional dependency
