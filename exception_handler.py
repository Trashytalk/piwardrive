"""Stub for :mod:`piwardrive.exception_handler` when running from the repo."""
from __future__ import annotations

<<<<<<< HEAD
=======
import importlib
>>>>>>> 0087378a
import os
import sys

SRC_PATH = os.path.join(os.path.dirname(__file__), "src")
if SRC_PATH not in sys.path:
    sys.path.insert(0, SRC_PATH)

mod = importlib.import_module("piwardrive.exception_handler")

if hasattr(mod, "__all__"):
    names = list(mod.__all__)
else:
    names = [n for n in dir(mod) if not n.startswith("_")]

for name in names:
    globals()[name] = getattr(mod, name)

__all__ = names<|MERGE_RESOLUTION|>--- conflicted
+++ resolved
@@ -1,10 +1,6 @@
 """Stub for :mod:`piwardrive.exception_handler` when running from the repo."""
 from __future__ import annotations
 
-<<<<<<< HEAD
-=======
-import importlib
->>>>>>> 0087378a
 import os
 import sys
 
