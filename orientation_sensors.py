--- conflicted
+++ resolved
@@ -1,8 +1,7 @@
-<<<<<<< HEAD
 from __future__ import annotations
-=======
+
 """Entry point for orientation_sensors module."""
->>>>>>> 05d635d3
+
 from piwardrive.orientation_sensors import *  # noqa: F401,F403
 
 """Orientation sensor helpers for gyroscope and accelerometer.
@@ -16,14 +15,7 @@
 check for ``None`` to gracefully handle setups without these sensors.
 """
 
-<<<<<<< HEAD
-=======
 
-from __future__ import annotations
-
-from piwardrive.orientation_sensors import *  # noqa: F401,F403
-
->>>>>>> 05d635d3
 import logging
 from typing import Any, Dict, Optional
 
