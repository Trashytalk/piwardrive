--- conflicted
+++ resolved
@@ -14,11 +14,9 @@
 
 import utils
 from scheduler import PollScheduler
-<<<<<<< HEAD
 from interfaces import DataCollector, SelfTestCollector
-=======
 from persistence import HealthRecord, save_health_record
->>>>>>> f9198635
+
 
 _PROFILER: cProfile.Profile | None = None
 
@@ -148,21 +146,9 @@
 
     def _poll(self) -> None:
         try:
-<<<<<<< HEAD
+
             self.data = self._collector.collect()
-=======
-            self.data = self_test()
-            sys = self.data.get("system", {}) if isinstance(self.data, dict) else {}
-            save_health_record(
-                HealthRecord(
-                    timestamp=sys.get("timestamp", datetime.now().isoformat()),
-                    cpu_temp=sys.get("cpu_temp"),
-                    cpu_percent=sys.get("cpu_percent", 0.0),
-                    memory_percent=sys.get("memory_percent", 0.0),
-                    disk_percent=sys.get("disk_percent", 0.0),
-                )
-            )
->>>>>>> f9198635
+
         except Exception as exc:  # pragma: no cover - diagnostics best-effort
             logging.exception("HealthMonitor poll failed: %s", exc)
 
