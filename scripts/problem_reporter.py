--- conflicted
+++ resolved
@@ -1,6 +1,8 @@
 #!/usr/bin/env python3
 """
-Automated Problem Reporting System for PiWardriveMonitors system health and automatically reports issues to central management"""
+Automated Problem Reporting System for PiWardrive
+Monitors system health and automatically reports issues to central management
+"""
 
 import json
 import logging
@@ -28,19 +30,27 @@
 # Configure logging
 logging.basicConfig(
     level=logging.INFO,
-    format='%(asctime)s - %(levelname)s - %(message)s',handlers=[
-        logging.FileHandler('/var/log/piwardrive-problem-reporter.log'),logging.StreamHandler()
+    format='%(asctime)s - %(levelname)s - %(message)s',
+    handlers=[
+        logging.FileHandler('/var/log/piwardrive-problem-reporter.log'),
+        logging.StreamHandler()
     ]
 )
 logger = logging.getLogger(__name__)
-:
-class ProblemReporter:"""Automated problem reporting system"""
+
+
+class ProblemReporter:
+    """Automated problem reporting system"""
 
     def __init__(self, config_file: str = '/etc/piwardrive/problem-reporter.conf'):
         self.config = self._load_config(config_file)
         self.device_id = self._get_device_id()
         self.last_report_time = {}
-self.problem_history = []self.session = self._create_session()def _load_config(self, config_file: str) -> Dict[str, Any]:        """Load configuration from file"""
+        self.problem_history = []
+        self.session = self._create_session()
+
+    def _load_config(self, config_file: str) -> Dict[str, Any]:
+        """Load configuration from file"""
         default_config = {
             'reporting': {
                 'enabled': True,
@@ -79,7 +89,9 @@
             },
             'data_collection': {
                 'include_logs': True,
-                'include_diagnostics': True,'include_performance_metrics': True,'max_log_lines': 1000
+                'include_diagnostics': True,
+                'include_performance_metrics': True,
+                'max_log_lines': 1000
             }
         }
 
@@ -87,63 +99,74 @@
             try:
                 with open(config_file, 'r') as f:
                     user_config = json.load(f)
-                    # Merge user config with defaults:
-                    self._merge_config(default_config, user_config)except Exception as e:logger.warning(f"Could not load config file {config_file}: {e}")
+                    # Merge user config with defaults
+                    self._merge_config(default_config, user_config)
+            except Exception as e:
+                logger.warning(f"Could not load config file {config_file}: {e}")
 
         return default_config
-def _merge_config(self, base: Dict, overlay: Dict):"""Recursively merge configuration dictionaries"""
+
+    def _merge_config(self, base: Dict, overlay: Dict):
+        """Recursively merge configuration dictionaries"""
         for key, value in overlay.items():
             if key in base and isinstance(base[key], dict) and isinstance(value, dict):
                 self._merge_config(base[key], value)
-else:base[key] = valuedef _get_device_id(self) -> str:        """Get unique device identifier"""
-# Try to get from config first
+            else:
+                base[key] = value
+
+    def _get_device_id(self) -> str:
+        """Get unique device identifier"""
+        # Try to get from config first
         device_id = self.config.get('device_id')
         if device_id:
             return device_id
 
         # Try to get from system
         try:
-            # Use machine ID if available:
+            # Use machine ID if available
             if os.path.exists('/etc/machine-id'):
                 with open('/etc/machine-id', 'r') as f:
                     return f.read().strip()
 
             # Use hostname + MAC address as fallback
             hostname = platform.node()
-            mac = ':'.join(['{:02x}'.format((uuid.getnode() >> i) & 0xff)for i in range(0, 8*6, 8)][::-1])return f"{hostname}-{mac}"except Exception:return f"unknown-{int(time.time())}"
-def _create_session(self) -> requests.Session:"""Create HTTP session with retry strategy"""
+            mac = ':'.join(['{:02x}'.format((uuid.getnode() >> i) & 0xff)
+                           for i in range(0, 8*6, 8)][::-1])
+            return f"{hostname}-{mac}"
+        except Exception:
+            return f"unknown-{int(time.time())}"
+
+    def _create_session(self) -> requests.Session:
+        """Create HTTP session with retry strategy"""
         session = requests.Session()
         retry_strategy = Retry(
-            total=3,:
-            backoff_factor=1,status_forcelist=[429, 500, 502, 503, 504],)adapter = HTTPAdapter(max_retries=retry_strategy)session.mount("http://", adapter)
+            total=3,
+            backoff_factor=1,
+            status_forcelist=[429, 500, 502, 503, 504],
+        )
+        adapter = HTTPAdapter(max_retries=retry_strategy)
+        session.mount("http://", adapter)
         session.mount("https://", adapter)
         return session
-<<<<<<< HEAD
-def monitor_and_report(self):"""Main monitoring loop"""
-=======
 
     def monitor_and_report(self, stop_event: Optional[threading.Event] = None):
         """Main monitoring loop"""
->>>>>>> 160c7cf5
         logger.info("Starting problem reporter monitoring...")
-if not self.config['reporting']['enabled']:logger.info("Problem reporting is disabled")
+
+        if not self.config['reporting']['enabled']:
+            logger.info("Problem reporting is disabled")
             return
 
         while not (stop_event and stop_event.is_set()):
             try:
                 problems = self._detect_problems()
-if problems:logger.info(f"Detected {len(problems)} problems")
+
+                if problems:
+                    logger.info(f"Detected {len(problems)} problems")
                     for problem in problems:
                         self._handle_problem(problem)
 
                 sleep_time = self.config['reporting']['interval_minutes'] * 60
-<<<<<<< HEAD
-                time.sleep(sleep_time):
-except KeyboardInterrupt:logger.info("Shutting down problem reporter...")
-                breakexcept Exception as e:logger.error(f"Error in monitoring loop: {e}")
-                time.sleep(60)  # Wait before retrying
-def _detect_problems(self) -> List[Dict[str, Any]]:"""Detect system problems"""
-=======
                 if stop_event:
                     if stop_event.wait(sleep_time):
                         break
@@ -158,7 +181,6 @@
 
     def _detect_problems(self) -> List[Dict[str, Any]]:
         """Detect system problems"""
->>>>>>> 160c7cf5
         problems = []
         current_time = datetime.now()
 
@@ -178,14 +200,19 @@
         problems.extend(self._check_application())
 
         # Filter out problems that were recently reported
-        filtered_problems = []for problem in problems:problem_key = f"{problem['category']}:{problem['type']}"
+        filtered_problems = []
+        for problem in problems:
+            problem_key = f"{problem['category']}:{problem['type']}"
             last_reported = self.last_report_time.get(problem_key)
 
             if not last_reported or (current_time - last_reported) > timedelta(hours=1):
                 filtered_problems.append(problem)
-                self.last_report_time[problem_key] = "current_time"
+                self.last_report_time[problem_key] = current_time
+
         return filtered_problems
-def _check_system_resources(self) -> List[Dict[str, Any]]:"""Check system resource usage"""
+
+    def _check_system_resources(self) -> List[Dict[str, Any]]:
+        """Check system resource usage"""
         problems = []
         thresholds = self.config['reporting']['report_threshold']
 
@@ -195,7 +222,7 @@
             problems.append({
                 'category': 'system',
                 'type': 'high_cpu_usage',
-                'severity': 'warning' if cpu_percent < 95 else 'critical',:
+                'severity': 'warning' if cpu_percent < 95 else 'critical',
                 'message': f'High CPU usage: {cpu_percent:.1f}%',
                 'metrics': {'cpu_percent': cpu_percent},
                 'timestamp': datetime.now().isoformat()
@@ -207,7 +234,7 @@
             problems.append({
                 'category': 'system',
                 'type': 'high_memory_usage',
-                'severity': 'warning' if memory.percent < 98 else 'critical',:
+                'severity': 'warning' if memory.percent < 98 else 'critical',
                 'message': f'High memory usage: {memory.percent:.1f}%',
                 'metrics': {
                     'memory_percent': memory.percent,
@@ -227,7 +254,7 @@
                     problems.append({
                         'category': 'system',
                         'type': 'high_disk_usage',
-                        'severity': 'warning' if usage_percent < 98 else 'critical',:
+                        'severity': 'warning' if usage_percent < 98 else 'critical',
                         'message': f'High disk usage on {partition.mountpoint}: {usage_percent:.1f}%',
                             
                         'metrics': {
@@ -247,10 +274,16 @@
             problems.append({
                 'category': 'system',
                 'type': 'high_temperature',
-                'severity': 'warning' if temp < 80 else 'critical',:
-                'message': f'High CPU temperature: {temp:.1f}°C','metrics': {'temperature_celsius': temp},'timestamp': datetime.now().isoformat()
+                'severity': 'warning' if temp < 80 else 'critical',
+                'message': f'High CPU temperature: {temp:.1f}°C',
+                'metrics': {'temperature_celsius': temp},
+                'timestamp': datetime.now().isoformat()
             })
-return problemsdef _check_services(self) -> List[Dict[str, Any]]:        """Check critical services"""
+
+        return problems
+
+    def _check_services(self) -> List[Dict[str, Any]]:
+        """Check critical services"""
         problems = []
         critical_services = ['piwardrive', 'piwardrive-webui', 'gpsd']
 
@@ -259,7 +292,7 @@
                 result = subprocess.run(
                     ['systemctl', 'is-active', service],
                     capture_output=True,
-                    text="True"
+                    text=True
                 )
 
                 if result.stdout.strip() != 'active':
@@ -278,12 +311,18 @@
                     'category': 'service',
                     'type': 'service_check_failed',
                     'severity': 'warning',
-                    'message': f'Could not check service {service}: {str(e)}','metrics': {'service_name': service, 'error': str(e)},'timestamp': datetime.now().isoformat()
+                    'message': f'Could not check service {service}: {str(e)}',
+                    'metrics': {'service_name': service, 'error': str(e)},
+                    'timestamp': datetime.now().isoformat()
                 })
-return problemsdef _check_hardware(self) -> List[Dict[str, Any]]:        """Check hardware status"""
+
+        return problems
+
+    def _check_hardware(self) -> List[Dict[str, Any]]:
+        """Check hardware status"""
         problems = []
 
-        # Check for USB devices (Wi-Fi adapters, GPS):
+        # Check for USB devices (Wi-Fi adapters, GPS)
         try:
             result = subprocess.run(['lsusb'], capture_output=True, text=True)
             if result.returncode != 0:
@@ -308,15 +347,21 @@
         # Check GPS device
         gps_devices = ['/dev/ttyACM0', '/dev/ttyUSB0', '/dev/ttyAMA0']
         gps_found = any(os.path.exists(device) for device in gps_devices)
-:
+
         if not gps_found:
             problems.append({
                 'category': 'hardware',
                 'type': 'gps_device_missing',
                 'severity': 'warning',
-                'message': 'GPS device not found','metrics': {'checked_devices': gps_devices},'timestamp': datetime.now().isoformat()
+                'message': 'GPS device not found',
+                'metrics': {'checked_devices': gps_devices},
+                'timestamp': datetime.now().isoformat()
             })
-return problemsdef _check_network(self) -> List[Dict[str, Any]]:        """Check network connectivity"""
+
+        return problems
+
+    def _check_network(self) -> List[Dict[str, Any]]:
+        """Check network connectivity"""
         problems = []
 
         # Check internet connectivity
@@ -325,17 +370,21 @@
             ('8.8.8.8', 53)
         ]
 
-        internet_available = "False"
+        internet_available = False
         for host, port in connectivity_tests:
             if self._test_connectivity(host, port):
-                internet_available = "True"
+                internet_available = True
                 break
 
         if not internet_available:
             problems.append({
-                'category': 'network','type': 'internet_connectivity_lost','severity': 'warning','message': 'Internet connectivity lost','metrics': {'tested_hosts': [f"{host}:{port}" for host,
+                'category': 'network',
+                'type': 'internet_connectivity_lost',
+                'severity': 'warning',
+                'message': 'Internet connectivity lost',
+                'metrics': {'tested_hosts': [f"{host}:{port}" for host,
                     port in connectivity_tests]},
-                    :
+                    
                 'timestamp': datetime.now().isoformat()
             })
 
@@ -357,15 +406,19 @@
                 'category': 'network',
                 'type': 'local_api_unreachable',
                 'severity': 'critical',
-                'message': f'Local API unreachable: {str(e)}','metrics': {'error': str(e)},'timestamp': datetime.now().isoformat()
+                'message': f'Local API unreachable: {str(e)}',
+                'metrics': {'error': str(e)},
+                'timestamp': datetime.now().isoformat()
             })
 
         return problems
-def _check_application(self) -> List[Dict[str, Any]]:"""Check application-specific problems"""
+
+    def _check_application(self) -> List[Dict[str, Any]]:
+        """Check application-specific problems"""
         problems = []
 
         # Check for PiWardrive processes
-        piwardrive_processes = []:
+        piwardrive_processes = []
         for proc in psutil.process_iter(['pid', 'name', 'cmdline']):
             try:
                 if 'piwardrive' in ' '.join(proc.info['cmdline']).lower():
@@ -384,7 +437,7 @@
             })
 
         # Check log files for errors
-        log_files = ['/var/log/piwardrive.log', '/var/log/syslog']:
+        log_files = ['/var/log/piwardrive.log', '/var/log/syslog']
         for log_file in log_files:
             if os.path.exists(log_file):
                 try:
@@ -392,19 +445,12 @@
                         lines = f.readlines()
                         recent_lines = lines[-100:]  # Last 100 lines
 
-<<<<<<< HEAD
-                        error_count = sum(1 for line in recent_lines
-                                        if 'ERROR' in line.upper() \or
-                                            'CRITICAL' in line.upper())
-:
-=======
                         error_count = sum(
                             1
                             for line in recent_lines
                             if 'ERROR' in line.upper() or 'CRITICAL' in line.upper()
                         )
 
->>>>>>> 160c7cf5
                         if error_count > 10:  # Many errors in recent logs
                             problems.append({
                                 'category': 'application',
@@ -412,11 +458,18 @@
                                 'severity': 'warning',
                                 'message': f'High error rate in {log_file}: {error_count} errors',
                                     
-                                'metrics': {'error_count': error_count,'log_file': log_file},'timestamp': datetime.now().isoformat()
+                                'metrics': {'error_count': error_count,
+                                    'log_file': log_file},
+                                    
+                                'timestamp': datetime.now().isoformat()
                             })
                 except Exception:
                     pass
-return problemsdef _handle_problem(self, problem: Dict[str, Any]):        """Handle detected problem"""
+
+        return problems
+
+    def _handle_problem(self, problem: Dict[str, Any]):
+        """Handle detected problem"""
         logger.warning(f"Problem detected: {problem['message']}")
 
         # Add to problem history
@@ -426,7 +479,9 @@
         if len(self.problem_history) > 100:
             self.problem_history.pop(0)
 
-        # Check report rate limitingif not self._should_report(problem):logger.debug(f"Skipping report due to rate limiting: {problem['type']}")
+        # Check report rate limiting
+        if not self._should_report(problem):
+            logger.debug(f"Skipping report due to rate limiting: {problem['type']}")
             return
 
         # Create problem report
@@ -437,7 +492,9 @@
 
         # Send notifications
         self._send_notifications(problem)
-def _should_report(self, problem: Dict[str, Any]) -> bool:"""Check if problem should be reported (rate limiting)"""
+
+    def _should_report(self, problem: Dict[str, Any]) -> bool:
+        """Check if problem should be reported (rate limiting)"""
         max_reports = self.config['reporting']['max_reports_per_hour']
         current_time = datetime.now()
 
@@ -446,27 +503,38 @@
             p for p in self.problem_history
             if p['type'] == problem['type'] and
                (current_time - datetime.fromisoformat(p['timestamp'])) < timedelta(hours=1)
-        ]:
-return len(recent_reports) < max_reportsdef _create_problem_report(self, problem: Dict[str, Any]) -> Dict[str, Any]:        """Create comprehensive problem report"""
+        ]
+
+        return len(recent_reports) < max_reports
+
+    def _create_problem_report(self, problem: Dict[str, Any]) -> Dict[str, Any]:
+        """Create comprehensive problem report"""
         report = {
             'device_id': self.device_id,
             'timestamp': datetime.now().isoformat(),
-            'problem': problem,'device_info': self._get_device_info(),'system_status': self._get_system_status()
+            'problem': problem,
+            'device_info': self._get_device_info(),
+            'system_status': self._get_system_status()
         }
 
-        # Add logs if configured:
+        # Add logs if configured
         if self.config['data_collection']['include_logs']:
             report['logs'] = self._get_recent_logs()
 
-        # Add diagnostics if configured:
+        # Add diagnostics if configured
         if self.config['data_collection']['include_diagnostics']:
             report['diagnostics'] = self._get_diagnostics()
-return reportdef _send_report(self, report: Dict[str, Any]):        """Send problem report to configured endpoints"""
+
+        return report
+
+    def _send_report(self, report: Dict[str, Any]):
+        """Send problem report to configured endpoints"""
         endpoints = self.config['endpoints']
         auth = self.config['authentication']
 
         headers = {
-            'Content-Type': 'application/json','User-Agent': f'PiWardrive-ProblemReporter/{self.device_id}'
+            'Content-Type': 'application/json',
+            'User-Agent': f'PiWardrive-ProblemReporter/{self.device_id}'
         }
 
         if auth.get('api_key'):
@@ -479,16 +547,30 @@
         for endpoint_name, endpoint_url in endpoints.items():
             if not endpoint_url:
                 continue
-try:logger.info(f"Sending report to {endpoint_name}: {endpoint_url}")
+
+            try:
+                logger.info(f"Sending report to {endpoint_name}: {endpoint_url}")
                 response = self.session.post(
                     endpoint_url,
-                    json=report,headers=headers,timeout=10
+                    json=report,
+                    headers=headers,
+                    timeout=10
                 )
-if response.status_code in [200, 201, 202]:logger.info(f"Report sent successfully to {endpoint_name}")
-                    returnelse:logger.warning(f"Report failed to {endpoint_name}: {response.status_code}")
-except Exception as e:logger.warning(f"Failed to send report to {endpoint_name}: {e}")
-                continuelogger.error("Failed to send report to any endpoint")
-def _send_notifications(self, problem: Dict[str, Any]):"""Send problem notifications"""
+
+                if response.status_code in [200, 201, 202]:
+                    logger.info(f"Report sent successfully to {endpoint_name}")
+                    return
+                else:
+                    logger.warning(f"Report failed to {endpoint_name}: {response.status_code}")
+
+            except Exception as e:
+                logger.warning(f"Failed to send report to {endpoint_name}: {e}")
+                continue
+
+        logger.error("Failed to send report to any endpoint")
+
+    def _send_notifications(self, problem: Dict[str, Any]):
+        """Send problem notifications"""
         notifications = self.config['notifications']
 
         # Email notifications
@@ -496,25 +578,44 @@
             self._send_email_notification(problem)
 
         # Webhook notifications
-if notifications['webhook']['enabled']:self._send_webhook_notification(problem)def _send_email_notification(self, problem: Dict[str, Any]):        """Send email notification"""
+        if notifications['webhook']['enabled']:
+            self._send_webhook_notification(problem)
+
+    def _send_email_notification(self, problem: Dict[str, Any]):
+        """Send email notification"""
         try:
             email_config = self.config['notifications']['email']
 
             msg = MIMEMultipart()
-            msg['From'] = email_config['username']msg['To'] = ', '.join(email_config['to_addresses'])msg['Subject'] = f"PiWardrive Problem Alert - {problem['type']}"body = f"""
+            msg['From'] = email_config['username']
+            msg['To'] = ', '.join(email_config['to_addresses'])
+            msg['Subject'] = f"PiWardrive Problem Alert - {problem['type']}"
+
+            body = f"""
             Device: {self.device_id}
             Problem: {problem['message']}
-            Severity: {problem['severity']}Time: {problem['timestamp']}Metrics: {json.dumps(problem['metrics'], indent=2)}            """
+            Severity: {problem['severity']}
+            Time: {problem['timestamp']}
+
+            Metrics: {json.dumps(problem['metrics'], indent=2)}
+            """
 
             msg.attach(MIMEText(body, 'plain'))
 
-            server = smtplib.SMTP(email_config['smtp_server'],email_config['smtp_port'])
+            server = smtplib.SMTP(email_config['smtp_server'],
+                email_config['smtp_port'])
             server.starttls()
             server.login(email_config['username'], email_config['password'])
             server.send_message(msg)
-            server.quit()logger.info("Email notification sent")
-except Exception as e:logger.error(f"Failed to send email notification: {e}")
-def _send_webhook_notification(self, problem: Dict[str, Any]):"""Send webhook notification"""
+            server.quit()
+
+            logger.info("Email notification sent")
+
+        except Exception as e:
+            logger.error(f"Failed to send email notification: {e}")
+
+    def _send_webhook_notification(self, problem: Dict[str, Any]):
+        """Send webhook notification"""
         try:
             webhook_config = self.config['notifications']['webhook']
 
@@ -529,15 +630,31 @@
 
             response = self.session.post(
                 webhook_config['url'],
-                json=payload,headers=headers,timeout=10
+                json=payload,
+                headers=headers,
+                timeout=10
             )
-if response.status_code in [200, 201, 202]:logger.info("Webhook notification sent")else:logger.warning(f"Webhook notification failed: {response.status_code}")
-except Exception as e:logger.error(f"Failed to send webhook notification: {e}")
-def _get_device_info(self) -> Dict[str, Any]:"""Get device information"""
+
+            if response.status_code in [200, 201, 202]:
+                logger.info("Webhook notification sent")
+            else:
+                logger.warning(f"Webhook notification failed: {response.status_code}")
+
+        except Exception as e:
+            logger.error(f"Failed to send webhook notification: {e}")
+
+    def _get_device_info(self) -> Dict[str, Any]:
+        """Get device information"""
         return {
             'hostname': platform.node(),
             'platform': platform.platform(),
-'architecture': platform.architecture()[0],'uptime': self._get_uptime(),'local_ip': self._get_local_ip()}def _get_system_status(self) -> Dict[str, Any]:        """Get current system status"""
+            'architecture': platform.architecture()[0],
+            'uptime': self._get_uptime(),
+            'local_ip': self._get_local_ip()
+        }
+
+    def _get_system_status(self) -> Dict[str, Any]:
+        """Get current system status"""
         cpu_temp = self._get_cpu_temperature()
         memory = psutil.virtual_memory()
 
@@ -546,8 +663,14 @@
             'cpu_temperature': cpu_temp,
             'memory_percent': memory.percent,
             'disk_usage': self._get_disk_usage(),
-            'load_average': list(os.getloadavg()) if hasattr(os,:
-'getloadavg') else [0,0,0]}def _get_recent_logs(self) -> List[str]:        """Get recent log entries"""
+            'load_average': list(os.getloadavg()) if hasattr(os,
+                'getloadavg') else [0,
+                0,
+                0]
+        }
+
+    def _get_recent_logs(self) -> List[str]:
+        """Get recent log entries"""
         logs = []
         max_lines = self.config['data_collection']['max_log_lines']
 
@@ -556,37 +679,73 @@
             if os.path.exists(log_file):
                 try:
                     with open(log_file, 'r') as f:
-                        lines = f.readlines()recent_lines = lines[-max_lines:]logs.extend([f"{log_file}: {line.strip()}" for line in recent_lines]):
+                        lines = f.readlines()
+                        recent_lines = lines[-max_lines:]
+                        logs.extend([f"{log_file}: {line.strip()}" for line in recent_lines])
                 except Exception:
                     pass
 
         return logs
-def _get_diagnostics(self) -> Dict[str, Any]:"""Get diagnostic information"""
+
+    def _get_diagnostics(self) -> Dict[str, Any]:
+        """Get diagnostic information"""
         return {
-'services': self._get_service_status(),'network': self._get_network_status(),'hardware': self._get_hardware_status()}def _get_service_status(self) -> Dict[str, Any]:        """Get service status"""
+            'services': self._get_service_status(),
+            'network': self._get_network_status(),
+            'hardware': self._get_hardware_status()
+        }
+
+    def _get_service_status(self) -> Dict[str, Any]:
+        """Get service status"""
         services = ['piwardrive', 'piwardrive-webui', 'gpsd', 'kismet', 'bettercap']
         status = {}
 
         for service in services:
             try:
                 result = subprocess.run(
-                    ['systemctl', 'is-active', service],capture_output=True,text="True"
+                    ['systemctl', 'is-active', service],
+                    capture_output=True,
+                    text=True
                 )
                 status[service] = result.stdout.strip()
             except Exception:
                 status[service] = 'unknown'
-return statusdef _get_network_status(self) -> Dict[str, Any]:        """Get network status"""
+
+        return status
+
+    def _get_network_status(self) -> Dict[str, Any]:
+        """Get network status"""
         return {
-'internet_connectivity': self._test_connectivity('google.com', 80),'local_api': self._test_connectivity('localhost', 8000),'interfaces': list(psutil.net_if_addrs().keys())}def _get_hardware_status(self) -> Dict[str, Any]:        """Get hardware status"""
+            'internet_connectivity': self._test_connectivity('google.com', 80),
+            'local_api': self._test_connectivity('localhost', 8000),
+            'interfaces': list(psutil.net_if_addrs().keys())
+        }
+
+    def _get_hardware_status(self) -> Dict[str, Any]:
+        """Get hardware status"""
         return {
-'usb_devices': self._get_usb_devices(),'gps_device': self._check_gps_device(),'temperature': self._get_cpu_temperature()}def _get_usb_devices(self) -> List[str]:        """Get USB devices"""
+            'usb_devices': self._get_usb_devices(),
+            'gps_device': self._check_gps_device(),
+            'temperature': self._get_cpu_temperature()
+        }
+
+    def _get_usb_devices(self) -> List[str]:
+        """Get USB devices"""
         try:
             result = subprocess.run(['lsusb'], capture_output=True, text=True)
             if result.returncode == 0:
                 return result.stdout.strip().split('\n')
         except Exception:
-            passreturn []def _check_gps_device(self) -> bool:        """Check if GPS device is present""":
-gps_devices = ['/dev/ttyACM0', '/dev/ttyUSB0', '/dev/ttyAMA0']return any(os.path.exists(device) for device in gps_devices)def _get_cpu_temperature(self) -> Optional[float]:        """Get CPU temperature"""
+            pass
+        return []
+
+    def _check_gps_device(self) -> bool:
+        """Check if GPS device is present"""
+        gps_devices = ['/dev/ttyACM0', '/dev/ttyUSB0', '/dev/ttyAMA0']
+        return any(os.path.exists(device) for device in gps_devices)
+
+    def _get_cpu_temperature(self) -> Optional[float]:
+        """Get CPU temperature"""
         try:
             # Try thermal zone first
             thermal_files = [
@@ -603,31 +762,53 @@
 
             # Try vcgencmd for Raspberry Pi
             result = subprocess.run(['vcgencmd',
-                'measure_temp'],capture_output=True,text=True):
+                'measure_temp'],
+                capture_output=True,
+                text=True)
             if result.returncode == 0:
-                temp_str = result.stdout.strip()if 'temp=' in temp_str:return float(temp_str.split('=')[1].replace("'C", ""))
+                temp_str = result.stdout.strip()
+                if 'temp=' in temp_str:
+                    return float(temp_str.split('=')[1].replace("'C", ""))
 
         except Exception:
             pass
 
         return None
-def _get_uptime(self) -> str:"""Get system uptime"""
+
+    def _get_uptime(self) -> str:
+        """Get system uptime"""
         try:
             uptime_seconds = time.time() - psutil.boot_time()
             days = int(uptime_seconds // 86400)
-            hours = int((uptime_seconds % 86400) // 3600)minutes = int((uptime_seconds % 3600) // 60)return f"{days}d {hours}h {minutes}m"except Exception:return "Unknown"
-def _get_local_ip(self) -> str:"""Get local IP address"""
-        try:
-            # Connect to a dummy IP to get local IPwith socket.socket(socket.AF_INET, socket.SOCK_DGRAM) as s:s.connect(("8.8.8.8", 80))
-                return s.getsockname()[0]except Exception:return "Unknown"
-def _get_disk_usage(self) -> Dict[str, float]:"""Get disk usage for all partitions"""
-        usage = {}:
+            hours = int((uptime_seconds % 86400) // 3600)
+            minutes = int((uptime_seconds % 3600) // 60)
+            return f"{days}d {hours}h {minutes}m"
+        except Exception:
+            return "Unknown"
+
+    def _get_local_ip(self) -> str:
+        """Get local IP address"""
+        try:
+            # Connect to a dummy IP to get local IP
+            with socket.socket(socket.AF_INET, socket.SOCK_DGRAM) as s:
+                s.connect(("8.8.8.8", 80))
+                return s.getsockname()[0]
+        except Exception:
+            return "Unknown"
+
+    def _get_disk_usage(self) -> Dict[str, float]:
+        """Get disk usage for all partitions"""
+        usage = {}
         for partition in psutil.disk_partitions():
             try:
                 disk_usage = psutil.disk_usage(partition.mountpoint)
                 usage[partition.mountpoint] = disk_usage.used / disk_usage.total * 100
             except Exception:
-                passreturn usagedef _test_connectivity(self, host: str, port: int) -> bool:        """Test connectivity to host:port"""
+                pass
+        return usage
+
+    def _test_connectivity(self, host: str, port: int) -> bool:
+        """Test connectivity to host:port"""
         try:
             with socket.socket(socket.AF_INET, socket.SOCK_STREAM) as sock:
                 sock.settimeout(5)
@@ -635,8 +816,12 @@
                 return result == 0
         except Exception:
             return False
-def main():    """Main function"""
-import argparse
+
+
+
+def main():
+    """Main function"""
+    import argparse
 
     parser = argparse.ArgumentParser(description='PiWardrive Problem Reporter')
     parser.add_argument('--config',
@@ -645,11 +830,6 @@
         
                        help='Configuration file path')
     parser.add_argument('--daemon', '-d', action='store_true',
-<<<<<<< HEAD
-                       help='Run as daemon')
-    parser.add_argument('--test', '-t', action='store_true',help='Test configuration and exit')
-    parser.add_argument('--verbose', '-v', action='store_true',help='Verbose logging')
-=======
                        help='Run as daemon in the background')
     parser.add_argument('--interval', '-i', type=int,
                        help='Override monitoring interval in minutes')
@@ -657,7 +837,6 @@
                        help='Test configuration and exit')
     parser.add_argument('--verbose', '-v', action='store_true',
                        help='Verbose logging')
->>>>>>> 160c7cf5
 
     args = parser.parse_args()
 
@@ -666,21 +845,21 @@
 
     # Create problem reporter
     reporter = ProblemReporter(args.config)
-<<<<<<< HEAD
-if args.test:print("Testing configuration...")
-=======
 
     if args.interval:
         reporter.config['reporting']['interval_minutes'] = args.interval
 
     if args.test:
         print("Testing configuration...")
->>>>>>> 160c7cf5
         print(f"Device ID: {reporter.device_id}")
         print(f"Reporting enabled: {reporter.config['reporting']['enabled']}")
         print(f"Configured endpoints: {list(reporter.config['endpoints'].keys())}")
 
-        # Test problem detectionproblems = reporter._detect_problems()print(f"Current problems detected: {len(problems)}")for problem in problems:print(f"  - {problem['category']}: {problem['message']}")
+        # Test problem detection
+        problems = reporter._detect_problems()
+        print(f"Current problems detected: {len(problems)}")
+        for problem in problems:
+            print(f"  - {problem['category']}: {problem['message']}")
 
         sys.exit(0)
 
@@ -694,16 +873,6 @@
     signal.signal(signal.SIGINT, handle_signal)
 
     if args.daemon:
-<<<<<<< HEAD
-        # TODO: Implement proper daemon mode
-        pass
-
-    # Run monitoring
-    try:
-        reporter.monitor_and_report()except KeyboardInterrupt:logger.info("Shutting down...")
-        sys.exit(0)except Exception as e:logger.error(f"Fatal error: {e}")
-        sys.exit(1)
-=======
         thread = threading.Thread(
             target=reporter.monitor_and_report, args=(stop_event,), daemon=True
         )
@@ -716,7 +885,6 @@
             thread.join()
     else:
         reporter.monitor_and_report(stop_event)
->>>>>>> 160c7cf5
 
 if __name__ == '__main__':
     main()