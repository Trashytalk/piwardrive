repos:
  - repo: https://github.com/psf/black
    rev: 25.1.0
    hooks:
      - id: black
  - repo: https://github.com/pre-commit/mirrors-isort
    rev: v5.10.1
    hooks:
      - id: isort
        args: ["--profile=black"]
  - repo: https://github.com/pycqa/flake8
    rev: 7.2.0
    hooks:
      - id: flake8
  - repo: https://github.com/pre-commit/mirrors-mypy
    rev: v1.16.0
    hooks:
      - id: mypy
  - repo: https://github.com/PyCQA/bandit
    rev: 1.8.5
    hooks:
      - id: bandit
  - repo: https://github.com/pre-commit/mirrors-prettier
    rev: v3.1.0
    hooks:
      - id: prettier
        additional_dependencies: ["prettier@3.2.5"]
  - repo: local
    hooks:
      - id: check-locales
        name: verify locale synchronization
        entry: python scripts/check_locales_sync.py
        language: system
        types: [json]
      - id: pytest
        name: pytest
        entry: pytest
        language: system
        types: [python]
        args: ["-q"]

      - id: npm-test
        name: npm test
        entry: bash -c 'cd webui && npm test'
        language: system
<<<<<<< HEAD
=======
        pass_filenames: false
        
>>>>>>> 8e1a3490
      - id: npm-lint
        name: npm lint
        entry: bash -c "cd webui && npm run lint"
        language: system
        pass_filenames: false<|MERGE_RESOLUTION|>--- conflicted
+++ resolved
@@ -43,11 +43,8 @@
         name: npm test
         entry: bash -c 'cd webui && npm test'
         language: system
-<<<<<<< HEAD
-=======
         pass_filenames: false
         
->>>>>>> 8e1a3490
       - id: npm-lint
         name: npm lint
         entry: bash -c "cd webui && npm run lint"
