--- conflicted
+++ resolved
@@ -33,15 +33,12 @@
         language: system
         types: [python]
         args: ["-q"]
-<<<<<<< HEAD
 
       - id: npm-test
         name: npm test
         entry: bash -c 'cd webui && npm test'
-=======
       - id: npm-lint
         name: npm lint
         entry: bash -c "cd webui && npm run lint"
->>>>>>> 93dceda1
         language: system
         pass_filenames: false