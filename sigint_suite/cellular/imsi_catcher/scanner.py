--- conflicted
+++ resolved
@@ -2,12 +2,9 @@
 import os
 import shlex
 import subprocess
-<<<<<<< HEAD
 import asyncio
 from typing import List, Optional, Callable
-=======
-from typing import Callable, List, Optional
->>>>>>> d45764cc
+
 
 from sigint_suite.models import ImsiRecord
 from sigint_suite.cellular.parsers import parse_imsi_output
