import os
import shlex
import subprocess
from typing import Callable, Dict, List, Optional

from sigint_suite.models import ImsiRecord

from sigint_suite.cellular.parsers import parse_imsi_output
from sigint_suite.gps import get_position
from sigint_suite.hooks import apply_post_processors


def scan_imsis(
    cmd: Optional[str] = None,
    with_location: bool = True,
    timeout: Optional[int] = None,
    enrich_func: Optional[
        Callable[[List[ImsiRecord]], List[ImsiRecord]]
    ] = None,
<<<<<<< HEAD
) -> List[Dict[str, str]]:
=======
    timeout: int | None = None,
) -> List[ImsiRecord]:
>>>>>>> f0e0708b

    """Scan for IMSI numbers using an external command.

    The command output should be comma separated with ``imsi,mcc,mnc,rssi`` per
    line. Set the ``IMSI_CATCH_CMD`` environment variable to override the
    executable. If ``with_location`` is True, each record will be tagged with the
    current GPS position when available. ``enrich_func`` can be used to
    post-process the records (e.g., look up operators).
    """

    cmd_str = cmd or os.getenv("IMSI_CATCH_CMD", "imsi-catcher")
    args = shlex.split(cmd_str)
    timeout = (
        timeout
        if timeout is not None
        else int(os.getenv("IMSI_SCAN_TIMEOUT", "10"))
    )
    try:
        output = subprocess.check_output(
            args, text=True, stderr=subprocess.DEVNULL, timeout=timeout
        )
    except Exception:
        return []

    records = parse_imsi_output(output)

    if with_location:
        pos = get_position()
        if pos:
            lat, lon = pos
            for rec in records:
                rec.lat = lat
                rec.lon = lon

    records = apply_post_processors("imsi", records)

    if enrich_func:
        try:
            records = list(enrich_func(records))
        except Exception:
            pass

    return records


def main() -> None:
    import argparse
    import json

    parser = argparse.ArgumentParser(description="Scan for IMSI numbers")
    parser.add_argument("--cmd", default=None, help="IMSI catcher command")
    parser.add_argument("--json", action="store_true", help="print results as JSON")
    parser.add_argument(
        "--no-location",
        action="store_true",
        help="disable GPS tagging",
    )
    args = parser.parse_args()

    data = scan_imsis(args.cmd, with_location=not args.no_location)
    if args.json:
        print(json.dumps(data, indent=2))
    else:
        for rec in data:
            fields = [
                rec.get("imsi", ""),
                rec.get("mcc", ""),
                rec.get("mnc", ""),
                rec.get("rssi", ""),
            ]
            if "lat" in rec and "lon" in rec:
                fields.extend([str(rec["lat"]), str(rec["lon"])])
            print(" ".join(fields))


if __name__ == "__main__":
    main()<|MERGE_RESOLUTION|>--- conflicted
+++ resolved
@@ -17,12 +17,10 @@
     enrich_func: Optional[
         Callable[[List[ImsiRecord]], List[ImsiRecord]]
     ] = None,
-<<<<<<< HEAD
 ) -> List[Dict[str, str]]:
-=======
     timeout: int | None = None,
 ) -> List[ImsiRecord]:
->>>>>>> f0e0708b
+
 
     """Scan for IMSI numbers using an external command.
 
