import os
import shlex
import subprocess
from typing import List, Optional, Callable

from sigint_suite.models import ImsiRecord

from sigint_suite.cellular.parsers import parse_imsi_output
from sigint_suite.gps import get_position


def scan_imsis(
    cmd: Optional[str] = None,
    with_location: bool = True,
    enrich_func: Optional[
        Callable[[List[ImsiRecord]], List[ImsiRecord]]
    ] = None,
<<<<<<< HEAD
) -> List[ImsiRecord]:
=======
    timeout: int | None = None,
) -> List[Dict[str, str]]:
>>>>>>> daad533d
    """Scan for IMSI numbers using an external command.

    The command output should be comma separated with ``imsi,mcc,mnc,rssi`` per
    line. Set the ``IMSI_CATCH_CMD`` environment variable to override the
    executable. If ``with_location`` is True, each record will be tagged with the
    current GPS position when available. ``enrich_func`` can be used to
    post-process the records (e.g., look up operators).
    """

    cmd_str = cmd or os.getenv("IMSI_CATCH_CMD", "imsi-catcher")
    args = shlex.split(cmd_str)
    timeout = timeout if timeout is not None else int(os.getenv("IMSI_SCAN_TIMEOUT", "10"))
    try:
        output = subprocess.check_output(
            args, text=True, stderr=subprocess.DEVNULL, timeout=timeout
        )
    except Exception:
        return []

    records = parse_imsi_output(output)

    if with_location:
        pos = get_position()
        if pos:
            lat, lon = pos
            for rec in records:
                rec.lat = lat
                rec.lon = lon

    if enrich_func:
        try:
            records = list(enrich_func(records))
        except Exception:
            pass

    return records


def main() -> None:
    import argparse
    import json

    parser = argparse.ArgumentParser(description="Scan for IMSI numbers")
    parser.add_argument("--cmd", default=None, help="IMSI catcher command")
    parser.add_argument("--json", action="store_true", help="print results as JSON")
    parser.add_argument(
        "--no-location",
        action="store_true",
        help="disable GPS tagging",
    )
    args = parser.parse_args()

    data = scan_imsis(args.cmd, with_location=not args.no_location)
    if args.json:
        print(json.dumps(data, indent=2))
    else:
        for rec in data:
            fields = [
                rec.get("imsi", ""),
                rec.get("mcc", ""),
                rec.get("mnc", ""),
                rec.get("rssi", ""),
            ]
            if "lat" in rec and "lon" in rec:
                fields.extend([str(rec["lat"]), str(rec["lon"])])
            print(" ".join(fields))


if __name__ == "__main__":
    main()<|MERGE_RESOLUTION|>--- conflicted
+++ resolved
@@ -15,12 +15,10 @@
     enrich_func: Optional[
         Callable[[List[ImsiRecord]], List[ImsiRecord]]
     ] = None,
-<<<<<<< HEAD
 ) -> List[ImsiRecord]:
-=======
     timeout: int | None = None,
 ) -> List[Dict[str, str]]:
->>>>>>> daad533d
+
     """Scan for IMSI numbers using an external command.
 
     The command output should be comma separated with ``imsi,mcc,mnc,rssi`` per
