--- conflicted
+++ resolved
@@ -77,14 +77,11 @@
             stdout=asyncio.subprocess.PIPE,
             stderr=asyncio.subprocess.DEVNULL,
         )
-<<<<<<< HEAD
     except Exception as exc:
         logger.exception("IMSI scan failed: %s", exc)
-=======
         stdout, _ = await asyncio.wait_for(proc.communicate(), timeout=timeout)
         output = stdout.decode()
     except Exception:
->>>>>>> cfa8299b
         return []
 
     records = parse_imsi_output(output)
