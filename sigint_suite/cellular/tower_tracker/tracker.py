--- conflicted
+++ resolved
@@ -1,10 +1,6 @@
 import time
 from typing import Dict, List, Optional
-<<<<<<< HEAD
-=======
 
-import aiosqlite
->>>>>>> 8f7b32d7
 
 
 class TowerTracker:
@@ -101,15 +97,7 @@
     async def all_towers(self) -> List[Dict[str, float]]:
         """Return all tracked towers."""
 
-<<<<<<< HEAD
         cur = self.conn.execute("SELECT tower_id, lat, lon, last_seen FROM towers")
-=======
-        conn = await self._get_conn()
-        cur = await conn.execute(
-            "SELECT tower_id, lat, lon, last_seen FROM towers"
-        )
-        rows = await cur.fetchall()
->>>>>>> 8f7b32d7
         return [
             {
                 "tower_id": row[0],
