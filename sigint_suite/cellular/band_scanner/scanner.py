import os
import shlex
import subprocess
from typing import List, Optional

from sigint_suite.models import BandRecord

from sigint_suite.cellular.parsers import parse_band_output


<<<<<<< HEAD
def scan_bands(cmd: Optional[str] = None) -> List[BandRecord]:
=======
def scan_bands(cmd: Optional[str] = None, timeout: int | None = None) -> List[Dict[str, str]]:
>>>>>>> daad533d
    """Scan for cellular bands and return a list of records.

    The command output is expected to be comma separated with
    ``band,channel,rssi`` per line. Set the ``BAND_SCAN_CMD`` environment
    variable to override the executable.
    """

    cmd_str = cmd or os.getenv("BAND_SCAN_CMD", "celltrack")
    args = shlex.split(cmd_str)
    timeout = timeout if timeout is not None else int(os.getenv("BAND_SCAN_TIMEOUT", "10"))
    try:
        output = subprocess.check_output(
            args, text=True, stderr=subprocess.DEVNULL, timeout=timeout
        )
    except Exception:
        return []

    return parse_band_output(output)


def main() -> None:
    import argparse
    import json

    parser = argparse.ArgumentParser(description="Scan cellular bands")
    parser.add_argument("--cmd", default=None, help="band scan command")
    parser.add_argument("--json", action="store_true", help="print results as JSON")
    args = parser.parse_args()

    data = scan_bands(args.cmd)
    if args.json:
        print(json.dumps(data, indent=2))
    else:
        for rec in data:
            print(f"{rec['band']} {rec['channel']} {rec['rssi']}")


if __name__ == "__main__":
    main()<|MERGE_RESOLUTION|>--- conflicted
+++ resolved
@@ -8,11 +8,8 @@
 from sigint_suite.cellular.parsers import parse_band_output
 
 
-<<<<<<< HEAD
 def scan_bands(cmd: Optional[str] = None) -> List[BandRecord]:
-=======
-def scan_bands(cmd: Optional[str] = None, timeout: int | None = None) -> List[Dict[str, str]]:
->>>>>>> daad533d
+
     """Scan for cellular bands and return a list of records.
 
     The command output is expected to be comma separated with
