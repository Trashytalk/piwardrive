import logging
import os
import shlex
import subprocess
from typing import List, Optional

<<<<<<< HEAD
=======
from sigint_suite.models import BandRecord
>>>>>>> 8f7b32d7
from sigint_suite.cellular.parsers import parse_band_output
from sigint_suite.models import BandRecord

logger = logging.getLogger(__name__)


<<<<<<< HEAD
def scan_bands(cmd: Optional[str] = None) -> List[BandRecord]:
=======
def scan_bands(
    cmd: Optional[str] = None,
    timeout: int | None = None,
) -> List[BandRecord]:

>>>>>>> 8f7b32d7
    """Scan for cellular bands and return a list of records.

    The command output is expected to be comma separated with
    ``band,channel,rssi`` per line. Set the ``BAND_SCAN_CMD`` environment
    variable to override the executable.
    """

    cmd_str = cmd or os.getenv("BAND_SCAN_CMD", "celltrack")
    args = shlex.split(cmd_str)
    timeout = (
<<<<<<< HEAD
        timeout if timeout is not None else int(os.getenv("BAND_SCAN_TIMEOUT", "10"))
    )
=======
        timeout
        if timeout is not None
        else int(os.getenv("BAND_SCAN_TIMEOUT", "10"))
    )
    logger.debug("Executing: %s", " ".join(args))

>>>>>>> 8f7b32d7
    try:
        output = subprocess.check_output(
            args, text=True, stderr=subprocess.DEVNULL, timeout=timeout
        )
    except Exception as exc:
        logger.exception("Band scan failed: %s", exc)

        return []

    return parse_band_output(output)


async def async_scan_bands(
    cmd: Optional[str] = None,
    timeout: int | None = None,
) -> List[BandRecord]:
    """Asynchronously scan for cellular bands using ``celltrack``."""

    cmd_str = cmd or os.getenv("BAND_SCAN_CMD", "celltrack")
    args = shlex.split(cmd_str)
    timeout = (
        timeout if timeout is not None else int(os.getenv("BAND_SCAN_TIMEOUT", "10"))
    )
    logger.debug("Executing: %s", " ".join(args))
    try:
        proc = await asyncio.create_subprocess_exec(
            *args,
            stdout=asyncio.subprocess.PIPE,
            stderr=asyncio.subprocess.DEVNULL,
        )
        stdout, _ = await asyncio.wait_for(proc.communicate(), timeout=timeout)
        output = stdout.decode()
    except Exception as exc:  # pragma: no cover - external command
        logger.exception("Band scan failed: %s", exc)
        return []

    return parse_band_output(output)


def main() -> None:
    import argparse
    import json

    parser = argparse.ArgumentParser(description="Scan cellular bands")
    parser.add_argument("--cmd", default=None, help="band scan command")
    parser.add_argument("--json", action="store_true", help="print results as JSON")
    args = parser.parse_args()

    data = scan_bands(args.cmd)
    if args.json:
        print(json.dumps([r.model_dump() for r in data], indent=2))
    else:
        for rec in data:
            print(f"{rec.band} {rec.channel} {rec.rssi}")


if __name__ == "__main__":
    main()<|MERGE_RESOLUTION|>--- conflicted
+++ resolved
@@ -4,25 +4,15 @@
 import subprocess
 from typing import List, Optional
 
-<<<<<<< HEAD
-=======
-from sigint_suite.models import BandRecord
->>>>>>> 8f7b32d7
+
 from sigint_suite.cellular.parsers import parse_band_output
 from sigint_suite.models import BandRecord
 
 logger = logging.getLogger(__name__)
 
 
-<<<<<<< HEAD
 def scan_bands(cmd: Optional[str] = None) -> List[BandRecord]:
-=======
-def scan_bands(
-    cmd: Optional[str] = None,
-    timeout: int | None = None,
-) -> List[BandRecord]:
 
->>>>>>> 8f7b32d7
     """Scan for cellular bands and return a list of records.
 
     The command output is expected to be comma separated with
@@ -33,17 +23,8 @@
     cmd_str = cmd or os.getenv("BAND_SCAN_CMD", "celltrack")
     args = shlex.split(cmd_str)
     timeout = (
-<<<<<<< HEAD
         timeout if timeout is not None else int(os.getenv("BAND_SCAN_TIMEOUT", "10"))
     )
-=======
-        timeout
-        if timeout is not None
-        else int(os.getenv("BAND_SCAN_TIMEOUT", "10"))
-    )
-    logger.debug("Executing: %s", " ".join(args))
-
->>>>>>> 8f7b32d7
     try:
         output = subprocess.check_output(
             args, text=True, stderr=subprocess.DEVNULL, timeout=timeout
