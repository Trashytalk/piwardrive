import logging
import os
import shlex
import subprocess
import asyncio
from typing import List, Optional


from sigint_suite.cellular.parsers import parse_band_output
from sigint_suite.models import BandRecord

logger = logging.getLogger(__name__)


<<<<<<< HEAD
def scan_bands(
    cmd: Optional[str] = None,
    timeout: int | None = None,
) -> List[BandRecord]:

=======
def scan_bands(cmd: Optional[str] = None, timeout: int | None = None) -> List[BandRecord]:
>>>>>>> 8191543c
    """Scan for cellular bands and return a list of records.

    The command output is expected to be comma separated with
    ``band,channel,rssi`` per line. Set the ``BAND_SCAN_CMD`` environment
    variable to override the executable. The timeout defaults to the
    ``BAND_SCAN_TIMEOUT`` environment variable (``10`` seconds).
    """

    cmd_str = cmd or os.getenv("BAND_SCAN_CMD", "celltrack")
    args = shlex.split(cmd_str)
    timeout = (
        timeout if timeout is not None else int(os.getenv("BAND_SCAN_TIMEOUT", "10"))
    )
    try:
        output = subprocess.check_output(
            args, text=True, stderr=subprocess.DEVNULL, timeout=timeout
        )
    except Exception as exc:
        logger.exception("Band scan failed: %s", exc)

        return []

    return parse_band_output(output)


async def async_scan_bands(
    cmd: Optional[str] = None,
    timeout: int | None = None,
) -> List[BandRecord]:
    """Asynchronously scan for cellular bands using ``celltrack``."""

    cmd_str = cmd or os.getenv("BAND_SCAN_CMD", "celltrack")
    args = shlex.split(cmd_str)
    timeout = (
        timeout if timeout is not None else int(os.getenv("BAND_SCAN_TIMEOUT", "10"))
    )
    logger.debug("Executing: %s", " ".join(args))
    try:
        proc = await asyncio.create_subprocess_exec(
            *args,
            stdout=asyncio.subprocess.PIPE,
            stderr=asyncio.subprocess.DEVNULL,
        )
        stdout, _ = await asyncio.wait_for(proc.communicate(), timeout=timeout)
        output = stdout.decode()
    except Exception as exc:  # pragma: no cover - external command
        logger.exception("Band scan failed: %s", exc)
        return []

    return parse_band_output(output)


def main() -> None:
    import argparse
    import json

    parser = argparse.ArgumentParser(description="Scan cellular bands")
    parser.add_argument("--cmd", default=None, help="band scan command")
    parser.add_argument("--json", action="store_true", help="print results as JSON")
    args = parser.parse_args()

    data = scan_bands(args.cmd)
    if args.json:
        print(json.dumps([r.model_dump() for r in data], indent=2))
    else:
        for rec in data:
            print(f"{rec.band} {rec.channel} {rec.rssi}")


if __name__ == "__main__":
    main()<|MERGE_RESOLUTION|>--- conflicted
+++ resolved
@@ -12,15 +12,11 @@
 logger = logging.getLogger(__name__)
 
 
-<<<<<<< HEAD
 def scan_bands(
     cmd: Optional[str] = None,
     timeout: int | None = None,
 ) -> List[BandRecord]:
 
-=======
-def scan_bands(cmd: Optional[str] = None, timeout: int | None = None) -> List[BandRecord]:
->>>>>>> 8191543c
     """Scan for cellular bands and return a list of records.
 
     The command output is expected to be comma separated with
