--- conflicted
+++ resolved
@@ -9,7 +9,6 @@
 
 
 def scan_bands(cmd: Optional[str] = None, timeout: int | None = None) -> List[BandRecord]:
-<<<<<<< HEAD
 
     """Scan for cellular bands and return a list of records.
 
@@ -22,16 +21,6 @@
     args = shlex.split(cmd_str)
     timeout = timeout if timeout is not None else int(
         os.getenv("BAND_SCAN_TIMEOUT", "10")
-=======
-    """Scan for cellular bands and return a list of records."""
-
-    cmd_str = cmd or os.getenv("BAND_SCAN_CMD", "celltrack")
-    args = shlex.split(cmd_str)
-    timeout = (
-        timeout
-        if timeout is not None
-        else int(os.getenv("BAND_SCAN_TIMEOUT", "10"))
->>>>>>> 21398766
     )
     try:
         output = subprocess.check_output(
