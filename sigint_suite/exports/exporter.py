import csv
import json
from typing import Any, Iterable, Mapping


def export_json(records: Iterable[Any], path: str) -> None:
    """Export ``records`` to ``path`` in JSON format."""
    data = []
    for rec in records:
        if hasattr(rec, "model_dump"):
            data.append(rec.model_dump())
        elif isinstance(rec, Mapping):
            data.append(dict(rec))
        else:
            data.append(rec)
    with open(path, "w", encoding="utf-8") as fh:
        json.dump(data, fh, indent=2)


def export_csv(records: Iterable[Mapping[str, str]], path: str) -> None:
    """Export ``records`` to ``path`` in CSV format."""
    rows = list(records)
    with open(path, "w", newline="", encoding="utf-8") as fh:
        if rows:
            writer = csv.DictWriter(fh, fieldnames=list(rows[0].keys()))
            writer.writeheader()
<<<<<<< HEAD
            writer.writerows(rows)
=======
            writer.writerows(rows)


def export_yaml(records: Iterable[Any], path: str) -> None:
    """Export ``records`` to ``path`` in YAML format."""
    try:
        import yaml  # type: ignore
    except Exception as exc:  # pragma: no cover - optional dep
        raise RuntimeError("PyYAML required for YAML export") from exc

    data = []
    for rec in records:
        if hasattr(rec, "model_dump"):
            data.append(rec.model_dump())
        elif isinstance(rec, Mapping):
            data.append(dict(rec))
        else:
            data.append(rec)

    with open(path, "w", encoding="utf-8") as fh:
        yaml.safe_dump(data, fh, sort_keys=False)
>>>>>>> 8f7b32d7
<|MERGE_RESOLUTION|>--- conflicted
+++ resolved
@@ -24,28 +24,4 @@
         if rows:
             writer = csv.DictWriter(fh, fieldnames=list(rows[0].keys()))
             writer.writeheader()
-<<<<<<< HEAD
             writer.writerows(rows)
-=======
-            writer.writerows(rows)
-
-
-def export_yaml(records: Iterable[Any], path: str) -> None:
-    """Export ``records`` to ``path`` in YAML format."""
-    try:
-        import yaml  # type: ignore
-    except Exception as exc:  # pragma: no cover - optional dep
-        raise RuntimeError("PyYAML required for YAML export") from exc
-
-    data = []
-    for rec in records:
-        if hasattr(rec, "model_dump"):
-            data.append(rec.model_dump())
-        elif isinstance(rec, Mapping):
-            data.append(dict(rec))
-        else:
-            data.append(rec)
-
-    with open(path, "w", encoding="utf-8") as fh:
-        yaml.safe_dump(data, fh, sort_keys=False)
->>>>>>> 8f7b32d7
