import csv
import json
from typing import Iterable, Mapping, Any


def export_json(records: Iterable[Any], path: str) -> None:
    """Export ``records`` to ``path`` in JSON format."""
    data = []
    for rec in records:
        if hasattr(rec, "model_dump"):
            data.append(rec.model_dump())
        elif isinstance(rec, Mapping):
            data.append(dict(rec))
        else:
            data.append(rec)
    with open(path, "w", encoding="utf-8") as fh:
        json.dump(data, fh, indent=2)


def export_csv(records: Iterable[Mapping[str, str]], path: str) -> None:
    """Export ``records`` to ``path`` in CSV format."""
    rows = list(records)
    with open(path, "w", newline="", encoding="utf-8") as fh:
        if rows:
            writer = csv.DictWriter(fh, fieldnames=list(rows[0].keys()))
            writer.writeheader()
<<<<<<< HEAD
            writer.writerows(rows)


def export_yaml(records: Iterable[Any], path: str) -> None:
    """Export ``records`` to ``path`` in YAML format."""
    try:
        import yaml  # type: ignore
    except Exception as exc:  # pragma: no cover - optional dep
        raise RuntimeError("PyYAML required for YAML export") from exc

    data = []
    for rec in records:
        if hasattr(rec, "model_dump"):
            data.append(rec.model_dump())
        elif isinstance(rec, Mapping):
            data.append(dict(rec))
        else:
            data.append(rec)

    with open(path, "w", encoding="utf-8") as fh:
        yaml.safe_dump(data, fh, sort_keys=False)
=======
            writer.writerows(rows)
>>>>>>> cfa8299b
<|MERGE_RESOLUTION|>--- conflicted
+++ resolved
@@ -24,7 +24,6 @@
         if rows:
             writer = csv.DictWriter(fh, fieldnames=list(rows[0].keys()))
             writer.writeheader()
-<<<<<<< HEAD
             writer.writerows(rows)
 
 
@@ -46,6 +45,3 @@
 
     with open(path, "w", encoding="utf-8") as fh:
         yaml.safe_dump(data, fh, sort_keys=False)
-=======
-            writer.writerows(rows)
->>>>>>> cfa8299b
