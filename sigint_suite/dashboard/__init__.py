--- conflicted
+++ resolved
@@ -17,13 +17,9 @@
 import os
 from typing import Any, Dict, List, Mapping
 
-<<<<<<< HEAD
 DEFAULT_EXPORT_DIR = os.path.abspath(
     os.path.join(os.path.dirname(__file__), "..", "exports")
 )
-=======
-from sigint_suite import paths
->>>>>>> 8f7b32d7
 
 
 def _load_json(path: str) -> List[Dict[str, Any]]:
@@ -42,11 +38,7 @@
 
 
 def load_data(
-<<<<<<< HEAD
     export_dir: str = DEFAULT_EXPORT_DIR,
-=======
-    export_dir: str = paths.EXPORT_DIR,
->>>>>>> 8f7b32d7
 ) -> Mapping[str, List[Dict[str, Any]]]:
     """Load Wi-Fi and Bluetooth scan data from ``export_dir``."""
 
