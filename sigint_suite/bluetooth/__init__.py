--- conflicted
+++ resolved
@@ -1,11 +1,5 @@
 """Bluetooth scanning utilities for PiWardrive."""
-<<<<<<< HEAD
 
 from .scanner import scan_bluetooth
 
 __all__ = ["scan_bluetooth"]
-=======
-from .scanner import scan_bluetooth, async_scan_bluetooth
-
-__all__ = ["scan_bluetooth", "async_scan_bluetooth"]
->>>>>>> 8f7b32d7
