<<<<<<< HEAD
import os
=======
"""Bluetooth scanning helpers using modern tools."""

import asyncio
>>>>>>> 930d9505
import subprocess
from typing import Dict, List


<<<<<<< HEAD
def scan_bluetooth(timeout: int | None = None) -> List[Dict[str, str]]:
    """Scan for nearby Bluetooth devices using ``hcitool``."""
    timeout = timeout if timeout is not None else int(os.getenv("BLUETOOTH_SCAN_TIMEOUT", "10"))
    cmd = ["hcitool", "scan"]
=======
def scan_bluetooth(timeout: int = 10) -> List[Dict[str, str]]:
    """Return nearby Bluetooth devices using Bleak or ``bluetoothctl``."""

>>>>>>> 930d9505
    try:
        from bleak import BleakScanner  # type: ignore

        async def _scan() -> List[Dict[str, str]]:
            found = await BleakScanner.discover(timeout=timeout)
            return [
                {"address": dev.address, "name": dev.name or dev.address}
                for dev in found
            ]

        return asyncio.run(_scan())
    except Exception:
        pass

    return _scan_bluetoothctl(timeout)


def _scan_bluetoothctl(timeout: int) -> List[Dict[str, str]]:
    """Scan using ``bluetoothctl`` as a fallback."""

    cmd = ["bluetoothctl", "--timeout", str(timeout), "scan", "on"]
    try:
        output = subprocess.check_output(cmd, text=True)
    except Exception:
        return []

    devices: Dict[str, str] = {}
    for line in output.splitlines():
        if "Device" in line and ":" in line:
            parts = line.split()
            try:
                idx = parts.index("Device")
            except ValueError:
                continue
            if idx + 1 < len(parts):
                addr = parts[idx + 1]
                name = " ".join(parts[idx + 2:]) if idx + 2 < len(parts) else addr
                devices[addr] = name

    return [{"address": a, "name": n} for a, n in devices.items()]<|MERGE_RESOLUTION|>--- conflicted
+++ resolved
@@ -1,24 +1,18 @@
-<<<<<<< HEAD
 import os
-=======
+
 """Bluetooth scanning helpers using modern tools."""
 
 import asyncio
->>>>>>> 930d9505
+
 import subprocess
 from typing import Dict, List
 
 
-<<<<<<< HEAD
 def scan_bluetooth(timeout: int | None = None) -> List[Dict[str, str]]:
     """Scan for nearby Bluetooth devices using ``hcitool``."""
     timeout = timeout if timeout is not None else int(os.getenv("BLUETOOTH_SCAN_TIMEOUT", "10"))
     cmd = ["hcitool", "scan"]
-=======
-def scan_bluetooth(timeout: int = 10) -> List[Dict[str, str]]:
-    """Return nearby Bluetooth devices using Bleak or ``bluetoothctl``."""
 
->>>>>>> 930d9505
     try:
         from bleak import BleakScanner  # type: ignore
 
