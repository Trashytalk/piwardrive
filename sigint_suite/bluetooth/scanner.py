"""Bluetooth scanning helpers using modern tools."""

import asyncio
<<<<<<< HEAD
import logging
import os
import subprocess
from typing import List

from sigint_suite.models import BluetoothDevice


def scan_bluetooth(timeout: int = 10) -> List[BluetoothDevice]:
    """Scan for nearby Bluetooth devices."""
    timeout = timeout if timeout is not None else int(os.getenv("BLUETOOTH_SCAN_TIMEOUT", "10"))
=======
import subprocess
from typing import List, Dict


def scan_bluetooth(timeout: int = 10) -> List[Dict[str, str]]:

    """Scan for nearby Bluetooth devices using ``hcitool``."""
    timeout = (
        timeout
        if timeout is not None
        else int(os.getenv("BLUETOOTH_SCAN_TIMEOUT", "10"))
    )
>>>>>>> f46a1d22

    try:
        from bleak import BleakScanner  # type: ignore

        async def _scan() -> List[BluetoothDevice]:
            found = await BleakScanner.discover(timeout=timeout)
            return [
                BluetoothDevice(address=dev.address, name=dev.name or dev.address)
                for dev in found
            ]

        return asyncio.run(_scan())
    except Exception:
        pass

    return _scan_bluetoothctl(timeout)


def _scan_bluetoothctl(timeout: int) -> List[BluetoothDevice]:
    """Scan using ``bluetoothctl`` as a fallback."""

    cmd = ["bluetoothctl", "--timeout", str(timeout), "scan", "on"]
    try:
        output = subprocess.check_output(cmd, text=True)
    except Exception as exc:  # pragma: no cover - external command
        logging.exception("Failed to run bluetoothctl", exc_info=exc)
        return []

    devices: Dict[str, str] = {}
    for line in output.splitlines():
        parts = line.split()
        try:
            idx = parts.index("Device")
        except ValueError:
            continue
        if idx + 1 < len(parts):
            addr = parts[idx + 1]
            name = " ".join(parts[idx + 2:]) if idx + 2 < len(parts) else addr
            devices[addr] = name

    return [{"address": a, "name": n} for a, n in devices.items()]


def main() -> None:
    """Command-line interface for Bluetooth scanning."""
    import argparse
    import json

    parser = argparse.ArgumentParser(description="Scan for Bluetooth devices")
    parser.add_argument("--timeout", type=int, default=10, help="scan timeout")
    parser.add_argument("--json", action="store_true", help="print results as JSON")
    args = parser.parse_args()

    devices = scan_bluetooth(args.timeout)
    if args.json:
        print(json.dumps([d.model_dump() for d in devices], indent=2))
    else:
        for rec in devices:
            print(f"{rec.address} {rec.name}")


if __name__ == "__main__":
    main()<|MERGE_RESOLUTION|>--- conflicted
+++ resolved
@@ -1,7 +1,6 @@
 """Bluetooth scanning helpers using modern tools."""
 
 import asyncio
-<<<<<<< HEAD
 import logging
 import os
 import subprocess
@@ -13,20 +12,6 @@
 def scan_bluetooth(timeout: int = 10) -> List[BluetoothDevice]:
     """Scan for nearby Bluetooth devices."""
     timeout = timeout if timeout is not None else int(os.getenv("BLUETOOTH_SCAN_TIMEOUT", "10"))
-=======
-import subprocess
-from typing import List, Dict
-
-
-def scan_bluetooth(timeout: int = 10) -> List[Dict[str, str]]:
-
-    """Scan for nearby Bluetooth devices using ``hcitool``."""
-    timeout = (
-        timeout
-        if timeout is not None
-        else int(os.getenv("BLUETOOTH_SCAN_TIMEOUT", "10"))
-    )
->>>>>>> f46a1d22
 
     try:
         from bleak import BleakScanner  # type: ignore
