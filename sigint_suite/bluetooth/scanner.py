--- conflicted
+++ resolved
@@ -5,11 +5,7 @@
 import os
 import subprocess
 from typing import Dict, List
-<<<<<<< HEAD
-=======
 
-logger = logging.getLogger(__name__)
->>>>>>> 678a2074
 
 from sigint_suite.models import BluetoothDevice
 
@@ -93,12 +89,8 @@
     return [{"address": a, "name": n} for a, n in devices.items()]
 
 
-<<<<<<< HEAD
 async def _async_scan_bluetoothctl(timeout: int) -> List[Dict[str, str]]:
-=======
 
-async def _async_scan_bluetoothctl(timeout: int) -> List[BluetoothDevice]:
->>>>>>> 678a2074
     """Async wrapper for ``bluetoothctl``."""
 
     cmd = ["bluetoothctl", "--timeout", str(timeout), "scan", "on"]
