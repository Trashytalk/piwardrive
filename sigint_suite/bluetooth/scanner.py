--- conflicted
+++ resolved
@@ -1,41 +1,20 @@
-<<<<<<< HEAD
 import asyncio
 import os
 import subprocess
 from typing import Dict, List
-=======
-"""Bluetooth scanning helpers using modern tools."""
 
-import asyncio
-import logging
-import os
-import subprocess
-from typing import Dict, List
-
->>>>>>> 8f7b32d7
 
 from sigint_suite.models import BluetoothDevice
 
 logger = logging.getLogger(__name__)
 
-<<<<<<< HEAD
 def scan_bluetooth(timeout: int = 10) -> List[BluetoothDevice]:
     """Scan for nearby Bluetooth devices using ``bleak`` or ``bluetoothctl``."""
-=======
-
-def scan_bluetooth(timeout: int = 10) -> List[BluetoothDevice]:
-    """Scan for nearby Bluetooth devices."""
->>>>>>> 8f7b32d7
     timeout = (
         timeout
         if timeout is not None
         else int(os.getenv("BLUETOOTH_SCAN_TIMEOUT", "10"))
     )
-<<<<<<< HEAD
-=======
-    logger.debug("Scanning bluetooth with timeout %s", timeout)
->>>>>>> 8f7b32d7
-
     try:
         from bleak import BleakScanner  # type: ignore
 
@@ -47,19 +26,11 @@
             ]
 
         return asyncio.run(_scan())
-<<<<<<< HEAD
     except Exception:
         return _scan_bluetoothctl(timeout)
-=======
-    except Exception as exc:
-        logger.debug("Bleak unavailable or failed: %s", exc)
-        pass
->>>>>>> 8f7b32d7
 
 
-<<<<<<< HEAD
-def _scan_bluetoothctl(timeout: int) -> List[BluetoothDevice]:
-=======
+
 
 async def async_scan_bluetooth(timeout: int = 10) -> List[BluetoothDevice]:
     """Asynchronously scan for nearby Bluetooth devices."""
@@ -84,7 +55,6 @@
 
 def _scan_bluetoothctl(timeout: int) -> List[Dict[str, str]]:
 
->>>>>>> 8f7b32d7
     """Scan using ``bluetoothctl`` as a fallback."""
     cmd = ["bluetoothctl", "--timeout", str(timeout), "scan", "on"]
     logger.debug("Executing: %s", " ".join(cmd))
@@ -142,11 +112,8 @@
     return [BluetoothDevice(address=a, name=n) for a, n in devices.items()]
 
 
-<<<<<<< HEAD
 def main() -> None:  # pragma: no cover - CLI helper
-=======
-def main() -> None:
->>>>>>> 8f7b32d7
+
     """Command-line interface for Bluetooth scanning."""
     import argparse
     import json
@@ -160,17 +127,9 @@
     if args.json:
         print(json.dumps([d.model_dump() for d in devices], indent=2))
     else:
-<<<<<<< HEAD
         for dev in devices:
             print(f"{dev.address} {dev.name}")
 
 
 if __name__ == "__main__":  # pragma: no cover - manual execution
-=======
-        for rec in devices:
-            print(f"{rec.address} {rec.name}")
-
-
-if __name__ == "__main__":
->>>>>>> 8f7b32d7
     main()