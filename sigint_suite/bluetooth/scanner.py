--- conflicted
+++ resolved
@@ -30,7 +30,6 @@
     return _scan_bluetoothctl(timeout)
 
 
-<<<<<<< HEAD
 async def async_scan_bluetooth(timeout: int = 10) -> List[BluetoothDevice]:
     """Asynchronously scan for nearby Bluetooth devices."""
 
@@ -51,9 +50,7 @@
 
 
 def _scan_bluetoothctl(timeout: int) -> List[Dict[str, str]]:
-=======
-def _scan_bluetoothctl(timeout: int) -> List[BluetoothDevice]:
->>>>>>> d45764cc
+
     """Scan using ``bluetoothctl`` as a fallback."""
 
     cmd = ["bluetoothctl", "--timeout", str(timeout), "scan", "on"]
