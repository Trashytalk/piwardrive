import os

"""Bluetooth scanning helpers using modern tools."""

import asyncio

import subprocess
from typing import List


from sigint_suite.models import BluetoothDevice


def scan_bluetooth(timeout: int = 10) -> List[BluetoothDevice]:

    """Scan for nearby Bluetooth devices using ``hcitool``."""
    timeout = timeout if timeout is not None else int(os.getenv("BLUETOOTH_SCAN_TIMEOUT", "10"))
    cmd = ["hcitool", "scan"]

    try:
        from bleak import BleakScanner  # type: ignore

        async def _scan() -> List[Dict[str, str]]:
            found = await BleakScanner.discover(timeout=timeout)
            return [
                {"address": dev.address, "name": dev.name or dev.address}
                for dev in found
            ]

        return asyncio.run(_scan())
    except Exception:
        pass

    return _scan_bluetoothctl(timeout)


def _scan_bluetoothctl(timeout: int) -> List[Dict[str, str]]:
    """Scan using ``bluetoothctl`` as a fallback."""

    cmd = ["bluetoothctl", "--timeout", str(timeout), "scan", "on"]
    try:
        output = subprocess.check_output(cmd, text=True)
    except Exception:
        return []

    devices: List[BluetoothDevice] = []
    for line in output.splitlines():
        if "Device" in line and ":" in line:
            parts = line.split()
            if len(parts) >= 2:
                addr = parts[0]
                name = " ".join(parts[1:])
<<<<<<< HEAD
                devices.append({"address": addr, "name": name})
    return devices


def main() -> None:
    """Command-line interface for Bluetooth scanning."""
    import argparse
    import json

    parser = argparse.ArgumentParser(description="Scan for Bluetooth devices")
    parser.add_argument("--timeout", type=int, default=10, help="scan timeout")
    parser.add_argument("--json", action="store_true", help="print results as JSON")
    args = parser.parse_args()

    devices = scan_bluetooth(args.timeout)
    if args.json:
        print(json.dumps(devices, indent=2))
    else:
        for rec in devices:
            print(f"{rec['address']} {rec['name']}")


if __name__ == "__main__":
    main()
=======
                devices.append(BluetoothDevice(address=addr, name=name))
    return devices
            try:
                idx = parts.index("Device")
            except ValueError:
                continue
            if idx + 1 < len(parts):
                addr = parts[idx + 1]
                name = " ".join(parts[idx + 2:]) if idx + 2 < len(parts) else addr
                devices[addr] = name

    return [{"address": a, "name": n} for a, n in devices.items()]
>>>>>>> c3e4cdb1
<|MERGE_RESOLUTION|>--- conflicted
+++ resolved
@@ -50,10 +50,8 @@
             if len(parts) >= 2:
                 addr = parts[0]
                 name = " ".join(parts[1:])
-<<<<<<< HEAD
-                devices.append({"address": addr, "name": name})
+                devices.append(BluetoothDevice(address=addr, name=name))
     return devices
-
 
 def main() -> None:
     """Command-line interface for Bluetooth scanning."""
@@ -75,9 +73,6 @@
 
 if __name__ == "__main__":
     main()
-=======
-                devices.append(BluetoothDevice(address=addr, name=name))
-    return devices
             try:
                 idx = parts.index("Device")
             except ValueError:
@@ -87,5 +82,4 @@
                 name = " ".join(parts[idx + 2:]) if idx + 2 < len(parts) else addr
                 devices[addr] = name
 
-    return [{"address": a, "name": n} for a, n in devices.items()]
->>>>>>> c3e4cdb1
+    return [{"address": a, "name": n} for a, n in devices.items()]