import os

"""Bluetooth scanning helpers using modern tools."""

import asyncio

import subprocess
<<<<<<< HEAD
from typing import List
=======
from typing import Dict, List
>>>>>>> daad533d

from sigint_suite.models import BluetoothDevice

<<<<<<< HEAD

def scan_bluetooth(timeout: int = 10) -> List[BluetoothDevice]:
=======
def scan_bluetooth(timeout: int | None = None) -> List[Dict[str, str]]:
>>>>>>> daad533d
    """Scan for nearby Bluetooth devices using ``hcitool``."""
    timeout = timeout if timeout is not None else int(os.getenv("BLUETOOTH_SCAN_TIMEOUT", "10"))
    cmd = ["hcitool", "scan"]

    try:
        from bleak import BleakScanner  # type: ignore

        async def _scan() -> List[Dict[str, str]]:
            found = await BleakScanner.discover(timeout=timeout)
            return [
                {"address": dev.address, "name": dev.name or dev.address}
                for dev in found
            ]

        return asyncio.run(_scan())
    except Exception:
        pass

    return _scan_bluetoothctl(timeout)


def _scan_bluetoothctl(timeout: int) -> List[Dict[str, str]]:
    """Scan using ``bluetoothctl`` as a fallback."""

    cmd = ["bluetoothctl", "--timeout", str(timeout), "scan", "on"]
    try:
        output = subprocess.check_output(cmd, text=True)
    except Exception:
        return []

<<<<<<< HEAD
    devices: List[BluetoothDevice] = []
=======
    devices: Dict[str, str] = {}
>>>>>>> daad533d
    for line in output.splitlines():
        if "Device" in line and ":" in line:
            parts = line.split()
<<<<<<< HEAD
            if len(parts) >= 2:
                addr = parts[0]
                name = " ".join(parts[1:])
                devices.append(BluetoothDevice(address=addr, name=name))
    return devices
=======
            try:
                idx = parts.index("Device")
            except ValueError:
                continue
            if idx + 1 < len(parts):
                addr = parts[idx + 1]
                name = " ".join(parts[idx + 2:]) if idx + 2 < len(parts) else addr
                devices[addr] = name

    return [{"address": a, "name": n} for a, n in devices.items()]
>>>>>>> daad533d
<|MERGE_RESOLUTION|>--- conflicted
+++ resolved
@@ -5,20 +5,14 @@
 import asyncio
 
 import subprocess
-<<<<<<< HEAD
 from typing import List
-=======
-from typing import Dict, List
->>>>>>> daad533d
+
 
 from sigint_suite.models import BluetoothDevice
 
-<<<<<<< HEAD
 
 def scan_bluetooth(timeout: int = 10) -> List[BluetoothDevice]:
-=======
-def scan_bluetooth(timeout: int | None = None) -> List[Dict[str, str]]:
->>>>>>> daad533d
+
     """Scan for nearby Bluetooth devices using ``hcitool``."""
     timeout = timeout if timeout is not None else int(os.getenv("BLUETOOTH_SCAN_TIMEOUT", "10"))
     cmd = ["hcitool", "scan"]
@@ -49,21 +43,15 @@
     except Exception:
         return []
 
-<<<<<<< HEAD
     devices: List[BluetoothDevice] = []
-=======
-    devices: Dict[str, str] = {}
->>>>>>> daad533d
     for line in output.splitlines():
         if "Device" in line and ":" in line:
             parts = line.split()
-<<<<<<< HEAD
             if len(parts) >= 2:
                 addr = parts[0]
                 name = " ".join(parts[1:])
                 devices.append(BluetoothDevice(address=addr, name=name))
     return devices
-=======
             try:
                 idx = parts.index("Device")
             except ValueError:
@@ -74,4 +62,3 @@
                 devices[addr] = name
 
     return [{"address": a, "name": n} for a, n in devices.items()]
->>>>>>> daad533d
