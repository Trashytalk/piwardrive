# SIGINT Suite

The `sigint_suite` directory provides lightweight command-line tools for
collecting wireless and RF metadata. These helpers can be used separately from
the main PiWardrive UI when you only need quick scans or exports.

``sigint_suite`` is published as a standalone package on PyPI. Install it with

```bash
pip install sigint-suite
```

The installation provides the ``wifi-scan``, ``bluetooth-scan``, ``imsi-scan``
and ``band-scan`` entry points for quickly running scans from the command line.

## Modules

- **bluetooth** – scan nearby Bluetooth devices via `hcitool`. Set
  ``BLUETOOTH_SCAN_TIMEOUT`` to change the scan duration (default ``10``
  seconds).
  
- **wifi** – discover Wi-Fi access points using `iwlist`. Results are enriched
  with vendor names when the IEEE OUI registry is available. Set the
  `IWLIST_CMD` environment variable to override the `iwlist` executable,
  `IW_PRIV_CMD` to change the privilege wrapper (default ``sudo``) and
  `WIFI_SCAN_TIMEOUT` to adjust the command timeout in seconds (default ``10``).
- **cellular.band_scanner** – scan available cellular bands via an external
  command specified by ``BAND_SCAN_CMD``. Set ``BAND_SCAN_TIMEOUT`` to change
  the timeout (default ``10`` seconds).
- **cellular.imsi_catcher** – stub for future IMSI catcher logic. Set
  ``IMSI_SCAN_TIMEOUT`` to control how long the external command may run
  (default ``10`` seconds).
- **cellular.parsers** – parsers for raw cellular output.
- **cellular.tower_tracker** – persist cell towers, Wi‑Fi access points and
  Bluetooth devices in a SQLite database for historical queries.
- **dashboard** – minimal dashboard integration.
- **enrichment** – routines to enrich captured data.
- **exports** – helpers for writing results to JSON/CSV/YAML files.
- **gps** – GPS helpers for tagging results with location.
- **rf** – helpers powered by `pyrtlsdr` for spectrum scans and FM demodulation.
- **scripts** – shell scripts for running scans and installing dependencies.

### Async API

All scanner modules also provide asynchronous variants built with
``asyncio.create_subprocess_exec``. Use ``async_scan_wifi``,
``async_scan_bluetooth``, ``async_scan_bands`` and ``async_scan_imsis`` when
running inside an event loop.

Post-processing hooks can be registered with
`sigint_suite.hooks.register_post_processor` to enrich scan results (e.g.,
adding operator names for IMSI captures) without modifying the core library.

## Running `start_imsi_mode.sh`

The `scripts/start_imsi_mode.sh` script performs a single Wi-Fi and Bluetooth
scan and stores the results under `exports/`.

```bash
EXPORT_DIR=/tmp/exports ./sigint_suite/scripts/start_imsi_mode.sh
```

By default the JSON files `wifi.json` and `bluetooth.json` are written to
`sigint_suite/exports/`. Set the `EXPORT_DIR` environment variable to override
this location.

Use `IWLIST_CMD` to specify an alternate `iwlist` path and `IW_PRIV_CMD` to
change the privilege helper for Wi-Fi scans. Set `SIGINT_DEBUG=1` to enable
debug logging for all scanners.

## Continuous Scans

The `continuous-scan` entry point repeats Wi-Fi and Bluetooth scans at a
configurable interval. Set `--interval` to change the delay between scans and
optionally limit the number of iterations with `--iterations`.

```bash
<<<<<<< HEAD
EXPORT_DIR=/tmp/exports python sigint_suite/scripts/continuous_scan.py --interval 30 --iterations 5
=======
continuous-scan --interval 30 --iterations 5
>>>>>>> dec654bd
```

## Dependencies

The suite expects `iwlist` (from the `wireless-tools` package) and either
`bluetoothctl` (from `bluez`) or the Python `bleak` package to be available on
the system. Running
`./sigint_suite/scripts/setup_all.sh` will install these packages and the
required Python dependencies. Vendor lookups use the IEEE OUI registry which is
automatically downloaded to `~/.config/piwardrive/oui.csv` when first needed and
refreshed weekly. The setup script can also fetch the file manually.
<|MERGE_RESOLUTION|>--- conflicted
+++ resolved
@@ -75,11 +75,10 @@
 optionally limit the number of iterations with `--iterations`.
 
 ```bash
-<<<<<<< HEAD
 EXPORT_DIR=/tmp/exports python sigint_suite/scripts/continuous_scan.py --interval 30 --iterations 5
-=======
+
 continuous-scan --interval 30 --iterations 5
->>>>>>> dec654bd
+
 ```
 
 ## Dependencies
