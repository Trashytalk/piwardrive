--- conflicted
+++ resolved
@@ -138,11 +138,7 @@
     except Exception:
         return []
 
-<<<<<<< HEAD
     records: List[Dict[str, str]] = []
-=======
-    networks: List[Dict[str, str]] = []
->>>>>>> ec816d87
     current: Dict[str, str] = {}
     for line in output.splitlines():
         line = line.strip()
