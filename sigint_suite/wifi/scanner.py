import logging
import os
import shlex
import subprocess
<<<<<<< HEAD
from typing import List, Dict, Optional

from sigint_suite.models import WifiNetwork
=======
from typing import Dict, List, Optional

>>>>>>> f46a1d22
from sigint_suite.enrichment import lookup_vendor
from sigint_suite.hooks import apply_post_processors, register_post_processor


def _vendor_hook(records: List[Dict[str, str]]) -> List[Dict[str, str]]:
    """Add vendor names based on BSSID prefixes."""
    for rec in records:
        bssid = rec.get("bssid")
        vendor = lookup_vendor(bssid)
        if vendor:
            rec["vendor"] = vendor
    return records


register_post_processor("wifi", _vendor_hook)


def scan_wifi(
    interface: str = "wlan0",
    iwlist_cmd: Optional[str] = None,
    priv_cmd: Optional[str] = None,
<<<<<<< HEAD
    timeout: int | None = None,
) -> List[WifiNetwork]:
=======
    timeout: Optional[int] = None,
) -> List[WifiNetwork]:

>>>>>>> f46a1d22
    """Scan for Wi-Fi networks using ``iwlist`` and return results."""

    iwlist_cmd = iwlist_cmd or os.getenv("IWLIST_CMD", "iwlist")
    priv_cmd = priv_cmd if priv_cmd is not None else os.getenv("IW_PRIV_CMD", "sudo")

    cmd: List[str] = []
    if priv_cmd:
        cmd.extend(shlex.split(priv_cmd))
    cmd.extend([iwlist_cmd, interface, "scanning"])
    timeout = (
        timeout if timeout is not None else int(os.getenv("WIFI_SCAN_TIMEOUT", "10"))
    )
    try:
        output = subprocess.check_output(
            cmd, text=True, stderr=subprocess.DEVNULL, timeout=timeout
        )
    except Exception as exc:  # pragma: no cover - platform dependent
        logging.exception("Failed to run iwlist", exc_info=exc)
        return []

    networks: List[Dict[str, str]] = []
    current: Dict[str, str] = {}
    for line in output.splitlines():
        line = line.strip()
        if line.startswith("Cell"):
            if current:
                networks.append(current)
            current = {"cell": line}
            if "Address:" in line:
                current["bssid"] = line.split("Address:")[-1].strip()
        elif "ESSID" in line:
            current["ssid"] = line.split(":", 1)[-1].strip('"')
        elif "Address" in line:
<<<<<<< HEAD
            current["bssid"] = line.split("Address:")[-1].strip()
=======
            bssid = line.split("Address:")[-1].strip()
            current["bssid"] = bssid
            vendor = lookup_vendor(bssid)
            if vendor:
                current["vendor"] = vendor
>>>>>>> f46a1d22
        elif "Frequency" in line:
            current["frequency"] = line.split("Frequency:")[-1].split(" ")[0]
        elif "Quality" in line:
            current["quality"] = line.split("Quality=")[-1].split(" ")[0]
    if current:
        networks.append(current)

    networks = apply_post_processors("wifi", networks)
<<<<<<< HEAD
    return [WifiNetwork(**rec) for rec in networks]
=======
    return [WifiNetwork.model_validate(rec) for rec in networks]
>>>>>>> f46a1d22


def main() -> None:
    """Command-line interface for Wi-Fi scanning."""
    import argparse
    import json

    parser = argparse.ArgumentParser(description="Scan for Wi-Fi networks")
    parser.add_argument("--interface", default="wlan0", help="wireless interface")
    parser.add_argument("--json", action="store_true", help="print results as JSON")
    args = parser.parse_args()

    nets = scan_wifi(args.interface)
    if args.json:
        print(json.dumps([n.model_dump() for n in nets], indent=2))
    else:
        for rec in nets:
            ssid = rec.ssid or ""
            bssid = rec.bssid or ""
            print(f"{ssid} {bssid}")


if __name__ == "__main__":
    main()<|MERGE_RESOLUTION|>--- conflicted
+++ resolved
@@ -2,14 +2,9 @@
 import os
 import shlex
 import subprocess
-<<<<<<< HEAD
 from typing import List, Dict, Optional
 
 from sigint_suite.models import WifiNetwork
-=======
-from typing import Dict, List, Optional
-
->>>>>>> f46a1d22
 from sigint_suite.enrichment import lookup_vendor
 from sigint_suite.hooks import apply_post_processors, register_post_processor
 
@@ -31,14 +26,9 @@
     interface: str = "wlan0",
     iwlist_cmd: Optional[str] = None,
     priv_cmd: Optional[str] = None,
-<<<<<<< HEAD
     timeout: int | None = None,
 ) -> List[WifiNetwork]:
-=======
-    timeout: Optional[int] = None,
-) -> List[WifiNetwork]:
 
->>>>>>> f46a1d22
     """Scan for Wi-Fi networks using ``iwlist`` and return results."""
 
     iwlist_cmd = iwlist_cmd or os.getenv("IWLIST_CMD", "iwlist")
@@ -72,15 +62,7 @@
         elif "ESSID" in line:
             current["ssid"] = line.split(":", 1)[-1].strip('"')
         elif "Address" in line:
-<<<<<<< HEAD
             current["bssid"] = line.split("Address:")[-1].strip()
-=======
-            bssid = line.split("Address:")[-1].strip()
-            current["bssid"] = bssid
-            vendor = lookup_vendor(bssid)
-            if vendor:
-                current["vendor"] = vendor
->>>>>>> f46a1d22
         elif "Frequency" in line:
             current["frequency"] = line.split("Frequency:")[-1].split(" ")[0]
         elif "Quality" in line:
@@ -89,11 +71,8 @@
         networks.append(current)
 
     networks = apply_post_processors("wifi", networks)
-<<<<<<< HEAD
     return [WifiNetwork(**rec) for rec in networks]
-=======
-    return [WifiNetwork.model_validate(rec) for rec in networks]
->>>>>>> f46a1d22
+
 
 
 def main() -> None:
