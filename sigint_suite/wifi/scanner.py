import os
import shlex
import subprocess
from typing import List, Dict, Optional

from sigint_suite.enrichment import lookup_vendor


def scan_wifi(
    interface: str = "wlan0",
    iwlist_cmd: Optional[str] = None,
    priv_cmd: Optional[str] = None,
) -> List[Dict[str, str]]:
    """Scan for Wi-Fi networks using ``iwlist`` and return results."""

    iwlist_cmd = iwlist_cmd or os.getenv("IWLIST_CMD", "iwlist")
    priv_cmd = priv_cmd if priv_cmd is not None else os.getenv("IW_PRIV_CMD", "sudo")

    cmd: List[str] = []
    if priv_cmd:
        cmd.extend(shlex.split(priv_cmd))
    cmd.extend([iwlist_cmd, interface, "scanning"])
    try:
        output = subprocess.check_output(cmd, text=True, stderr=subprocess.DEVNULL)
    except Exception:
        return []

    networks: List[Dict[str, str]] = []
    current: Dict[str, str] = {}
    for line in output.splitlines():
        line = line.strip()
        if line.startswith("Cell"):
            if current:
                networks.append(current)
            current = {"cell": line}
<<<<<<< HEAD
            if "Address:" in line:
=======
            if "Address" in line:
>>>>>>> 2df52765
                bssid = line.split("Address:")[-1].strip()
                current["bssid"] = bssid
                vendor = lookup_vendor(bssid)
                if vendor:
                    current["vendor"] = vendor
        elif "ESSID" in line:
            current["ssid"] = line.split(":", 1)[-1].strip('"')
        elif "Address" in line:
            bssid = line.split("Address:")[-1].strip()
            current["bssid"] = bssid
            vendor = lookup_vendor(bssid)
            if vendor:
                current["vendor"] = vendor
        elif "Frequency" in line:
            current["frequency"] = line.split("Frequency:")[-1].split(" ")[0]
        elif "Quality" in line:
            current["quality"] = line.split("Quality=")[-1].split(" ")[0]
    if current:
        networks.append(current)
    return networks<|MERGE_RESOLUTION|>--- conflicted
+++ resolved
@@ -33,11 +33,8 @@
             if current:
                 networks.append(current)
             current = {"cell": line}
-<<<<<<< HEAD
             if "Address:" in line:
-=======
-            if "Address" in line:
->>>>>>> 2df52765
+
                 bssid = line.split("Address:")[-1].strip()
                 current["bssid"] = bssid
                 vendor = lookup_vendor(bssid)
