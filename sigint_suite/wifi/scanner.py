--- conflicted
+++ resolved
@@ -26,14 +26,9 @@
     interface: str = "wlan0",
     iwlist_cmd: Optional[str] = None,
     priv_cmd: Optional[str] = None,
-<<<<<<< HEAD
     timeout: Optional[int] = None,
 ) -> List[WifiNetwork]:
-=======
-    timeout: int | None = None,
-) -> List[WifiNetwork]:
 
->>>>>>> 25e61177
     """Scan for Wi-Fi networks using ``iwlist`` and return results."""
     iwlist_cmd = iwlist_cmd or os.getenv("IWLIST_CMD", "iwlist")
     priv_cmd = priv_cmd if priv_cmd is not None else os.getenv("IW_PRIV_CMD", "sudo")
@@ -53,11 +48,9 @@
         logging.exception("Failed to run iwlist", exc_info=exc)
         return []
 
-<<<<<<< HEAD
     records: List[Dict[str, str]] = []
-=======
     networks: List[Dict[str, str]] = []
->>>>>>> 25e61177
+
     current: Dict[str, str] = {}
     enc_lines: List[str] = []
 
@@ -65,7 +58,6 @@
         line = line.strip()
         if line.startswith("Cell"):
             if current:
-<<<<<<< HEAD
                 if enc_lines:
                     if "encryption" in current:
                         current["encryption"] = f"{current['encryption']} {' '.join(enc_lines)}".strip()
@@ -85,7 +77,6 @@
             current["encryption"] = line.split("Encryption key:")[-1].strip()
         elif line.startswith("IE:"):
             enc_lines.append(line.split("IE:", 1)[-1].strip())
-=======
                 networks.append(current)
             current = {"cell": line}
             if "Address:" in line:
@@ -94,7 +85,6 @@
             current["ssid"] = line.split(":", 1)[-1].strip('"')
         elif "Address" in line:
             current["bssid"] = line.split("Address:")[-1].strip()
->>>>>>> 25e61177
         elif "Frequency" in line:
             current["frequency"] = line.split("Frequency:")[-1].split()[0]
             if "(Channel" in line:
@@ -106,7 +96,6 @@
             current["quality"] = line.split("Quality=")[-1].split()[0]
 
     if current:
-<<<<<<< HEAD
         if enc_lines:
             if "encryption" in current:
                 current["encryption"] = f"{current['encryption']} {' '.join(enc_lines)}".strip()
@@ -116,13 +105,7 @@
 
     records = apply_post_processors("wifi", records)
     return [WifiNetwork(**rec) for rec in records]
-=======
-        networks.append(current)
 
-    networks = apply_post_processors("wifi", networks)
-    return [WifiNetwork(**rec) for rec in networks]
-
->>>>>>> 25e61177
 
 
 def main() -> None:
