import logging
import os
import shlex
import subprocess
import asyncio
from typing import List, Dict, Optional
import logging

from sigint_suite.models import WifiNetwork
from sigint_suite.enrichment import lookup_vendor
from sigint_suite.hooks import apply_post_processors, register_post_processor

logger = logging.getLogger(__name__)


def _vendor_hook(records: List[Dict[str, str]]) -> List[Dict[str, str]]:
    """Add vendor names based on BSSID prefixes."""
    for rec in records:
        bssid = rec.get("bssid")
        vendor = lookup_vendor(bssid)
        if vendor:
            rec["vendor"] = vendor
    return records


register_post_processor("wifi", _vendor_hook)


def scan_wifi(
    interface: str = "wlan0",
    iwlist_cmd: Optional[str] = None,
    priv_cmd: Optional[str] = None,
    timeout: Optional[int] = None,
) -> List[WifiNetwork]:

    """Scan for Wi-Fi networks using ``iwlist`` and return results."""
    iwlist_cmd = iwlist_cmd or os.getenv("IWLIST_CMD", "iwlist")
    priv_cmd = priv_cmd if priv_cmd is not None else os.getenv("IW_PRIV_CMD", "sudo")

    cmd: List[str] = []
    if priv_cmd:
        cmd.extend(shlex.split(priv_cmd))
    cmd.extend([iwlist_cmd, interface, "scanning"])
<<<<<<< HEAD
    timeout = timeout if timeout is not None else int(os.getenv("WIFI_SCAN_TIMEOUT", "10"))
    logger.debug("Executing: %s", " ".join(cmd))
=======
    timeout = (
        timeout if timeout is not None else int(os.getenv("WIFI_SCAN_TIMEOUT", "10"))
    )
>>>>>>> cfa8299b
    try:
        output = subprocess.check_output(
            cmd, text=True, stderr=subprocess.DEVNULL, timeout=timeout
        )
<<<<<<< HEAD
    except Exception as exc:
        logger.exception("Wi-Fi scan failed: %s", exc)
=======
    except Exception as exc:  # pragma: no cover - platform dependent
        logging.exception("Failed to run iwlist", exc_info=exc)
        return []

    records: List[Dict[str, str]] = []
    networks: List[Dict[str, str]] = []

    current: Dict[str, str] = {}
    enc_lines: List[str] = []

    for line in output.splitlines():
        line = line.strip()
        if line.startswith("Cell"):
            if current:
                if enc_lines:
                    if "encryption" in current:
                        current["encryption"] = f"{current['encryption']} {' '.join(enc_lines)}".strip()
                    else:
                        current["encryption"] = " ".join(enc_lines).strip()
                records.append(current)
            bssid = None
            if "Address:" in line:
                bssid = line.split("Address:")[-1].strip()
            current = {"cell": line}
            if bssid:
                current["bssid"] = bssid
            enc_lines = []
        elif "ESSID" in line:
            current["ssid"] = line.split(":", 1)[-1].strip('"')
        elif line.startswith("Encryption key:"):
            current["encryption"] = line.split("Encryption key:")[-1].strip()
        elif line.startswith("IE:"):
            enc_lines.append(line.split("IE:", 1)[-1].strip())
                networks.append(current)
            current = {"cell": line}
            if "Address:" in line:
                current["bssid"] = line.split("Address:")[-1].strip()
        elif "ESSID" in line:
            current["ssid"] = line.split(":", 1)[-1].strip('"')
        elif "Address" in line:
            current["bssid"] = line.split("Address:")[-1].strip()
        elif "Frequency" in line:
            current["frequency"] = line.split("Frequency:")[-1].split()[0]
            if "(Channel" in line:
                ch = line.split("(Channel")[-1].split(")")[0].strip()
                current["channel"] = ch
        elif line.startswith("Channel:"):
            current["channel"] = line.split("Channel:")[-1].strip()
        elif "Quality" in line:
            current["quality"] = line.split("Quality=")[-1].split()[0]

    if current:
        if enc_lines:
            if "encryption" in current:
                current["encryption"] = f"{current['encryption']} {' '.join(enc_lines)}".strip()
            else:
                current["encryption"] = " ".join(enc_lines).strip()
        records.append(current)

    records = apply_post_processors("wifi", records)
    return [WifiNetwork(**rec) for rec in records]



async def async_scan_wifi(
    interface: str = "wlan0",
    iwlist_cmd: Optional[str] = None,
    priv_cmd: Optional[str] = None,
    timeout: int | None = None,
) -> List[WifiNetwork]:
    """Asynchronously scan for Wi-Fi networks using ``iwlist``."""

    iwlist_cmd = iwlist_cmd or os.getenv("IWLIST_CMD", "iwlist")
    priv_cmd = priv_cmd if priv_cmd is not None else os.getenv("IW_PRIV_CMD", "sudo")

    cmd: List[str] = []
    if priv_cmd:
        cmd.extend(shlex.split(priv_cmd))
    cmd.extend([iwlist_cmd, interface, "scanning"])
    timeout = timeout if timeout is not None else int(os.getenv("WIFI_SCAN_TIMEOUT", "10"))
    try:
        proc = await asyncio.create_subprocess_exec(
            *cmd,
            stdout=asyncio.subprocess.PIPE,
            stderr=asyncio.subprocess.DEVNULL,
        )
        stdout, _ = await asyncio.wait_for(proc.communicate(), timeout=timeout)
        output = stdout.decode()
    except Exception:
>>>>>>> cfa8299b
        return []

    networks: List[WifiNetwork] = []
    current: Dict[str, str] = {}
    for line in output.splitlines():
        line = line.strip()
        if line.startswith("Cell"):
            if current:
                networks.append(current)
            bssid = None
            if "Address:" in line:
                bssid = line.split("Address:")[-1].strip()
            current = {"cell": line}
            if bssid:
                current["bssid"] = bssid
        elif "ESSID" in line:
            current["ssid"] = line.split(":", 1)[-1].strip('"')
        elif "Address" in line:
            bssid = line.split("Address:")[-1].strip()
            current["bssid"] = bssid
            vendor = lookup_vendor(bssid)
            if vendor:
                current["vendor"] = vendor
        elif "Frequency" in line:
            current["frequency"] = line.split("Frequency:")[-1].split(" ")[0]
        elif "Quality" in line:
            current["quality"] = line.split("Quality=")[-1].split(" ")[0]
    if current:
        networks.append(current)
    networks = apply_post_processors("wifi", networks)
    return networks


def main() -> None:
    """Command-line interface for Wi-Fi scanning."""
    import argparse
    import json

    parser = argparse.ArgumentParser(description="Scan for Wi-Fi networks")
    parser.add_argument("--interface", default="wlan0", help="wireless interface")
    parser.add_argument("--json", action="store_true", help="print results as JSON")
    args = parser.parse_args()

    nets = scan_wifi(args.interface)
    if args.json:
        print(json.dumps([n.model_dump() for n in nets], indent=2))
    else:
        for rec in nets:
            ssid = rec.ssid or ""
            bssid = rec.bssid or ""
            print(f"{ssid} {bssid}")


if __name__ == "__main__":
    main()<|MERGE_RESOLUTION|>--- conflicted
+++ resolved
@@ -41,22 +41,15 @@
     if priv_cmd:
         cmd.extend(shlex.split(priv_cmd))
     cmd.extend([iwlist_cmd, interface, "scanning"])
-<<<<<<< HEAD
     timeout = timeout if timeout is not None else int(os.getenv("WIFI_SCAN_TIMEOUT", "10"))
     logger.debug("Executing: %s", " ".join(cmd))
-=======
-    timeout = (
-        timeout if timeout is not None else int(os.getenv("WIFI_SCAN_TIMEOUT", "10"))
-    )
->>>>>>> cfa8299b
+
     try:
         output = subprocess.check_output(
             cmd, text=True, stderr=subprocess.DEVNULL, timeout=timeout
         )
-<<<<<<< HEAD
     except Exception as exc:
         logger.exception("Wi-Fi scan failed: %s", exc)
-=======
     except Exception as exc:  # pragma: no cover - platform dependent
         logging.exception("Failed to run iwlist", exc_info=exc)
         return []
@@ -146,7 +139,6 @@
         stdout, _ = await asyncio.wait_for(proc.communicate(), timeout=timeout)
         output = stdout.decode()
     except Exception:
->>>>>>> cfa8299b
         return []
 
     networks: List[WifiNetwork] = []
