import os
import shlex
import subprocess
from typing import List, Dict, Optional

from sigint_suite.enrichment import lookup_vendor


def scan_wifi(
    interface: str = "wlan0",
    iwlist_cmd: Optional[str] = None,
    priv_cmd: Optional[str] = None,
) -> List[Dict[str, str]]:
    """Scan for Wi-Fi networks using ``iwlist`` and return results."""

    iwlist_cmd = iwlist_cmd or os.getenv("IWLIST_CMD", "iwlist")
    priv_cmd = priv_cmd if priv_cmd is not None else os.getenv("IW_PRIV_CMD", "sudo")

    cmd: List[str] = []
    if priv_cmd:
        cmd.extend(shlex.split(priv_cmd))
    cmd.extend([iwlist_cmd, interface, "scanning"])
    try:
        output = subprocess.check_output(cmd, text=True, stderr=subprocess.DEVNULL)
    except Exception:
        return []

    networks: List[Dict[str, str]] = []
    current: Dict[str, str] = {}
    for line in output.splitlines():
        line = line.strip()
        if line.startswith("Cell"):
            if current:
                networks.append(current)
            current = {"cell": line}
            if "Address:" in line:
<<<<<<< HEAD
=======

>>>>>>> 3e268c36
                bssid = line.split("Address:")[-1].strip()
                current["bssid"] = bssid
                vendor = lookup_vendor(bssid)
                if vendor:
                    current["vendor"] = vendor
        elif "ESSID" in line:
            current["ssid"] = line.split(":", 1)[-1].strip('"')
        elif "Frequency" in line:
            current["frequency"] = line.split("Frequency:")[-1].split(" ")[0]
        elif "Quality" in line:
            current["quality"] = line.split("Quality=")[-1].split(" ")[0]
    if current:
        networks.append(current)
    return networks<|MERGE_RESOLUTION|>--- conflicted
+++ resolved
@@ -34,10 +34,6 @@
                 networks.append(current)
             current = {"cell": line}
             if "Address:" in line:
-<<<<<<< HEAD
-=======
-
->>>>>>> 3e268c36
                 bssid = line.split("Address:")[-1].strip()
                 current["bssid"] = bssid
                 vendor = lookup_vendor(bssid)
