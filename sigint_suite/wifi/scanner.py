--- conflicted
+++ resolved
@@ -34,10 +34,7 @@
                 networks.append(current)
             current = {"cell": line}
             if "Address:" in line:
-<<<<<<< HEAD
-=======
 
->>>>>>> 050a1661
                 bssid = line.split("Address:")[-1].strip()
                 current["bssid"] = bssid
                 vendor = lookup_vendor(bssid)
